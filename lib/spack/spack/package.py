##############################################################################
# Copyright (c) 2013, Lawrence Livermore National Security, LLC.
# Produced at the Lawrence Livermore National Laboratory.
#
# This file is part of Spack.
# Written by Todd Gamblin, tgamblin@llnl.gov, All rights reserved.
# LLNL-CODE-647188
#
# For details, see https://github.com/llnl/spack
# Please also see the LICENSE file for our notice and the LGPL.
#
# This program is free software; you can redistribute it and/or modify
# it under the terms of the GNU General Public License (as published by
# the Free Software Foundation) version 2.1 dated February 1999.
#
# This program is distributed in the hope that it will be useful, but
# WITHOUT ANY WARRANTY; without even the IMPLIED WARRANTY OF
# MERCHANTABILITY or FITNESS FOR A PARTICULAR PURPOSE. See the terms and
# conditions of the GNU General Public License for more details.
#
# You should have received a copy of the GNU Lesser General Public License
# along with this program; if not, write to the Free Software Foundation,
# Inc., 59 Temple Place, Suite 330, Boston, MA 02111-1307 USA
##############################################################################
"""
This is where most of the action happens in Spack.
See the Package docs for detailed instructions on how the class works
and on how to write your own packages.

The spack package structure is based strongly on Homebrew
(http://wiki.github.com/mxcl/homebrew/), mainly because
Homebrew makes it very easy to create packages.  For a complete
rundown on spack and how it differs from homebrew, look at the
README.
"""
import os
import errno
import re
import shutil
import time
import itertools
import subprocess
import platform as py_platform
import multiprocessing
from urlparse import urlparse, urljoin
import textwrap
from StringIO import StringIO

import llnl.util.tty as tty
from llnl.util.tty.log import log_output
from llnl.util.link_tree import LinkTree
from llnl.util.filesystem import *
from llnl.util.lang import *

import spack
import spack.error
import spack.compilers
import spack.mirror
import spack.hooks
import spack.directives
import spack.repository
import spack.build_environment
import spack.url
import spack.util.web
import spack.fetch_strategy as fs
from spack.version import *
from spack.stage import Stage, ResourceStage, StageComposite
from spack.util.compression import allowed_archive, extension
from spack.util.executable import ProcessError
from spack.util.environment import dump_environment

"""Allowed URL schemes for spack packages."""
_ALLOWED_URL_SCHEMES = ["http", "https", "ftp", "file", "git"]


class Package(object):
    """This is the superclass for all spack packages.

    ***The Package class***

    Package is where the bulk of the work of installing packages is done.

    A package defines how to fetch, verfiy (via, e.g., md5), build, and
    install a piece of software.  A Package also defines what other
    packages it depends on, so that dependencies can be installed along
    with the package itself.  Packages are written in pure python.

    Packages are all submodules of spack.packages.  If spack is installed
    in $prefix, all of its python files are in $prefix/lib/spack.  Most
    of them are in the spack module, so all the packages live in
    $prefix/lib/spack/spack/packages.

    All you have to do to create a package is make a new subclass of Package
    in this directory.  Spack automatically scans the python files there
    and figures out which one to import when you invoke it.

    **An example package**

    Let's look at the cmake package to start with.  This package lives in
    $prefix/lib/spack/spack/packages/cmake.py:

    .. code-block:: python

       from spack import *
       class Cmake(Package):
           homepage  = 'https://www.cmake.org'
           url       = 'http://www.cmake.org/files/v2.8/cmake-2.8.10.2.tar.gz'
           md5       = '097278785da7182ec0aea8769d06860c'

           def install(self, spec, prefix):
               configure('--prefix=%s'   % prefix,
                         '--parallel=%s' % make_jobs)
               make()
               make('install')

    **Naming conventions**

    There are two names you should care about:

    1. The module name, ``cmake``.

       * User will refers to this name, e.g. 'spack install cmake'.
       * Corresponds to the name of the file, 'cmake.py', and it can
         include ``_``, ``-``, and numbers (it can even start with a
         number).

    2. The class name, "Cmake".  This is formed by converting `-` or
       ``_`` in the module name to camel case.  If the name starts with
       a number, we prefix the class name with ``_``. Examples:

         Module Name       Class Name
          foo_bar           FooBar
          docbook-xml       DocbookXml
          FooBar            Foobar
          3proxy            _3proxy

        The class name is what spack looks for when it loads a package module.

    **Required Attributes**

    Aside from proper naming, here is the bare minimum set of things you
    need when you make a package:

    homepage
      informational URL, so that users know what they're
      installing.

    url
      URL of the source archive that spack will fetch.

    install()
      This function tells spack how to build and install the
      software it downloaded.

    **Optional Attributes**

    You can also optionally add these attributes, if needed:

        list_url
            Webpage to scrape for available version strings. Default is the
            directory containing the tarball; use this if the default isn't
            correct so that invoking 'spack versions' will work for this
            package.

        url_version(self, version)
            When spack downloads packages at particular versions, it just
            converts version to string with str(version).  Override this if
            your package needs special version formatting in its URL.  boost
            is an example of a package that needs this.

    ***Creating Packages***

    As a package creator, you can probably ignore most of the preceding
    information, because you can use the 'spack create' command to do it
    all automatically.

    You as the package creator generally only have to worry about writing
    your install function and specifying dependencies.

    **spack create**

    Most software comes in nicely packaged tarballs, like this one:
        http://www.cmake.org/files/v2.8/cmake-2.8.10.2.tar.gz

    Taking a page from homebrew, spack deduces pretty much everything it
    needs to know from the URL above.  If you simply type this:

        spack create http://www.cmake.org/files/v2.8/cmake-2.8.10.2.tar.gz

    Spack will download the tarball, generate an md5 hash, figure out the
    version and the name of the package from the URL, and create a new
    package file for you with all the names and attributes set correctly.

    Once this skeleton code is generated, spack pops up the new package in
    your $EDITOR so that you can modify the parts that need changes.

    **Dependencies**

    If your package requires another in order to build, you can specify that
    like this:

    .. code-block:: python

       class Stackwalker(Package):
           ...
           depends_on("libdwarf")
           ...

    This tells spack that before it builds stackwalker, it needs to build
    the libdwarf package as well.  Note that this is the module name, not
    the class name (The class name is really only used by spack to find
    your package).

    Spack will download an install each dependency before it installs your
    package.  In addtion, it will add -L, -I, and rpath arguments to your
    compiler and linker for each dependency.  In most cases, this allows you
    to avoid specifying any dependencies in your configure or cmake line;
    you can just run configure or cmake without any additional arguments and
    it will find the dependencies automatically.


    **The Install Function**

    The install function is designed so that someone not too terribly familiar
    with Python could write a package installer.  For example, we put a number
    of commands in install scope that you can use almost like shell commands.
    These include make, configure, cmake, rm, rmtree, mkdir, mkdirp, and others.

    You can see above in the cmake script that these commands are used to run
    configure and make almost like they're used on the command line.  The
    only difference is that they are python function calls and not shell
    commands.

    It may be puzzling to you where the commands and functions in install live.
    They are NOT instance variables on the class; this would require us to
    type 'self.' all the time and it makes the install code unnecessarily long.
    Rather, spack puts these commands and variables in *module* scope for your
    Package subclass.  Since each package has its own module, this doesn't
    pollute other namespaces, and it allows you to more easily implement an
    install function.

    For a full list of commands and variables available in module scope, see the
    add_commands_to_module() function in this class. This is where most of
    them are created and set on the module.


    **Parallel Builds**

    By default, Spack will run make in parallel when you run make() in your
    install function.  Spack figures out how many cores are available on
    your system and runs make with -j<cores>.  If you do not want this behavior,
    you can explicitly mark a package not to use parallel make:

    .. code-block:: python

       class SomePackage(Package):
           ...
           parallel = False
           ...

    This changes thd default behavior so that make is sequential.  If you still
    want to build some parts in parallel, you can do this in your install function:

    .. code-block:: python

       make(parallel=True)

    Likewise, if you do not supply parallel = True in your Package, you can keep
    the default parallel behavior and run make like this when you want a
    sequential build:

    .. code-block:: python

       make(parallel=False)

    **Package Lifecycle**

    This section is really only for developers of new spack commands.

    A package's lifecycle over a run of Spack looks something like this:

    .. code-block:: python

       p = Package()             # Done for you by spack

       p.do_fetch()              # downloads tarball from a URL
       p.do_stage()              # expands tarball in a temp directory
       p.do_patch()              # applies patches to expanded source
       p.do_install()            # calls package's install() function
       p.do_uninstall()          # removes install directory

    There are also some other commands that clean the build area:

    .. code-block:: python

       p.do_clean()              # removes the stage directory entirely
       p.do_restage()            # removes the build directory and
                                 # re-expands the archive.

    The convention used here is that a do_* function is intended to be called
    internally by Spack commands (in spack.cmd).  These aren't for package
    writers to override, and doing so may break the functionality of the Package
    class.

    Package creators override functions like install() (all of them do this),
    clean() (some of them do this), and others to provide custom behavior.

    """
    #
    # These are default values for instance variables.
    #
    """By default we build in parallel.  Subclasses can override this."""
    parallel = True

    """# jobs to use for parallel make. If set, overrides default of ncpus."""
    make_jobs = None

    """Most packages are NOT extendable.  Set to True if you want extensions."""
    extendable = False


    def __init__(self, spec):
        # this determines how the package should be built.
        self.spec = spec

        # Name of package is the name of its module, without the
        # containing module names.
        self.name = self.module.__name__
        if '.' in self.name:
            self.name = self.name[self.name.rindex('.') + 1:]

        # Sanity check attributes required by Spack directives.
        spack.directives.ensure_dicts(type(self))

        # Check versions in the versions dict.
        for v in self.versions:
            assert(isinstance(v, Version))

        # Check version descriptors
        for v in sorted(self.versions):
            assert(isinstance(self.versions[v], dict))

        # Version-ize the keys in versions dict
        try:
            self.versions = dict((Version(v), h) for v,h in self.versions.items())
        except ValueError, e:
            raise ValueError("In package %s: %s" % (self.name, e.message))

        # stage used to build this package.
        self._stage = None

        # Init fetch strategy and url to None
        self._fetcher = None
        self.url = getattr(self.__class__, 'url', None)

        # Fix up self.url if this package fetches with a URLFetchStrategy.
        # This makes self.url behave sanely.
        if self.spec.versions.concrete:
            # TODO: this is a really roundabout way of determining the type
            # TODO: of fetch to do. figure out a more sane fetch strategy/package
            # TODO: init order (right now it's conflated with stage, package, and
            # TODO: the tests make assumptions)
            f = fs.for_package_version(self, self.version)
            if isinstance(f, fs.URLFetchStrategy):
                self.url = self.url_for_version(self.spec.version)

        # Set a default list URL (place to find available versions)
        if not hasattr(self, 'list_url'):
            self.list_url = None

        if not hasattr(self, 'list_depth'):
            self.list_depth = 1

        # Set up some internal variables for timing.
        self._fetch_time = 0.0
        self._total_time = 0.0

        if self.is_extension:
            spack.repo.get(self.extendee_spec)._check_extendable()


    @property
    def version(self):
        if not self.spec.versions.concrete:
            raise ValueError("Can only get of package with concrete version.")
        return self.spec.versions[0]


    @memoized
    def version_urls(self):
        """Return a list of URLs for different versions of this
           package, sorted by version.  A version's URL only appears
           in this list if it has an explicitly defined URL."""
        version_urls = {}
        for v in sorted(self.versions):
            args = self.versions[v]
            if 'url' in args:
                version_urls[v] = args['url']
        return version_urls


    def nearest_url(self, version):
        """Finds the URL for the next lowest version with a URL.
           If there is no lower version with a URL, uses the
           package url property. If that isn't there, uses a
           *higher* URL, and if that isn't there raises an error.
        """
        version_urls = self.version_urls()
        url = getattr(self.__class__, 'url', None)

        for v in version_urls:
            if v > version and url:
                break
            if version_urls[v]:
                url = version_urls[v]
        return url


    # TODO: move this out of here and into some URL extrapolation module?
    def url_for_version(self, version):
        """Returns a URL that you can download a new version of this package from."""
        if not isinstance(version, Version):
            version = Version(version)

        cls = self.__class__
        if not (hasattr(cls, 'url') or self.version_urls()):
            raise NoURLError(cls)

        # If we have a specific URL for this version, don't extrapolate.
        version_urls = self.version_urls()
        if version in version_urls:
            return version_urls[version]

        # If we have no idea, try to substitute the version.
        return spack.url.substitute_version(self.nearest_url(version),
                                            self.url_version(version))

    def _make_resource_stage(self, root_stage, fetcher, resource):
        resource_stage_folder = self._resource_stage(resource)
        resource_mirror = join_path(self.name, os.path.basename(fetcher.url))
        stage = ResourceStage(resource.fetcher, root=root_stage, resource=resource,
                              name=resource_stage_folder, mirror_path=resource_mirror)
        return stage

    def _make_root_stage(self, fetcher):
        # Construct a mirror path (TODO: get this out of package.py)
        mp = spack.mirror.mirror_archive_path(self.spec, fetcher)
        # Construct a path where the stage should build..
        s = self.spec
        stage_name = "%s-%s-%s" % (s.name, s.version, s.dag_hash())
        # Build the composite stage
        stage = Stage(fetcher, mirror_path=mp, name=stage_name)
        return stage

    def _make_stage(self):
        # Construct a composite stage on top of the composite FetchStrategy
        composite_fetcher = self.fetcher
        composite_stage = StageComposite()
        resources = self._get_needed_resources()
        for ii, fetcher in enumerate(composite_fetcher):
            if ii == 0:
                # Construct root stage first
                stage = self._make_root_stage(fetcher)
            else:
                # Construct resource stage
                resource = resources[ii - 1]  # ii == 0 is root!
                stage = self._make_resource_stage(composite_stage[0], fetcher, resource)
            # Append the item to the composite
            composite_stage.append(stage)

        # Create stage on first access.  Needed because fetch, stage,
        # patch, and install can be called independently of each
        # other, so `with self.stage:` in do_install isn't sufficient.
        composite_stage.create()
        return composite_stage

    @property
    def stage(self):
        if not self.spec.concrete:
            raise ValueError("Can only get a stage for a concrete package.")
        if self._stage is None:
            self._stage = self._make_stage()
        return self._stage


    @stage.setter
    def stage(self, stage):
        """Allow a stage object to be set to override the default."""
        self._stage = stage


    def _make_fetcher(self):
        # Construct a composite fetcher that always contains at least
        # one element (the root package). In case there are resources
        # associated with the package, append their fetcher to the
        # composite.
        root_fetcher = fs.for_package_version(self, self.version)
        fetcher = fs.FetchStrategyComposite()  # Composite fetcher
        fetcher.append(root_fetcher)  # Root fetcher is always present
        resources = self._get_needed_resources()
        for resource in resources:
            fetcher.append(resource.fetcher)
        return fetcher

    @property
    def fetcher(self):
        if not self.spec.versions.concrete:
            raise ValueError("Can only get a fetcher for a package with concrete versions.")
        if not self._fetcher:
            self._fetcher = self._make_fetcher()
        return self._fetcher

    @fetcher.setter
    def fetcher(self, f):
        self._fetcher = f


    @property
    def extendee_spec(self):
        """Spec of the extendee of this package, or None if it is not an extension."""
        if not self.extendees:
            return None

        # TODO: allow more than one extendee.
        name = next(iter(self.extendees))

        # If the extendee is in the spec's deps already, return that.
        for dep in self.spec.traverse():
            if name == dep.name:
                return dep

        # if the spec is concrete already, then it extends something
        # that is an *optional* dependency, and the dep isn't there.
        if self.spec._concrete:
            return None
        else:
            # If it's not concrete, then return the spec from the
            # extends() directive since that is all we know so far.
            spec, kwargs = self.extendees[name]
            return spec


    @property
    def extendee_args(self):
        """Spec of the extendee of this package, or None if it is not an extension."""
        if not self.extendees:
            return None

        # TODO: allow multiple extendees.
        name = next(iter(self.extendees))
        return self.extendees[name][1]


    @property
    def is_extension(self):
        # if it is concrete, it's only an extension if it actually
        # dependes on the extendee.
        if self.spec._concrete:
            return self.extendee_spec is not None
        else:
            # If not, then it's an extension if it *could* be an extension
            return bool(self.extendees)


    def extends(self, spec):
        if not spec.name in self.extendees:
            return False
        s = self.extendee_spec
        return s and s.satisfies(spec)


    @property
    def activated(self):
        if not self.is_extension:
            raise ValueError("is_extension called on package that is not an extension.")
        exts = spack.install_layout.extension_map(self.extendee_spec)
        return (self.name in exts) and (exts[self.name] == self.spec)


    def preorder_traversal(self, visited=None, **kwargs):
        """This does a preorder traversal of the package's dependence DAG."""
        virtual = kwargs.get("virtual", False)

        if visited is None:
            visited = set()

        if self.name in visited:
            return
        visited.add(self.name)

        if not virtual:
            yield self

        for name in sorted(self.dependencies.keys()):
            spec = self.dependencies[name]

            # currently, we do not descend into virtual dependencies, as this
            # makes doing a sensible traversal much harder.  We just assume that
            # ANY of the virtual deps will work, which might not be true (due to
            # conflicts or unsatisfiable specs).  For now this is ok but we might
            # want to reinvestigate if we start using a lot of complicated virtual
            # dependencies
            # TODO: reinvestigate this.
            if spec.virtual:
                if virtual:
                    yield spec
                continue

            for pkg in spack.repo.get(name).preorder_traversal(visited, **kwargs):
                yield pkg


    def provides(self, vpkg_name):
        """True if this package provides a virtual package with the specified name."""
        return any(s.name == vpkg_name for s in self.provided)


    def virtual_dependencies(self, visited=None):
        for spec in sorted(set(self.preorder_traversal(virtual=True))):
            yield spec


    @property
    def installed(self):
        return os.path.isdir(self.prefix)


    @property
    def installed_dependents(self):
        """Return a list of the specs of all installed packages that depend
           on this one.

        TODO: move this method to database.py?
        """
        dependents = []
        for spec in spack.installed_db.query():
            if self.name == spec.name:
                continue
            for dep in spec.traverse():
                if self.spec == dep:
                    dependents.append(spec)
        return dependents


    @property
    def prefix(self):
        """Get the prefix into which this package should be installed."""
        return self.spec.prefix


    @property
    def compiler(self):
        """Get the spack.compiler.Compiler object used to build this package."""
        if not self.spec.concrete:
            raise ValueError("Can only get a compiler for a concrete package.")
        return spack.compilers.compiler_for_spec(self.spec.compiler)


    def url_version(self, version):
        """Given a version, this returns a string that should be substituted into the
           package's URL to download that version.
           By default, this just returns the version string. Subclasses may need to
           override this, e.g. for boost versions where you need to ensure that there
           are _'s in the download URL.
        """
        return str(version)


    def remove_prefix(self):
        """Removes the prefix for a package along with any empty parent directories."""
        spack.install_layout.remove_install_directory(self.spec)


    def do_fetch(self, mirror_only=False):
        """Creates a stage directory and downloads the tarball for this package.
           Working directory will be set to the stage directory.
        """
        if not self.spec.concrete:
            raise ValueError("Can only fetch concrete packages.")

        start_time = time.time()
        if spack.do_checksum and not self.version in self.versions:
            tty.warn("There is no checksum on file to fetch %s safely."
                     % self.spec.format('$_$@'))

            # Ask the user whether to skip the checksum if we're
            # interactive, but just fail if non-interactive.
            checksum_msg = "Add a checksum or use --no-checksum to skip this check."
            ignore_checksum = False
            if sys.stdout.isatty():
                ignore_checksum = tty.get_yes_or_no("  Fetch anyway?", default=False)
                if ignore_checksum:
                    tty.msg("Fetching with no checksum.", checksum_msg)

            if not ignore_checksum:
                raise FetchError(
                    "Will not fetch %s" % self.spec.format('$_$@'), checksum_msg)

        self.stage.fetch(mirror_only)

        self._fetch_time = time.time() - start_time

        if spack.do_checksum and self.version in self.versions:
            self.stage.check()


    def do_stage(self, mirror_only=False):
        """Unpacks the fetched tarball, then changes into the expanded tarball
           directory."""
        if not self.spec.concrete:
            raise ValueError("Can only stage concrete packages.")

        self.do_fetch(mirror_only)
        self.stage.expand_archive()
        self.stage.chdir_to_source()


    def do_patch(self):
        """Calls do_stage(), then applied patches to the expanded tarball if they
           haven't been applied already."""
        if not self.spec.concrete:
            raise ValueError("Can only patch concrete packages.")

        # Kick off the stage first.
        self.do_stage()

        # Package can add its own patch function.
        has_patch_fun = hasattr(self, 'patch') and callable(self.patch)

        # If there are no patches, note it.
        if not self.patches and not has_patch_fun:
            tty.msg("No patches needed for %s" % self.name)
            return

        # Construct paths to special files in the archive dir used to
        # keep track of whether patches were successfully applied.
        archive_dir     = self.stage.source_path
        good_file       = join_path(archive_dir, '.spack_patched')
        no_patches_file = join_path(archive_dir, '.spack_no_patches')
        bad_file        = join_path(archive_dir, '.spack_patch_failed')

        # If we encounter an archive that failed to patch, restage it
        # so that we can apply all the patches again.
        if os.path.isfile(bad_file):
            tty.msg("Patching failed last time. Restaging.")
            self.stage.restage()

        self.stage.chdir_to_source()

        # If this file exists, then we already applied all the patches.
        if os.path.isfile(good_file):
            tty.msg("Already patched %s" % self.name)
            return
        elif os.path.isfile(no_patches_file):
            tty.msg("No patches needed for %s" % self.name)
            return

        # Apply all the patches for specs that match this one
        patched = False
        for spec, patch_list in self.patches.items():
            if self.spec.satisfies(spec):
                for patch in patch_list:
                    try:
                        patch.apply(self.stage)
                        tty.msg('Applied patch %s' % patch.path_or_url)
                        patched = True
                    except:
                        # Touch bad file if anything goes wrong.
                        tty.msg('Patch %s failed.' % patch.path_or_url)
                        touch(bad_file)
                        raise

        if has_patch_fun:
            try:
                self.patch()
                tty.msg("Ran patch() for %s" % self.name)
                patched = True
            except:
                tty.msg("patch() function failed for %s" % self.name)
                touch(bad_file)
                raise

        # Get rid of any old failed file -- patches have either succeeded
        # or are not needed.  This is mostly defensive -- it's needed
        # if the restage() method doesn't clean *everything* (e.g., for a repo)
        if os.path.isfile(bad_file):
            os.remove(bad_file)

        # touch good or no patches file so that we skip next time.
        if patched:
            touch(good_file)
        else:
            touch(no_patches_file)


    @property
    def namespace(self):
        namespace, dot, module = self.__module__.rpartition('.')
        return namespace


    def do_fake_install(self):
        """Make a fake install directory contaiing a 'fake' file in bin."""
        mkdirp(self.prefix.bin)
        touch(join_path(self.prefix.bin, 'fake'))
        mkdirp(self.prefix.lib)
        mkdirp(self.prefix.man1)


    def _get_needed_resources(self):
        resources = []
        # Select the resources that are needed for this build
        for when_spec, resource_list in self.resources.items():
            if when_spec in self.spec:
                resources.extend(resource_list)
        # Sorts the resources by the length of the string representing their destination. Since any nested resource
        # must contain another resource's name in its path, it seems that should work
        resources = sorted(resources, key=lambda res: len(res.destination))
        return resources

    def _resource_stage(self, resource):
        pieces = ['resource', resource.name, self.spec.dag_hash()]
        resource_stage_folder = '-'.join(pieces)
        return resource_stage_folder


    def do_install(self,
                   keep_prefix=False,  keep_stage=False, ignore_deps=False,
                   skip_patch=False, verbose=False, make_jobs=None, fake=False):
        """Called by commands to install a package and its dependencies.

        Package implementations should override install() to describe
        their build process.

        Args:
        keep_prefix -- Keep install prefix on failure. By default, destroys it.
        keep_stage  -- By default, stage is destroyed only if there are no
                       exceptions during build. Set to True to keep the stage
                       even with exceptions.
        ignore_deps -- Do not install dependencies before installing this package.
        fake        -- Don't really build -- install fake stub files instead.
        skip_patch  -- Skip patch stage of build if True.
        verbose     -- Display verbose build output (by default, suppresses it)
        make_jobs   -- Number of make jobs to use for install.  Default is ncpus.
        """
        if not self.spec.concrete:
            raise ValueError("Can only install concrete packages.")

        # No installation needed if package is external
        if self.spec.external:
            tty.msg("%s is externally installed in %s" % (self.name, self.spec.external))
            return

        # Ensure package is not already installed
        if spack.install_layout.check_installed(self.spec):
            tty.msg("%s is already installed in %s" % (self.name, self.prefix))
            return

        tty.msg("Installing %s" % self.name)

        # First, install dependencies recursively.
        if not ignore_deps:
            self.do_install_dependencies(
                keep_prefix=keep_prefix, keep_stage=keep_stage, ignore_deps=ignore_deps,
                fake=fake, skip_patch=skip_patch, verbose=verbose, make_jobs=make_jobs)

        # Set parallelism before starting build.
        self.make_jobs = make_jobs

        # Then install the package itself.
        def build_process():
            """Forked for each build. Has its own process and python
               module space set up by build_environment.fork()."""
            start_time = time.time()
            if not fake:
                if not skip_patch:
                    self.do_patch()
                else:
                    self.do_stage()

            tty.msg("Building %s" % self.name)

            self.stage.keep = keep_stage
            with self.stage:
                # Run the pre-install hook in the child process after
                # the directory is created.
                spack.hooks.pre_install(self)

                if fake:
                    self.do_fake_install()
                else:
                    # Do the real install in the source directory.
                     self.stage.chdir_to_source()

<<<<<<< HEAD
                if self.is_extension:
                    self.extendee_spec.package.dependency_post_install(self)

                # Ensure that something was actually installed.
                self._sanity_check_install()
=======
                     # Save the build environment in a file before building.
                     env_path = join_path(os.getcwd(), 'spack-build.env')
>>>>>>> 081bdd08

                     try:
                        # Redirect I/O to a build log (and optionally to the terminal)
                        log_path = join_path(os.getcwd(), 'spack-build.out')
                        log_file = open(log_path, 'w')
                        with log_output(log_file, verbose, sys.stdout.isatty(), True):
                            dump_environment(env_path)
                            self.install(self.spec, self.prefix)

                     except ProcessError as e:
                         # Annotate ProcessErrors with the location of the build log.
                         e.build_log = log_path
                         raise e

                     # Ensure that something was actually installed.
                     self._sanity_check_install()

                     # Copy provenance into the install directory on success
                     log_install_path = spack.install_layout.build_log_path(self.spec)
                     env_install_path = spack.install_layout.build_env_path(self.spec)
                     packages_dir = spack.install_layout.build_packages_path(self.spec)

                     install(log_path, log_install_path)
                     install(env_path, env_install_path)
                     dump_packages(self.spec, packages_dir)

            # Stop timer.
            self._total_time = time.time() - start_time
            build_time = self._total_time - self._fetch_time

            tty.msg("Successfully installed %s" % self.name,
                    "Fetch: %s.  Build: %s.  Total: %s."
                    % (_hms(self._fetch_time), _hms(build_time), _hms(self._total_time)))
            print_pkg(self.prefix)

        try:
            # Create the install prefix and fork the build process.
            spack.install_layout.create_install_directory(self.spec)
            spack.build_environment.fork(self, build_process)
        except:
            # remove the install prefix if anything went wrong during install.
            if not keep_prefix:
                self.remove_prefix()
            else:
                tty.warn("Keeping install prefix in place despite error.",
                         "Spack will think this package is installed. " +
                         "Manually remove this directory to fix:",
                         self.prefix, wrap=True)
            raise

        # note: PARENT of the build process adds the new package to
        # the database, so that we don't need to re-read from file.
        spack.installed_db.add(self.spec, self.prefix)

        # Once everything else is done, run post install hooks
        spack.hooks.post_install(self)


    def _sanity_check_install(self):
        installed = set(os.listdir(self.prefix))
        installed.difference_update(spack.install_layout.hidden_file_paths)
        if not installed:
            raise InstallError(
                "Install failed for %s.  Nothing was installed!" % self.name)


    def do_install_dependencies(self, **kwargs):
        # Pass along paths of dependencies here
        for dep in self.spec.dependencies.values():
            dep.package.do_install(**kwargs)


    @property
    def build_log_path(self):
        if self.installed:
            return spack.install_layout.build_log_path(self.spec)
        else:
            return join_path(self.stage.source_path, 'spack-build.out')


    @property
    def module(self):
        """Use this to add variables to the class's module's scope.
           This lets us use custom syntax in the install method.
        """
        return __import__(self.__class__.__module__,
                          fromlist=[self.__class__.__name__])


    def setup_dependent_environment(self, module, spec, dependent_spec):
        """Called before the install() method of dependents.

        Default implementation does nothing, but this can be
        overridden by an extendable package to set up the install
        environment for its extensions.  This is useful if there are
        some common steps to installing all extensions for a
        certain package.

        Some examples:

        1. Installing python modules generally requires PYTHONPATH to
           point to the lib/pythonX.Y/site-packages directory in the
           module's install prefix.  This could set that variable.

        2. Extensions often need to invoke the 'python' interpreter
           from the Python installation being extended.  This routine can
           put a 'python' Execuable object in the module scope for the
           extension package to simplify extension installs.

        3. A lot of Qt extensions need QTDIR set.  This can be used to do that.

        """
        pass


    def dependency_post_install(spec, dependent_spec):
        """
        E.g. python package can create a modified .pth file
        """
        pass


    def install(self, spec, prefix):
        """Package implementations override this with their own build configuration."""
        raise InstallError("Package %s provides no install method!" % self.name)


    def do_uninstall(self, force=False):
        if not self.installed:
            raise InstallError(str(self.spec) + " is not installed.")

        if not force:
            dependents = self.installed_dependents
            if dependents:
                raise PackageStillNeededError(self.spec, dependents)

        # Pre-uninstall hook runs first.
        spack.hooks.pre_uninstall(self)

        # Uninstalling in Spack only requires removing the prefix.
        self.remove_prefix()
        spack.installed_db.remove(self.spec)
        tty.msg("Successfully uninstalled %s" % self.spec.short_spec)

        # Once everything else is done, run post install hooks
        spack.hooks.post_uninstall(self)


    def _check_extendable(self):
        if not self.extendable:
            raise ValueError("Package %s is not extendable!" % self.name)


    def _sanity_check_extension(self):
        if not self.is_extension:
            raise ActivationError("This package is not an extension.")

        extendee_package = self.extendee_spec.package
        extendee_package._check_extendable()

        if not extendee_package.installed:
            raise ActivationError("Can only (de)activate extensions for installed packages.")
        if not self.installed:
            raise ActivationError("Extensions must first be installed.")
        if not self.extendee_spec.name in self.extendees:
            raise ActivationError("%s does not extend %s!" % (self.name, self.extendee.name))


    def do_activate(self, force=False):
        """Called on an etension to invoke the extendee's activate method.

        Commands should call this routine, and should not call
        activate() directly.
        """
        self._sanity_check_extension()

        spack.install_layout.check_extension_conflict(
            self.extendee_spec, self.spec)

        # Activate any package dependencies that are also extensions.
        if not force:
            for spec in self.spec.traverse(root=False):
                if spec.package.extends(self.extendee_spec):
                    if not spec.package.activated:
                        spec.package.do_activate(force=force)

        self.extendee_spec.package.activate(self, **self.extendee_args)

        spack.install_layout.add_extension(self.extendee_spec, self.spec)
        tty.msg("Activated extension %s for %s"
                % (self.spec.short_spec, self.extendee_spec.format("$_$@$+$%@")))


    def activate(self, extension, **kwargs):
        """Symlinks all files from the extension into extendee's install dir.

        Package authors can override this method to support other
        extension mechanisms.  Spack internals (commands, hooks, etc.)
        should call do_activate() method so that proper checks are
        always executed.

        """
        def ignore(filename):
            return (filename in spack.install_layout.hidden_file_paths or
                    kwargs.get('ignore', lambda f: False)(filename))

        tree = LinkTree(extension.prefix)
        conflict = tree.find_conflict(self.prefix, ignore=ignore)
        if conflict:
            raise ExtensionConflictError(conflict)

        tree.merge(self.prefix, ignore=ignore)


    def do_deactivate(self, **kwargs):
        """Called on the extension to invoke extendee's deactivate() method."""
        self._sanity_check_extension()
        force = kwargs.get('force', False)

        # Allow a force deactivate to happen.  This can unlink
        # spurious files if something was corrupted.
        if not force:
            spack.install_layout.check_activated(self.extendee_spec, self.spec)

            activated = spack.install_layout.extension_map(self.extendee_spec)
            for name, aspec in activated.items():
                if aspec == self.spec:
                    continue
                for dep in aspec.traverse():
                    if self.spec == dep:
                        raise ActivationError(
                            "Cannot deactivate %s beacuse %s is activated and depends on it."
                            % (self.spec.short_spec, aspec.short_spec))

        self.extendee_spec.package.deactivate(self, **self.extendee_args)

        # redundant activation check -- makes SURE the spec is not
        # still activated even if something was wrong above.
        if self.activated:
            spack.install_layout.remove_extension(self.extendee_spec, self.spec)

        tty.msg("Deactivated extension %s for %s"
                % (self.spec.short_spec, self.extendee_spec.format("$_$@$+$%@")))


    def deactivate(self, extension, **kwargs):
        """Unlinks all files from extension out of this package's install dir.

        Package authors can override this method to support other
        extension mechanisms.  Spack internals (commands, hooks, etc.)
        should call do_deactivate() method so that proper checks are
        always executed.

        """
        def ignore(filename):
            return (filename in spack.install_layout.hidden_file_paths or
                    kwargs.get('ignore', lambda f: False)(filename))

        tree = LinkTree(extension.prefix)
        tree.unmerge(self.prefix, ignore=ignore)


    def do_restage(self):
        """Reverts expanded/checked out source to a pristine state."""
        self.stage.restage()


    def do_clean(self):
        """Removes the package's build stage and source tarball."""
        self.stage.destroy()


    def format_doc(self, **kwargs):
        """Wrap doc string at 72 characters and format nicely"""
        indent = kwargs.get('indent', 0)

        if not self.__doc__:
            return ""

        doc = re.sub(r'\s+', ' ', self.__doc__)
        lines = textwrap.wrap(doc, 72)
        results = StringIO()
        for line in lines:
            results.write((" " * indent) + line + "\n")
        return results.getvalue()


    @property
    def all_urls(self):
        urls = []
        if self.url:
            urls.append(self.url)

        for args in self.versions.values():
            if 'url' in args:
                urls.append(args['url'])
        return urls


    def fetch_remote_versions(self):
        """Try to find remote versions of this package using the
           list_url and any other URLs described in the package file."""
        if not self.all_urls:
            raise VersionFetchError(self.__class__)

        try:
            return spack.util.web.find_versions_of_archive(
                *self.all_urls, list_url=self.list_url, list_depth=self.list_depth)
        except spack.error.NoNetworkConnectionError as e:
            tty.die("Package.fetch_versions couldn't connect to:",
                    e.url, e.message)


    @property
    def rpath(self):
        """Get the rpath this package links with, as a list of paths."""
        rpaths = [self.prefix.lib, self.prefix.lib64]
        rpaths.extend(d.prefix.lib for d in self.spec.traverse(root=False)
                      if os.path.isdir(d.prefix.lib))
        rpaths.extend(d.prefix.lib64 for d in self.spec.traverse(root=False)
                      if os.path.isdir(d.prefix.lib64))
        return rpaths


    @property
    def rpath_args(self):
        """Get the rpath args as a string, with -Wl,-rpath, for each element."""
        return " ".join("-Wl,-rpath,%s" % p for p in self.rpath)


def validate_package_url(url_string):
    """Determine whether spack can handle a particular URL or not."""
    url = urlparse(url_string)
    if url.scheme not in _ALLOWED_URL_SCHEMES:
        tty.die("Invalid protocol in URL: '%s'" % url_string)

    if not allowed_archive(url_string):
        tty.die("Invalid file type in URL: '%s'" % url_string)


def dump_packages(spec, path):
    """Dump all package information for a spec and its dependencies.

       This creates a package repository within path for every
       namespace in the spec DAG, and fills the repos wtih package
       files and patch files for every node in the DAG.
    """
    mkdirp(path)

    # Copy in package.py files from any dependencies.
    # Note that we copy them in as they are in the *install* directory
    # NOT as they are in the repository, because we want a snapshot of
    # how *this* particular build was done.
    for node in spec.traverse():
        if node is not spec:
            # Locate the dependency package in the install tree and find
            # its provenance information.
            source = spack.install_layout.build_packages_path(node)
            source_repo_root = join_path(source, node.namespace)

            # There's no provenance installed for the source package.  Skip it.
            # User can always get something current from the builtin repo.
            if not os.path.isdir(source_repo_root):
                continue

            # Create a source repo and get the pkg directory out of it.
            try:
                source_repo = spack.repository.Repo(source_repo_root)
                source_pkg_dir = source_repo.dirname_for_package_name(node.name)
            except RepoError as e:
                tty.warn("Warning: Couldn't copy in provenance for %s" % node.name)

        # Create a destination repository
        dest_repo_root = join_path(path, node.namespace)
        if not os.path.exists(dest_repo_root):
            spack.repository.create_repo(dest_repo_root)
        repo = spack.repository.Repo(dest_repo_root)

        # Get the location of the package in the dest repo.
        dest_pkg_dir = repo.dirname_for_package_name(node.name)
        if node is not spec:
            install_tree(source_pkg_dir, dest_pkg_dir)
        else:
            spack.repo.dump_provenance(node, dest_pkg_dir)


def print_pkg(message):
    """Outputs a message with a package icon."""
    from llnl.util.tty.color import cwrite
    cwrite('@*g{[+]} ')
    print message


def _hms(seconds):
    """Convert time in seconds to hours, minutes, seconds."""
    m, s = divmod(seconds, 60)
    h, m = divmod(m, 60)

    parts = []
    if h: parts.append("%dh" % h)
    if m: parts.append("%dm" % m)
    if s: parts.append("%.2fs" % s)
    return ' '.join(parts)


class FetchError(spack.error.SpackError):
    """Raised when something goes wrong during fetch."""
    def __init__(self, message, long_msg=None):
        super(FetchError, self).__init__(message, long_msg)


class InstallError(spack.error.SpackError):
    """Raised when something goes wrong during install or uninstall."""
    def __init__(self, message, long_msg=None):
        super(InstallError, self).__init__(message, long_msg)


class PackageStillNeededError(InstallError):
    """Raised when package is still needed by another on uninstall."""
    def __init__(self, spec, dependents):
        super(PackageStillNeededError, self).__init__(
            "Cannot uninstall %s" % spec)
        self.spec = spec
        self.dependents = dependents


class PackageError(spack.error.SpackError):
    """Raised when something is wrong with a package definition."""
    def __init__(self, message, long_msg=None):
        super(PackageError, self).__init__(message, long_msg)


class PackageVersionError(PackageError):
    """Raised when a version URL cannot automatically be determined."""
    def __init__(self, version):
        super(PackageVersionError, self).__init__(
            "Cannot determine a URL automatically for version %s" % version,
            "Please provide a url for this version in the package.py file.")


class VersionFetchError(PackageError):
    """Raised when a version URL cannot automatically be determined."""
    def __init__(self, cls):
        super(VersionFetchError, self).__init__(
            "Cannot fetch versions for package %s " % cls.__name__ +
            "because it does not define any URLs to fetch.")


class NoURLError(PackageError):
    """Raised when someone tries to build a URL for a package with no URLs."""
    def __init__(self, cls):
        super(NoURLError, self).__init__(
            "Package %s has no version with a URL." % cls.__name__)


class ExtensionError(PackageError): pass


class ExtensionConflictError(ExtensionError):
    def __init__(self, path):
        super(ExtensionConflictError, self).__init__(
            "Extension blocked by file: %s" % path)


class ActivationError(ExtensionError):
    def __init__(self, msg, long_msg=None):
        super(ActivationError, self).__init__(msg, long_msg)<|MERGE_RESOLUTION|>--- conflicted
+++ resolved
@@ -892,16 +892,8 @@
                     # Do the real install in the source directory.
                      self.stage.chdir_to_source()
 
-<<<<<<< HEAD
-                if self.is_extension:
-                    self.extendee_spec.package.dependency_post_install(self)
-
-                # Ensure that something was actually installed.
-                self._sanity_check_install()
-=======
                      # Save the build environment in a file before building.
                      env_path = join_path(os.getcwd(), 'spack-build.env')
->>>>>>> 081bdd08
 
                      try:
                         # Redirect I/O to a build log (and optionally to the terminal)
@@ -915,6 +907,9 @@
                          # Annotate ProcessErrors with the location of the build log.
                          e.build_log = log_path
                          raise e
+
+                    if self.is_extension:
+                        self.extendee_spec.package.dependency_post_install(self)
 
                      # Ensure that something was actually installed.
                      self._sanity_check_install()
