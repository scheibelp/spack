--- conflicted
+++ resolved
@@ -1411,7 +1411,6 @@
         if self.spec.external:
             return self._process_external_package(explicit)
 
-<<<<<<< HEAD
         if self.installed_upstream:
             tty.msg("{0.name} is installed in an upstream Spack instance"
                     " at {0.prefix}".format(self))
@@ -1420,9 +1419,6 @@
             # module from the upstream Spack instance.
             return
 
-        restage = kwargs.get('restage', False)
-=======
->>>>>>> f4d4322a
         partial = self.check_for_unfinished_installation(keep_prefix, restage)
 
         # Ensure package is not already installed
