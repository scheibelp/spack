##############################################################################
# Copyright (c) 2013-2017, Lawrence Livermore National Security, LLC.
# Produced at the Lawrence Livermore National Laboratory.
#
# This file is part of Spack.
# Created by Todd Gamblin, tgamblin@llnl.gov, All rights reserved.
# LLNL-CODE-647188
#
# For details, see https://github.com/llnl/spack
# Please also see the NOTICE and LICENSE files for our notice and the LGPL.
#
# This program is free software; you can redistribute it and/or modify
# it under the terms of the GNU Lesser General Public License (as
# published by the Free Software Foundation) version 2.1, February 1999.
#
# This program is distributed in the hope that it will be useful, but
# WITHOUT ANY WARRANTY; without even the IMPLIED WARRANTY OF
# MERCHANTABILITY or FITNESS FOR A PARTICULAR PURPOSE. See the terms and
# conditions of the GNU Lesser General Public License for more details.
#
# You should have received a copy of the GNU Lesser General Public
# License along with this program; if not, write to the Free Software
# Foundation, Inc., 59 Temple Place, Suite 330, Boston, MA 02111-1307 USA
##############################################################################
"""
This is where most of the action happens in Spack.
See the Package docs for detailed instructions on how the class works
and on how to write your own packages.

The spack package structure is based strongly on Homebrew
(http://wiki.github.com/mxcl/homebrew/), mainly because
Homebrew makes it very easy to create packages.  For a complete
rundown on spack and how it differs from homebrew, look at the
README.
"""
import contextlib
import copy
import functools
import inspect
import os
import re
import shutil
import sys
import textwrap
import time
from six import StringIO
from six import string_types
from six import with_metaclass

import llnl.util.tty as tty
import spack
import spack.store
import spack.compilers
import spack.directives
import spack.error
import spack.fetch_strategy as fs
import spack.hooks
import spack.mirror
import spack.repository
import spack.url
import spack.util.web
import spack.multimethod
import spack.binary_distribution as binary_distribution

from llnl.util.filesystem import mkdirp, join_path, touch, ancestor
from llnl.util.filesystem import working_dir, install_tree, install
from llnl.util.lang import memoized
from llnl.util.link_tree import LinkTree
from llnl.util.tty.log import log_output
from llnl.util.tty.color import colorize
from spack import directory_layout
from spack.util.executable import which
from spack.stage import Stage, ResourceStage, StageComposite
from spack.util.environment import dump_environment
from spack.version import Version

"""Allowed URL schemes for spack packages."""
_ALLOWED_URL_SCHEMES = ["http", "https", "ftp", "file", "git"]


class InstallPhase(object):
    """Manages a single phase of the installation.

    This descriptor stores at creation time the name of the method it should
    search for execution. The method is retrieved at __get__ time, so that
    it can be overridden by subclasses of whatever class declared the phases.

    It also provides hooks to execute arbitrary callbacks before and after
    the phase.
    """

    def __init__(self, name):
        self.name = name
        self.run_before = []
        self.run_after = []

    def __get__(self, instance, owner):
        # The caller is a class that is trying to customize
        # my behavior adding something
        if instance is None:
            return self
        # If instance is there the caller wants to execute the
        # install phase, thus return a properly set wrapper
        phase = getattr(instance, self.name)

        @functools.wraps(phase)
        def phase_wrapper(spec, prefix):
            # Check instance attributes at the beginning of a phase
            self._on_phase_start(instance)
            # Execute phase pre-conditions,
            # and give them the chance to fail
            for callback in self.run_before:
                callback(instance)
            phase(spec, prefix)
            # Execute phase sanity_checks,
            # and give them the chance to fail
            for callback in self.run_after:
                callback(instance)
            # Check instance attributes at the end of a phase
            self._on_phase_exit(instance)
        return phase_wrapper

    def _on_phase_start(self, instance):
        pass

    def _on_phase_exit(self, instance):
        # If a phase has a matching last_phase attribute,
        # stop the installation process raising a StopIteration
        if getattr(instance, 'last_phase', None) == self.name:
            raise StopIteration('Stopping at \'{0}\' phase'.format(self.name))

    def copy(self):
        try:
            return copy.deepcopy(self)
        except TypeError:
            # This bug-fix was not back-ported in Python 2.6
            # http://bugs.python.org/issue1515
            other = InstallPhase(self.name)
            other.run_before.extend(self.run_before)
            other.run_after.extend(self.run_after)
            return other


class PackageMeta(spack.directives.DirectiveMetaMixin):
    """Conveniently transforms attributes to permit extensible phases

    Iterates over the attribute 'phases' and creates / updates private
    InstallPhase attributes in the class that is being initialized
    """
    phase_fmt = '_InstallPhase_{0}'

    _InstallPhase_run_before = {}
    _InstallPhase_run_after = {}

    def __new__(mcs, name, bases, attr_dict):

        if 'phases' in attr_dict:
            # Turn the strings in 'phases' into InstallPhase instances
            # and add them as private attributes
            _InstallPhase_phases = [PackageMeta.phase_fmt.format(x) for x in attr_dict['phases']]  # NOQA: ignore=E501
            for phase_name, callback_name in zip(_InstallPhase_phases, attr_dict['phases']):  # NOQA: ignore=E501
                attr_dict[phase_name] = InstallPhase(callback_name)
            attr_dict['_InstallPhase_phases'] = _InstallPhase_phases

        def _flush_callbacks(check_name):
            # Name of the attribute I am going to check it exists
            attr_name = PackageMeta.phase_fmt.format(check_name)
            checks = getattr(mcs, attr_name)
            if checks:
                for phase_name, funcs in checks.items():
                    try:
                        # Search for the phase in the attribute dictionary
                        phase = attr_dict[
                            PackageMeta.phase_fmt.format(phase_name)]
                    except KeyError:
                        # If it is not there it's in the bases
                        # and we added a check. We need to copy
                        # and extend
                        for base in bases:
                            phase = getattr(
                                base,
                                PackageMeta.phase_fmt.format(phase_name),
                                None
                            )
                        attr_dict[PackageMeta.phase_fmt.format(
                            phase_name)] = phase.copy()
                        phase = attr_dict[
                            PackageMeta.phase_fmt.format(phase_name)]
                    getattr(phase, check_name).extend(funcs)
                # Clear the attribute for the next class
                setattr(mcs, attr_name, {})

        _flush_callbacks('run_before')
        _flush_callbacks('run_after')

        return super(PackageMeta, mcs).__new__(mcs, name, bases, attr_dict)

    @staticmethod
    def register_callback(check_type, *phases):
        def _decorator(func):
            attr_name = PackageMeta.phase_fmt.format(check_type)
            check_list = getattr(PackageMeta, attr_name)
            for item in phases:
                checks = check_list.setdefault(item, [])
                checks.append(func)
            setattr(PackageMeta, attr_name, check_list)
            return func
        return _decorator


def run_before(*phases):
    """Registers a method of a package to be run before a given phase"""
    return PackageMeta.register_callback('run_before', *phases)


def run_after(*phases):
    """Registers a method of a package to be run after a given phase"""
    return PackageMeta.register_callback('run_after', *phases)


def on_package_attributes(**attr_dict):
    """Decorator: executes instance function only if object has attr valuses.

    Executes the decorated method only if at the moment of calling the
    instance has attributes that are equal to certain values.

    Args:
        attr_dict (dict): dictionary mapping attribute names to their
            required values
    """
    def _execute_under_condition(func):

        @functools.wraps(func)
        def _wrapper(instance, *args, **kwargs):
            # If all the attributes have the value we require, then execute
            has_all_attributes = all(
                [hasattr(instance, key) for key in attr_dict]
            )
            if has_all_attributes:
                has_the_right_values = all(
                    [getattr(instance, key) == value for key, value in attr_dict.items()]  # NOQA: ignore=E501
                )
                if has_the_right_values:
                    func(instance, *args, **kwargs)
        return _wrapper

    return _execute_under_condition


class PackageBase(with_metaclass(PackageMeta, object)):
    """This is the superclass for all spack packages.

    ***The Package class***

    Package is where the bulk of the work of installing packages is done.

    A package defines how to fetch, verfiy (via, e.g., md5), build, and
    install a piece of software.  A Package also defines what other
    packages it depends on, so that dependencies can be installed along
    with the package itself.  Packages are written in pure python.

    Packages are all submodules of spack.packages.  If spack is installed
    in ``$prefix``, all of its python files are in ``$prefix/lib/spack``.
    Most of them are in the spack module, so all the packages live in
    ``$prefix/lib/spack/spack/packages``.

    All you have to do to create a package is make a new subclass of Package
    in this directory.  Spack automatically scans the python files there
    and figures out which one to import when you invoke it.

    **An example package**

    Let's look at the cmake package to start with.  This package lives in
    ``$prefix/var/spack/repos/builtin/packages/cmake/package.py``:

    .. code-block:: python

       from spack import *
       class Cmake(Package):
           homepage  = 'https://www.cmake.org'
           url       = 'http://www.cmake.org/files/v2.8/cmake-2.8.10.2.tar.gz'
           md5       = '097278785da7182ec0aea8769d06860c'

           def install(self, spec, prefix):
               configure('--prefix=%s'   % prefix,
                         '--parallel=%s' % make_jobs)
               make()
               make('install')

    **Naming conventions**

    There are two names you should care about:

    1. The module name, ``cmake``.

       * User will refers to this name, e.g. 'spack install cmake'.
       * It can include ``_``, ``-``, and numbers (it can even start with a
         number).

    2. The class name, "Cmake".  This is formed by converting `-` or
       ``_`` in the module name to camel case.  If the name starts with
       a number, we prefix the class name with ``_``. Examples:

          ===========  ==========
          Module Name  Class Name
          ===========  ==========
          foo_bar      FooBar
          docbook-xml  DocbookXml
          FooBar       Foobar
          3proxy       _3proxy
          ===========  ==========

        The class name is what spack looks for when it loads a package module.

    **Required Attributes**

    Aside from proper naming, here is the bare minimum set of things you
    need when you make a package:

    homepage:
        informational URL, so that users know what they're
        installing.

    url or url_for_version(self, version):
      If url, then the URL of the source archive that spack will fetch.
      If url_for_version(), then a method returning the URL required
      to fetch a particular version.

    install():
        This function tells spack how to build and install the
        software it downloaded.

    **Optional Attributes**

    You can also optionally add these attributes, if needed:

        list_url:
            Webpage to scrape for available version strings. Default is the
            directory containing the tarball; use this if the default isn't
            correct so that invoking 'spack versions' will work for this
            package.

        url_version(self, version):
            When spack downloads packages at particular versions, it just
            converts version to string with str(version).  Override this if
            your package needs special version formatting in its URL.  boost
            is an example of a package that needs this.

    ***Creating Packages***

    As a package creator, you can probably ignore most of the preceding
    information, because you can use the 'spack create' command to do it
    all automatically.

    You as the package creator generally only have to worry about writing
    your install function and specifying dependencies.

    **spack create**

    Most software comes in nicely packaged tarballs, like this one

    http://www.cmake.org/files/v2.8/cmake-2.8.10.2.tar.gz

    Taking a page from homebrew, spack deduces pretty much everything it
    needs to know from the URL above.  If you simply type this::

        spack create http://www.cmake.org/files/v2.8/cmake-2.8.10.2.tar.gz

    Spack will download the tarball, generate an md5 hash, figure out the
    version and the name of the package from the URL, and create a new
    package file for you with all the names and attributes set correctly.

    Once this skeleton code is generated, spack pops up the new package in
    your $EDITOR so that you can modify the parts that need changes.

    **Dependencies**

    If your package requires another in order to build, you can specify that
    like this:

    .. code-block:: python

       class Stackwalker(Package):
           ...
           depends_on("libdwarf")
           ...

    This tells spack that before it builds stackwalker, it needs to build
    the libdwarf package as well.  Note that this is the module name, not
    the class name (The class name is really only used by spack to find
    your package).

    Spack will download an install each dependency before it installs your
    package.  In addtion, it will add -L, -I, and rpath arguments to your
    compiler and linker for each dependency.  In most cases, this allows you
    to avoid specifying any dependencies in your configure or cmake line;
    you can just run configure or cmake without any additional arguments and
    it will find the dependencies automatically.

    **The Install Function**

    The install function is designed so that someone not too terribly familiar
    with Python could write a package installer.  For example, we put a number
    of commands in install scope that you can use almost like shell commands.
    These include make, configure, cmake, rm, rmtree, mkdir, mkdirp, and
    others.

    You can see above in the cmake script that these commands are used to run
    configure and make almost like they're used on the command line.  The
    only difference is that they are python function calls and not shell
    commands.

    It may be puzzling to you where the commands and functions in install live.
    They are NOT instance variables on the class; this would require us to
    type 'self.' all the time and it makes the install code unnecessarily long.
    Rather, spack puts these commands and variables in *module* scope for your
    Package subclass.  Since each package has its own module, this doesn't
    pollute other namespaces, and it allows you to more easily implement an
    install function.

    For a full list of commands and variables available in module scope, see
    the add_commands_to_module() function in this class. This is where most
    of them are created and set on the module.

    **Parallel Builds**

    By default, Spack will run make in parallel when you run make() in your
    install function.  Spack figures out how many cores are available on
    your system and runs make with -j<cores>.  If you do not want this
    behavior, you can explicitly mark a package not to use parallel make:

    .. code-block:: python

       class SomePackage(Package):
           ...
           parallel = False
           ...

    This changes the default behavior so that make is sequential.  If you still
    want to build some parts in parallel, you can do this in your install
    function:

    .. code-block:: python

       make(parallel=True)

    Likewise, if you do not supply parallel = True in your Package, you can
    keep the default parallel behavior and run make like this when you want a
    sequential build:

    .. code-block:: python

       make(parallel=False)

    **Package Lifecycle**

    This section is really only for developers of new spack commands.

    A package's lifecycle over a run of Spack looks something like this:

    .. code-block:: python

       p = Package()             # Done for you by spack

       p.do_fetch()              # downloads tarball from a URL
       p.do_stage()              # expands tarball in a temp directory
       p.do_patch()              # applies patches to expanded source
       p.do_install()            # calls package's install() function
       p.do_uninstall()          # removes install directory

    There are also some other commands that clean the build area:

    .. code-block:: python

       p.do_clean()              # removes the stage directory entirely
       p.do_restage()            # removes the build directory and
                                 # re-expands the archive.

    The convention used here is that a ``do_*`` function is intended to be
    called internally by Spack commands (in spack.cmd).  These aren't for
    package writers to override, and doing so may break the functionality
    of the Package class.

    Package creators override functions like install() (all of them do this),
    clean() (some of them do this), and others to provide custom behavior.
    """
    #
    # These are default values for instance variables.
    #

    #: By default we build in parallel.  Subclasses can override this.
    parallel = True

    #: # jobs to use for parallel make. If set, overrides default of ncpus.
    make_jobs = spack.build_jobs

    #: By default do not run tests within package's install()
    run_tests = False

    # FIXME: this is a bad object-oriented design, should be moved to Clang.
    #: By default do not setup mockup XCode on macOS with Clang
    use_xcode = False

    #: Most packages are NOT extendable. Set to True if you want extensions.
    extendable = False

    #: When True, add RPATHs for the entire DAG. When False, add RPATHs only
    #: for immediate dependencies.
    transitive_rpaths = True

    #: List of prefix-relative file paths (or a single path). If these do
    #: not exist after install, or if they exist but are not files,
    #: sanity checks fail.
    sanity_check_is_file = []

    #: List of prefix-relative directory paths (or a single path). If
    #: these do not exist after install, or if they exist but are not
    #: directories, sanity checks will fail.
    sanity_check_is_dir = []

    #
    # Set default licensing information
    #

    #: Boolean. If set to ``True``, this software requires a license.
    #: If set to ``False``, all of the ``license_*`` attributes will
    #: be ignored. Defaults to ``False``.
    license_required = False

    #: String. Contains the symbol used by the license manager to denote
    #: a comment. Defaults to ``#``.
    license_comment = '#'

    #: List of strings. These are files that the software searches for when
    #: looking for a license. All file paths must be relative to the
    #: installation directory. More complex packages like Intel may require
    #: multiple licenses for individual components. Defaults to the empty list.
    license_files = []

    #: List of strings. Environment variables that can be set to tell the
    #: software where to look for a license if it is not in the usual location.
    #: Defaults to the empty list.
    license_vars = []

    #: String. A URL pointing to license setup instructions for the software.
    #: Defaults to the empty string.
    license_url = ''

    #: Verbosity level, preserved across installs.
    _verbose = None

    #: index of patches by sha256 sum, built lazily
    _patches_by_hash = None

    #: List of strings which contains GitHub usernames of package maintainers.
    #: Do not include @ here in order not to unnecessarily ping the users.
    maintainers = []

    def __init__(self, spec):
        # this determines how the package should be built.
        self.spec = spec

        # Name of package is the name of its module, without the
        # containing module names.
        self.name = self.module.__name__
        if '.' in self.name:
            self.name = self.name[self.name.rindex('.') + 1:]

        # Allow custom staging paths for packages
        self.path = None

        # Check versions in the versions dict.
        for v in self.versions:
            assert (isinstance(v, Version))

        # Check version descriptors
        for v in sorted(self.versions):
            assert (isinstance(self.versions[v], dict))

        # Version-ize the keys in versions dict
        try:
            self.versions = dict((Version(v), h)
                                 for v, h in self.versions.items())
        except ValueError as e:
            raise ValueError("In package %s: %s" % (self.name, e.message))

        # stage used to build this package.
        self._stage = None

        # Init fetch strategy and url to None
        self._fetcher = None
        self.url = getattr(self.__class__, 'url', None)

        # Fix up self.url if this package fetches with a URLFetchStrategy.
        # This makes self.url behave sanely.
        if self.spec.versions.concrete:
            # TODO: this is a really roundabout way of determining the type
            # TODO: of fetch to do. figure out a more sane fetch
            # TODO: strategy/package init order (right now it's conflated with
            # TODO: stage, package, and the tests make assumptions)
            f = fs.for_package_version(self, self.version)
            if isinstance(f, fs.URLFetchStrategy):
                self.url = self.url_for_version(self.spec.version)

        # Set a default list URL (place to find available versions)
        if not hasattr(self, 'list_url'):
            self.list_url = None

        if not hasattr(self, 'list_depth'):
            self.list_depth = 0

        # Set up some internal variables for timing.
        self._fetch_time = 0.0
        self._total_time = 0.0

        if self.is_extension:
            spack.repo.get(self.extendee_spec)._check_extendable()

        self.extra_args = {}

    def possible_dependencies(self, transitive=True, visited=None):
        """Return set of possible transitive dependencies of this package.

        Args:
            transitive (bool): include all transitive dependencies if True,
                only direct dependencies if False.
        """
        if visited is None:
            visited = set()

        visited.add(self.name)
        for name in self.dependencies:
            spec = spack.spec.Spec(name)

            if not spec.virtual:
                visited.add(name)
                if transitive:
                    pkg = spack.repo.get(name)
                    pkg.possible_dependencies(transitive, visited)
            else:
                for provider in spack.repo.providers_for(spec):
                    visited.add(provider.name)
                    if transitive:
                        pkg = spack.repo.get(provider.name)
                        pkg.possible_dependencies(transitive, visited)

        return visited

    @property
    def package_dir(self):
        """Return the directory where the package.py file lives."""
        return os.path.abspath(os.path.dirname(self.module.__file__))

    @property
    def global_license_dir(self):
        """Returns the directory where global license files for all
           packages are stored."""
        spack_root = ancestor(__file__, 4)
        return join_path(spack_root, 'etc', 'spack', 'licenses')

    @property
    def global_license_file(self):
        """Returns the path where a global license file for this
           particular package should be stored."""
        if not self.license_files:
            return
        return join_path(self.global_license_dir, self.name,
                         os.path.basename(self.license_files[0]))

    @property
    def version(self):
        if not self.spec.versions.concrete:
            raise ValueError("Can only get of package with concrete version.")
        return self.spec.versions[0]

    @memoized
    def version_urls(self):
        """Return a list of URLs for different versions of this
           package, sorted by version.  A version's URL only appears
           in this list if it has an explicitly defined URL."""
        version_urls = {}
        for v in sorted(self.versions):
            args = self.versions[v]
            if 'url' in args:
                version_urls[v] = args['url']
        return version_urls

    def nearest_url(self, version):
        """Finds the URL for the next lowest version with a URL.
           If there is no lower version with a URL, uses the
           package url property. If that isn't there, uses a
           *higher* URL, and if that isn't there raises an error.
        """
        version_urls = self.version_urls()
        url = getattr(self.__class__, 'url', None)

        for v in version_urls:
            if v > version and url:
                break
            if version_urls[v]:
                url = version_urls[v]
        return url

    # TODO: move this out of here and into some URL extrapolation module?
    def url_for_version(self, version):
        """Returns a URL from which the specified version of this package
        may be downloaded.

        version: class Version
            The version for which a URL is sought.

        See Class Version (version.py)
        """
        if not isinstance(version, Version):
            version = Version(version)

        cls = self.__class__
        if not (hasattr(cls, 'url') or self.version_urls()):
            raise NoURLError(cls)

        # If we have a specific URL for this version, don't extrapolate.
        version_urls = self.version_urls()
        if version in version_urls:
            return version_urls[version]

        # If we have no idea, try to substitute the version.
        return spack.url.substitute_version(
            self.nearest_url(version), self.url_version(version))

    def _make_resource_stage(self, root_stage, fetcher, resource):
        resource_stage_folder = self._resource_stage(resource)
        resource_mirror = spack.mirror.mirror_archive_path(
            self.spec, fetcher, resource.name)
        stage = ResourceStage(resource.fetcher,
                              root=root_stage,
                              resource=resource,
                              name=resource_stage_folder,
                              mirror_path=resource_mirror,
                              path=self.path)
        return stage

    def _make_root_stage(self, fetcher):
        # Construct a mirror path (TODO: get this out of package.py)
        mp = spack.mirror.mirror_archive_path(self.spec, fetcher)
        # Construct a path where the stage should build..
        s = self.spec
        stage_name = "%s-%s-%s" % (s.name, s.version, s.dag_hash())

        def download_search():
            dynamic_fetcher = fs.from_list_url(self)
            return [dynamic_fetcher] if dynamic_fetcher else []

        stage = Stage(fetcher, mirror_path=mp, name=stage_name, path=self.path,
                      search_fn=download_search)
        return stage

    def _make_stage(self):
        # Construct a composite stage on top of the composite FetchStrategy
        composite_fetcher = self.fetcher
        composite_stage = StageComposite()
        resources = self._get_needed_resources()
        for ii, fetcher in enumerate(composite_fetcher):
            if ii == 0:
                # Construct root stage first
                stage = self._make_root_stage(fetcher)
            else:
                # Construct resource stage
                resource = resources[ii - 1]  # ii == 0 is root!
                stage = self._make_resource_stage(composite_stage[0], fetcher,
                                                  resource)
            # Append the item to the composite
            composite_stage.append(stage)

        return composite_stage

    @property
    def stage(self):
        """Get the build staging area for this package.

        This automatically instantiates a ``Stage`` object if the package
        doesn't have one yet, but it does not create the Stage directory
        on the filesystem.
        """
        if not self.spec.concrete:
            raise ValueError("Can only get a stage for a concrete package.")
        if self._stage is None:
            self._stage = self._make_stage()
        return self._stage

    @stage.setter
    def stage(self, stage):
        """Allow a stage object to be set to override the default."""
        self._stage = stage

    @property
    def env_path(self):
        return os.path.join(self.stage.source_path, 'spack-build.env')

    @property
    def log_path(self):
        return os.path.join(self.stage.source_path, 'spack-build.out')

    def _make_fetcher(self):
        # Construct a composite fetcher that always contains at least
        # one element (the root package). In case there are resources
        # associated with the package, append their fetcher to the
        # composite.
        root_fetcher = fs.for_package_version(self, self.version)
        fetcher = fs.FetchStrategyComposite()  # Composite fetcher
        fetcher.append(root_fetcher)  # Root fetcher is always present
        resources = self._get_needed_resources()
        for resource in resources:
            fetcher.append(resource.fetcher)
        return fetcher

    @property
    def fetcher(self):
        if not self.spec.versions.concrete:
            raise ValueError(
                "Can only get a fetcher for a package with concrete versions.")
        if not self._fetcher:
            self._fetcher = self._make_fetcher()
        return self._fetcher

    @fetcher.setter
    def fetcher(self, f):
        self._fetcher = f

    def dependencies_of_type(self, *deptypes):
        """Get dependencies that can possibly have these deptypes.

        This analyzes the package and determines which dependencies *can*
        be a certain kind of dependency. Note that they may not *always*
        be this kind of dependency, since dependencies can be optional,
        so something may be a build dependency in one configuration and a
        run dependency in another.
        """
        return dict(
            (name, conds) for name, conds in self.dependencies.items()
            if any(dt in self.dependencies[name][cond].type
                   for cond in conds for dt in deptypes))

    @property
    def extendee_spec(self):
        """
        Spec of the extendee of this package, or None if it is not an extension
        """
        if not self.extendees:
            return None

        # TODO: allow more than one extendee.
        name = next(iter(self.extendees))

        # If the extendee is in the spec's deps already, return that.
        for dep in self.spec.traverse(deptypes=('link', 'run')):
            if name == dep.name:
                return dep

        # if the spec is concrete already, then it extends something
        # that is an *optional* dependency, and the dep isn't there.
        if self.spec._concrete:
            return None
        else:
            # If it's not concrete, then return the spec from the
            # extends() directive since that is all we know so far.
            spec, kwargs = self.extendees[name]
            return spec

    @property
    def extendee_args(self):
        """
        Spec of the extendee of this package, or None if it is not an extension
        """
        if not self.extendees:
            return None

        # TODO: allow multiple extendees.
        name = next(iter(self.extendees))
        return self.extendees[name][1]

    @property
    def is_extension(self):
        # if it is concrete, it's only an extension if it actually
        # dependes on the extendee.
        if self.spec._concrete:
            return self.extendee_spec is not None
        else:
            # If not, then it's an extension if it *could* be an extension
            return bool(self.extendees)

    def extends(self, spec):
        '''
        Returns True if this package extends the given spec.

        If ``self.spec`` is concrete, this returns whether this package extends
        the given spec.

        If ``self.spec`` is not concrete, this returns whether this package may
        extend the given spec.
        '''
        if spec.name not in self.extendees:
            return False
        s = self.extendee_spec
        return s and spec.satisfies(s)

    @property
    def activated(self):
        if not self.is_extension:
            raise ValueError(
                "is_extension called on package that is not an extension.")
        exts = spack.store.layout.extension_map(self.extendee_spec)
        return (self.name in exts) and (exts[self.name] == self.spec)

    def provides(self, vpkg_name):
        """
        True if this package provides a virtual package with the specified name
        """
        return any(s.name == vpkg_name for s in self.provided)

    @property
    def installed(self):
        return os.path.isdir(self.prefix)

    @property
    def prefix(self):
        """Get the prefix into which this package should be installed."""
        return self.spec.prefix

    @property
    def architecture(self):
        """Get the spack.architecture.Arch object that represents the
        environment in which this package will be built."""
        if not self.spec.concrete:
            raise ValueError("Can only get the arch for concrete package.")
        return spack.architecture.arch_for_spec(self.spec.architecture)

    @property
    def compiler(self):
        """Get the spack.compiler.Compiler object used to build this package"""
        if not self.spec.concrete:
            raise ValueError("Can only get a compiler for a concrete package.")
        return spack.compilers.compiler_for_spec(self.spec.compiler,
                                                 self.spec.architecture)

    def url_version(self, version):
        """
        Given a version, this returns a string that should be substituted
        into the package's URL to download that version.

        By default, this just returns the version string. Subclasses may need
        to override this, e.g. for boost versions where you need to ensure that
        there are _'s in the download URL.
        """
        return str(version)

    def remove_prefix(self):
        """
        Removes the prefix for a package along with any empty parent
        directories
        """
        spack.store.layout.remove_install_directory(self.spec)

    def do_fetch(self, mirror_only=False):
        """
        Creates a stage directory and downloads the tarball for this package.
        Working directory will be set to the stage directory.
        """
        if not self.spec.concrete:
            raise ValueError("Can only fetch concrete packages.")

        start_time = time.time()
        if spack.do_checksum and self.version not in self.versions:
            tty.warn("There is no checksum on file to fetch %s safely." %
                     self.spec.cformat('$_$@'))

            # Ask the user whether to skip the checksum if we're
            # interactive, but just fail if non-interactive.
            ck_msg = "Add a checksum or use --no-checksum to skip this check."
            ignore_checksum = False
            if sys.stdout.isatty():
                ignore_checksum = tty.get_yes_or_no("  Fetch anyway?",
                                                    default=False)
                if ignore_checksum:
                    tty.msg("Fetching with no checksum.", ck_msg)

            if not ignore_checksum:
                raise FetchError("Will not fetch %s" %
                                 self.spec.format('$_$@'), ck_msg)

        self.stage.create()
        self.stage.fetch(mirror_only)
        self._fetch_time = time.time() - start_time

        if spack.do_checksum and self.version in self.versions:
            self.stage.check()

        self.stage.cache_local()

    def do_stage(self, mirror_only=False):
        """Unpacks and expands the fetched tarball."""
        if not self.spec.concrete:
            raise ValueError("Can only stage concrete packages.")

<<<<<<< HEAD
        self.do_fetch(mirror_only)
        self.stage.setup_source()
        self.stage.chdir_to_source()
=======
        self.do_fetch(mirror_only)     # this will create the stage
        self.stage.expand_archive()

        if not os.listdir(self.stage.path):
            raise FetchError("Archive was empty for %s" % self.name)
>>>>>>> 0c075b49

    @classmethod
    def lookup_patch(cls, sha256):
        """Look up a patch associated with this package by its sha256 sum.

        Args:
            sha256 (str): sha256 sum of the patch to look up

        Returns:
            (Patch): ``Patch`` object with the given hash, or ``None`` if
                not found.

        To do the lookup, we build an index lazily.  This allows us to
        avoid computing a sha256 for *every* patch and on every package
        load.  With lazy hashing, we only compute hashes on lookup, which
        usually happens at build time.

        """
        if cls._patches_by_hash is None:
            cls._patches_by_hash = {}

            # Add patches from the class
            for cond, patch_list in cls.patches.items():
                for patch in patch_list:
                    cls._patches_by_hash[patch.sha256] = patch

            # and patches on dependencies
            for name, conditions in cls.dependencies.items():
                for cond, dependency in conditions.items():
                    for pcond, patch_list in dependency.patches.items():
                        for patch in patch_list:
                            cls._patches_by_hash[patch.sha256] = patch

        return cls._patches_by_hash.get(sha256, None)

    def do_patch(self):
        """Applies patches if they haven't been applied already."""
        if not self.spec.concrete:
            raise ValueError("Can only patch concrete packages.")

        # Kick off the stage first.  This creates the stage.
        self.do_stage()

        # Package can add its own patch function.
        has_patch_fun = hasattr(self, 'patch') and callable(self.patch)

        # Get the patches from the spec (this is a shortcut for the MV-variant)
        patches = self.spec.patches

        # If there are no patches, note it.
        if not patches and not has_patch_fun:
            tty.msg("No patches needed for %s" % self.name)
            return

        # Construct paths to special files in the archive dir used to
        # keep track of whether patches were successfully applied.
        archive_dir = self.stage.source_path
        good_file = join_path(archive_dir, '.spack_patched')
        no_patches_file = join_path(archive_dir, '.spack_no_patches')
        bad_file = join_path(archive_dir, '.spack_patch_failed')

        # If we encounter an archive that failed to patch, restage it
        # so that we can apply all the patches again.
        if os.path.isfile(bad_file):
            tty.msg("Patching failed last time. Restaging.")
            self.stage.restage()

        # If this file exists, then we already applied all the patches.
        if os.path.isfile(good_file):
            tty.msg("Already patched %s" % self.name)
            return
        elif os.path.isfile(no_patches_file):
            tty.msg("No patches needed for %s" % self.name)
            return

        # Apply all the patches for specs that match this one
        patched = False
        for patch in patches:
            try:
                with working_dir(self.stage.source_path):
                    patch.apply(self.stage)
                tty.msg('Applied patch %s' % patch.path_or_url)
                patched = True
            except spack.error.SpackError:
                # Touch bad file if anything goes wrong.
                tty.msg('Patch %s failed.' % patch.path_or_url)
                touch(bad_file)
                raise

        if has_patch_fun:
            try:
                with working_dir(self.stage.source_path):
                    self.patch()
                tty.msg("Ran patch() for %s" % self.name)
                patched = True
            except spack.multimethod.NoSuchMethodError:
                # We are running a multimethod without a default case.
                # If there's no default it means we don't need to patch.
                if not patched:
                    # if we didn't apply a patch from a patch()
                    # directive, AND the patch function didn't apply, say
                    # no patches are needed.  Otherwise, we already
                    # printed a message for each patch.
                    tty.msg("No patches needed for %s" % self.name)
            except spack.error.SpackError:
                tty.msg("patch() function failed for %s" % self.name)
                touch(bad_file)
                raise

        # Get rid of any old failed file -- patches have either succeeded
        # or are not needed.  This is mostly defensive -- it's needed
        # if the restage() method doesn't clean *everything* (e.g., for a repo)
        if os.path.isfile(bad_file):
            os.remove(bad_file)

        # touch good or no patches file so that we skip next time.
        if patched:
            touch(good_file)
        else:
            touch(no_patches_file)

    @property
    def namespace(self):
        namespace, dot, module = self.__module__.rpartition('.')
        return namespace

    def do_fake_install(self):
        """Make a fake install directory containing fake executables,
        headers, and libraries."""

        name = self.name
        library_name = 'lib' + self.name
        dso_suffix = '.dylib' if sys.platform == 'darwin' else '.so'
        chmod = which('chmod')

        mkdirp(self.prefix.bin)
        touch(join_path(self.prefix.bin, name))
        chmod('+x', join_path(self.prefix.bin, name))

        mkdirp(self.prefix.include)
        touch(join_path(self.prefix.include, name + '.h'))

        mkdirp(self.prefix.lib)
        touch(join_path(self.prefix.lib, library_name + dso_suffix))
        touch(join_path(self.prefix.lib, library_name + '.a'))

        mkdirp(self.prefix.man.man1)

        packages_dir = spack.store.layout.build_packages_path(self.spec)
        dump_packages(self.spec, packages_dir)

    def _if_make_target_execute(self, target):
        try:
            # Check if we have a makefile
            file = [x for x in ('Makefile', 'makefile') if os.path.exists(x)]
            file = file.pop()
        except IndexError:
            tty.msg('No Makefile found in the build directory')
            return

        # Check if 'target' is in the makefile
        regex = re.compile('^' + target + ':')
        with open(file, 'r') as f:
            matches = [line for line in f.readlines() if regex.match(line)]

        if not matches:
            tty.msg("Target '" + target + ":' not found in Makefile")
            return

        # Execute target
        inspect.getmodule(self).make(target)

    def _if_ninja_target_execute(self, target):
        # Check if we have a ninja build script
        if not os.path.exists('build.ninja'):
            tty.msg('No ninja build script found in the build directory')
            return

        # Check if 'target' is in the ninja build script
        regex = re.compile('^build ' + target + ':')
        with open('build.ninja', 'r') as f:
            matches = [line for line in f.readlines() if regex.match(line)]

        if not matches:
            tty.msg("Target 'build " + target + ":' not found in build.ninja")
            return

        # Execute target
        inspect.getmodule(self).ninja(target)

    def _get_needed_resources(self):
        resources = []
        # Select the resources that are needed for this build
        for when_spec, resource_list in self.resources.items():
            if when_spec in self.spec:
                resources.extend(resource_list)
        # Sorts the resources by the length of the string representing their
        # destination. Since any nested resource must contain another
        # resource's name in its path, it seems that should work
        resources = sorted(resources, key=lambda res: len(res.destination))
        return resources

    def _resource_stage(self, resource):
        pieces = ['resource', resource.name, self.spec.dag_hash()]
        resource_stage_folder = '-'.join(pieces)
        return resource_stage_folder

    @contextlib.contextmanager
    def _stage_and_write_lock(self):
        """Prefix lock nested in a stage."""
        with self.stage:
            with spack.store.db.prefix_write_lock(self.spec):
                yield

    def _process_external_package(self, explicit):
        """Helper function to process external packages.

        Runs post install hooks and registers the package in the DB.

        Args:
            explicit (bool): if the package was requested explicitly by
                the user, False if it was pulled in as a dependency of an
                explicit package.
        """
        if self.spec.external_module:
            message = '{s.name}@{s.version} : has external module in {module}'
            tty.msg(message.format(s=self, module=self.spec.external_module))
            message = '{s.name}@{s.version} : is actually installed in {path}'
            tty.msg(message.format(s=self, path=self.spec.external_path))
        else:
            message = '{s.name}@{s.version} : externally installed in {path}'
            tty.msg(message.format(s=self, path=self.spec.external_path))
        try:
            # Check if the package was already registered in the DB
            # If this is the case, then just exit
            rec = spack.store.db.get_record(self.spec)
            message = '{s.name}@{s.version} : already registered in DB'
            tty.msg(message.format(s=self))
            # Update the value of rec.explicit if it is necessary
            self._update_explicit_entry_in_db(rec, explicit)

        except KeyError:
            # If not register it and generate the module file
            # For external packages we just need to run
            # post-install hooks to generate module files
            message = '{s.name}@{s.version} : generating module file'
            tty.msg(message.format(s=self))
            spack.hooks.post_install(self.spec)
            # Add to the DB
            message = '{s.name}@{s.version} : registering into DB'
            tty.msg(message.format(s=self))
            spack.store.db.add(self.spec, None, explicit=explicit)

    def _update_explicit_entry_in_db(self, rec, explicit):
        if explicit and not rec.explicit:
            with spack.store.db.write_transaction():
                rec = spack.store.db.get_record(self.spec)
                rec.explicit = True
                message = '{s.name}@{s.version} : marking the package explicit'
                tty.msg(message.format(s=self))

    def try_install_from_binary_cache(self, explicit):
        tty.msg('Searching for binary cache of %s' % self.name)
        specs = binary_distribution.get_specs()
        if self.spec not in specs:
            return False
        tty.msg('Installing %s from binary cache' % self.name)
        tarball = binary_distribution.download_tarball(self.spec)
        binary_distribution.extract_tarball(
            self.spec, tarball, yes_to_all=False, force=False)
        spack.store.db.add(self.spec, spack.store.layout, explicit=explicit)
        return True

    def do_install(self,
                   keep_prefix=False,
                   keep_stage=False,
                   install_source=False,
                   install_deps=True,
                   skip_patch=False,
                   verbose=False,
                   make_jobs=None,
                   fake=False,
                   explicit=False,
                   dirty=None,
                   **kwargs):
        """Called by commands to install a package and its dependencies.

        Package implementations should override install() to describe
        their build process.

        Args:
            keep_prefix (bool): Keep install prefix on failure. By default,
                destroys it.
            keep_stage (bool): By default, stage is destroyed only if there
                are no exceptions during build. Set to True to keep the stage
                even with exceptions.
            install_source (bool): By default, source is not installed, but
                for debugging it might be useful to keep it around.
            install_deps (bool): Install dependencies before installing this
                package
            skip_patch (bool): Skip patch stage of build if True.
            verbose (bool): Display verbose build output (by default,
                suppresses it)
            make_jobs (int): Number of make jobs to use for install. Default
                is ncpus
            fake (bool): Don't really build; install fake stub files instead.
            explicit (bool): True if package was explicitly installed, False
                if package was implicitly installed (as a dependency).
            dirty (bool): Don't clean the build environment before installing.
            force (bool): Install again, even if already installed.
        """
        if not self.spec.concrete:
            raise ValueError("Can only install concrete packages: %s."
                             % self.spec.name)

        # For external packages the workflow is simplified, and basically
        # consists in module file generation and registration in the DB
        if self.spec.external:
            return self._process_external_package(explicit)

        restage = kwargs.get('restage', False)
        partial = self.check_for_unfinished_installation(keep_prefix, restage)

        # Ensure package is not already installed
        layout = spack.store.layout
        with spack.store.db.prefix_read_lock(self.spec):
            if partial:
                tty.msg(
                    "Continuing from partial install of %s" % self.name)
            elif layout.check_installed(self.spec):
                msg = '{0.name} is already installed in {0.prefix}'
                tty.msg(msg.format(self))
                rec = spack.store.db.get_record(self.spec)
                return self._update_explicit_entry_in_db(rec, explicit)

        self._do_install_pop_kwargs(kwargs)

        # First, install dependencies recursively.
        if install_deps:
            tty.debug('Installing {0} dependencies'.format(self.name))
            for dep in self.spec.traverse(order='post', root=False):
                dep.package.do_install(
                    install_deps=False,
                    explicit=False,
                    keep_prefix=keep_prefix,
                    keep_stage=keep_stage,
                    install_source=install_source,
                    fake=fake,
                    skip_patch=skip_patch,
                    verbose=verbose,
                    make_jobs=make_jobs,
                    dirty=dirty,
                    **kwargs)

        tty.msg(colorize('@*{Installing} @*g{%s}' % self.name))

        if kwargs.get('use_cache', False):
            if self.try_install_from_binary_cache(explicit):
                tty.msg('Successfully installed %s from binary cache'
                        % self.name)
                print_pkg(self.prefix)
                return

            tty.msg('No binary for %s found: installing from source'
                    % self.name)

        # Set run_tests flag before starting build.
        self.run_tests = spack.package_testing.check(self.name)

        # Set parallelism before starting build.
        self.make_jobs = make_jobs

        # Then install the package itself.
        def build_process():
            """This implements the process forked for each build.

            Has its own process and python module space set up by
            build_environment.fork().

            This function's return value is returned to the parent process.
            """

            start_time = time.time()
            if not fake:
                if not skip_patch:
                    self.do_patch()
                else:
                    self.do_stage()

            tty.msg(
                'Building {0} [{1}]'.format(self.name, self.build_system_class)
            )

            # get verbosity from do_install() parameter or saved value
            echo = verbose
            if PackageBase._verbose is not None:
                echo = PackageBase._verbose

            self.stage.keep = keep_stage
            with self._stage_and_write_lock():
                # Run the pre-install hook in the child process after
                # the directory is created.
                spack.hooks.pre_install(self.spec)
                if fake:
                    self.do_fake_install()
                else:
                    source_path = self.stage.source_path
                    if install_source and os.path.isdir(source_path):
                        src_target = join_path(
                            self.spec.prefix, 'share', self.name, 'src')
                        tty.msg('Copying source to {0}'.format(src_target))
                        install_tree(self.stage.source_path, src_target)

                    # Do the real install in the source directory.
                    with working_dir(self.stage.source_path):
                        # Save the build environment in a file before building.
                        dump_environment(self.env_path)

                        # Spawn a daemon that reads from a pipe and redirects
                        # everything to log_path
                        with log_output(self.log_path, echo, True) as logger:
                            for phase_name, phase_attr in zip(
                                    self.phases, self._InstallPhase_phases):

                                with logger.force_echo():
                                    tty.msg(
                                        "Executing phase: '%s'" % phase_name)

                                # Redirect stdout and stderr to daemon pipe
                                phase = getattr(self, phase_attr)
                                phase(self.spec, self.prefix)

                    echo = logger.echo
                    self.log()

                # Run post install hooks before build stage is removed.
                spack.hooks.post_install(self.spec)

            # Stop timer.
            self._total_time = time.time() - start_time
            build_time = self._total_time - self._fetch_time

            tty.msg("Successfully installed %s" % self.name,
                    "Fetch: %s.  Build: %s.  Total: %s." %
                    (_hms(self._fetch_time), _hms(build_time),
                     _hms(self._total_time)))
            print_pkg(self.prefix)

            # preserve verbosity across runs
            return echo

        try:
            # Create the install prefix and fork the build process.
            if not os.path.exists(self.prefix):
                spack.store.layout.create_install_directory(self.spec)

            # Fork a child to do the actual installation
            # we preserve verbosity settings across installs.
            PackageBase._verbose = spack.build_environment.fork(
                self, build_process, dirty=dirty, fake=fake)

            # If we installed then we should keep the prefix
            keep_prefix = self.last_phase is None or keep_prefix
            # note: PARENT of the build process adds the new package to
            # the database, so that we don't need to re-read from file.
            spack.store.db.add(
                self.spec, spack.store.layout, explicit=explicit
            )
        except directory_layout.InstallDirectoryAlreadyExistsError:
            # Abort install if install directory exists.
            # But do NOT remove it (you'd be overwriting someone else's stuff)
            tty.warn("Keeping existing install prefix in place.")
            raise
        except StopIteration as e:
            # A StopIteration exception means that do_install
            # was asked to stop early from clients
            tty.msg(e.message)
            tty.msg(
                'Package stage directory : {0}'.format(self.stage.source_path)
            )
        finally:
            # Remove the install prefix if anything went wrong during install.
            if not keep_prefix:
                self.remove_prefix()

            # The subprocess *may* have removed the build stage. Mark it
            # not created so that the next time self.stage is invoked, we
            # check the filesystem for it.
            self.stage.created = False

    def check_for_unfinished_installation(
            self, keep_prefix=False, restage=False):
        """Check for leftover files from partially-completed prior install to
           prepare for a new install attempt. Options control whether these
           files are reused (vs. destroyed). This function considers a package
           fully-installed if there is a DB entry for it (in that way, it is
           more strict than Package.installed). The return value is used to
           indicate when the prefix exists but the install is not complete.
        """
        if self.spec.external:
            raise ExternalPackageError("Attempted to repair external spec %s" %
                                       self.spec.name)

        with spack.store.db.prefix_write_lock(self.spec):
            try:
                record = spack.store.db.get_record(self.spec)
                installed_in_db = record.installed if record else False
            except KeyError:
                installed_in_db = False

            partial = False
            if not installed_in_db and os.path.isdir(self.prefix):
                if not keep_prefix:
                    self.remove_prefix()
                else:
                    partial = True

        stage_is_managed_in_spack = self.stage.path.startswith(
            spack.stage_path)
        if restage and stage_is_managed_in_spack:
            self.stage.destroy()
            self.stage.create()

        return partial

    def _do_install_pop_kwargs(self, kwargs):
        """Pops kwargs from do_install before starting the installation

        Args:
            kwargs:
              'stop_at': last installation phase to be executed (or None)

        """
        self.last_phase = kwargs.pop('stop_at', None)
        if self.last_phase is not None and self.last_phase not in self.phases:
            tty.die('\'{0}\' is not an allowed phase for package {1}'
                    .format(self.last_phase, self.name))

    def log(self):
        # Copy provenance into the install directory on success
        log_install_path = spack.store.layout.build_log_path(self.spec)
        env_install_path = spack.store.layout.build_env_path(self.spec)
        packages_dir = spack.store.layout.build_packages_path(self.spec)

        # Remove first if we're overwriting another build
        # (can happen with spack setup)
        try:
            # log_install_path and env_install_path are inside this
            shutil.rmtree(packages_dir)
        except Exception:
            # FIXME : this potentially catches too many things...
            pass

        install(self.log_path, log_install_path)
        install(self.env_path, env_install_path)
        dump_packages(self.spec, packages_dir)

    def sanity_check_prefix(self):
        """This function checks whether install succeeded."""

        def check_paths(path_list, filetype, predicate):
            if isinstance(path_list, string_types):
                path_list = [path_list]

            for path in path_list:
                abs_path = os.path.join(self.prefix, path)
                if not predicate(abs_path):
                    raise InstallError(
                        "Install failed for %s. No such %s in prefix: %s" %
                        (self.name, filetype, path))

        check_paths(self.sanity_check_is_file, 'file', os.path.isfile)
        check_paths(self.sanity_check_is_dir, 'directory', os.path.isdir)

        installed = set(os.listdir(self.prefix))
        installed.difference_update(
            spack.store.layout.hidden_file_paths)
        if not installed:
            raise InstallError(
                "Install failed for %s.  Nothing was installed!" % self.name)

    @property
    def build_log_path(self):
        if self.installed:
            return spack.store.layout.build_log_path(self.spec)
        else:
            return join_path(self.stage.source_path, 'spack-build.out')

    @property
    def module(self):
        """Use this to add variables to the class's module's scope.
           This lets us use custom syntax in the install method.
        """
        return __import__(self.__class__.__module__,
                          fromlist=[self.__class__.__name__])

    def setup_environment(self, spack_env, run_env):
        """Set up the compile and runtime environments for a package.

        ``spack_env`` and ``run_env`` are ``EnvironmentModifications``
        objects. Package authors can call methods on them to alter
        the environment within Spack and at runtime.

        Both ``spack_env`` and ``run_env`` are applied within the build
        process, before this package's ``install()`` method is called.

        Modifications in ``run_env`` will *also* be added to the
        generated environment modules for this package.

        Default implementation does nothing, but this can be
        overridden if the package needs a particular environment.

        Example:

        1. Qt extensions need ``QTDIR`` set.

        Args:
            spack_env (EnvironmentModifications): List of environment
                modifications to be applied when this package is built
                within Spack.
            run_env (EnvironmentModifications): List of environment
                modifications to be applied when this package is run outside
                of Spack. These are added to the resulting module file.
        """
        pass

    def setup_dependent_environment(self, spack_env, run_env, dependent_spec):
        """Set up the environment of packages that depend on this one.

        This is similar to ``setup_environment``, but it is used to
        modify the compile and runtime environments of packages that
        *depend* on this one. This gives packages like Python and
        others that follow the extension model a way to implement
        common environment or compile-time settings for dependencies.

        This is useful if there are some common steps to installing
        all extensions for a certain package.

        Example:

        1. Installing python modules generally requires ``PYTHONPATH`` to point
           to the ``lib/pythonX.Y/site-packages`` directory in the module's
           install prefix. This method could be used to set that variable.

        Args:
            spack_env (EnvironmentModifications): List of environment
                modifications to be applied when the dependent package is
                built within Spack.
            run_env (EnvironmentModifications): List of environment
                modifications to be applied when the dependent package is
                run outside of Spack. These are added to the resulting
                module file.
            dependent_spec (Spec): The spec of the dependent package
                about to be built. This allows the extendee (self) to query
                the dependent's state. Note that *this* package's spec is
                available as ``self.spec``.
        """
        pass

    def setup_dependent_package(self, module, dependent_spec):
        """Set up Python module-scope variables for dependent packages.

        Called before the install() method of dependents.

        Default implementation does nothing, but this can be
        overridden by an extendable package to set up the module of
        its extensions. This is useful if there are some common steps
        to installing all extensions for a certain package.

        Examples:

        1. Extensions often need to invoke the ``python`` interpreter
           from the Python installation being extended. This routine
           can put a ``python()`` Executable object in the module scope
           for the extension package to simplify extension installs.

        2. MPI compilers could set some variables in the dependent's
           scope that point to ``mpicc``, ``mpicxx``, etc., allowing
           them to be called by common name regardless of which MPI is used.

        3. BLAS/LAPACK implementations can set some variables
           indicating the path to their libraries, since these
           paths differ by BLAS/LAPACK implementation.

        Args:
            module (spack.package.PackageBase.module): The Python ``module``
                object of the dependent package. Packages can use this to set
                module-scope variables for the dependent to use.

            dependent_spec (Spec): The spec of the dependent package
                about to be built. This allows the extendee (self) to
                query the dependent's state.  Note that *this*
                package's spec is available as ``self.spec``.
        """
        pass

    @staticmethod
    def uninstall_by_spec(spec, force=False):
        if not os.path.isdir(spec.prefix):
            # prefix may not exist, but DB may be inconsistent. Try to fix by
            # removing, but omit hooks.
            specs = spack.store.db.query(spec, installed=True)
            if specs:
                spack.store.db.remove(specs[0])
                tty.msg("Removed stale DB entry for %s" % spec.short_spec)
                return
            else:
                raise InstallError(str(spec) + " is not installed.")

        if not force:
            dependents = spack.store.db.installed_relatives(
                spec, 'parents', True)
            if dependents:
                raise PackageStillNeededError(spec, dependents)

        # Try to get the pcakage for the spec
        try:
            pkg = spec.package
        except spack.repository.UnknownEntityError:
            pkg = None

        # Pre-uninstall hook runs first.
        with spack.store.db.prefix_write_lock(spec):

            if pkg is not None:
                spack.hooks.pre_uninstall(spec)

            # Uninstalling in Spack only requires removing the prefix.
            if not spec.external:
                msg = 'Deleting package prefix [{0}]'
                tty.debug(msg.format(spec.short_spec))
                spack.store.layout.remove_install_directory(spec)
            # Delete DB entry
            msg = 'Deleting DB entry [{0}]'
            tty.debug(msg.format(spec.short_spec))
            spack.store.db.remove(spec)

        if pkg is not None:
            spack.hooks.post_uninstall(spec)

        tty.msg("Successfully uninstalled %s" % spec.short_spec)

    def do_uninstall(self, force=False):
        """Uninstall this package by spec."""
        # delegate to instance-less method.
        Package.uninstall_by_spec(self.spec, force)

    def _check_extendable(self):
        if not self.extendable:
            raise ValueError("Package %s is not extendable!" % self.name)

    def _sanity_check_extension(self):
        if not self.is_extension:
            raise ActivationError("This package is not an extension.")

        extendee_package = self.extendee_spec.package
        extendee_package._check_extendable()

        if not extendee_package.installed:
            raise ActivationError(
                "Can only (de)activate extensions for installed packages.")
        if not self.installed:
            raise ActivationError("Extensions must first be installed.")
        if self.extendee_spec.name not in self.extendees:
            raise ActivationError("%s does not extend %s!" %
                                  (self.name, self.extendee.name))

    def do_activate(self, force=False):
        """Called on an extension to invoke the extendee's activate method.

        Commands should call this routine, and should not call
        activate() directly.
        """
        self._sanity_check_extension()

        spack.store.layout.check_extension_conflict(
            self.extendee_spec, self.spec)

        # Activate any package dependencies that are also extensions.
        if not force:
            for spec in self.dependency_activations():
                if not spec.package.activated:
                    spec.package.do_activate(force=force)

        self.extendee_spec.package.activate(self, **self.extendee_args)

        spack.store.layout.add_extension(self.extendee_spec, self.spec)
        tty.msg(
            "Activated extension %s for %s" %
            (self.spec.short_spec, self.extendee_spec.cformat("$_$@$+$%@")))

    def dependency_activations(self):
        return (spec for spec in self.spec.traverse(root=False, deptype='run')
                if spec.package.extends(self.extendee_spec))

    def activate(self, extension, **kwargs):
        """Symlinks all files from the extension into extendee's install dir.

        Package authors can override this method to support other
        extension mechanisms.  Spack internals (commands, hooks, etc.)
        should call do_activate() method so that proper checks are
        always executed.

        """

        def ignore(filename):
            return (filename in spack.store.layout.hidden_file_paths or
                    kwargs.get('ignore', lambda f: False)(filename))

        tree = LinkTree(extension.prefix)
        conflict = tree.find_conflict(self.prefix, ignore=ignore)
        if conflict:
            raise ExtensionConflictError(conflict)

        tree.merge(self.prefix, ignore=ignore)

    def do_deactivate(self, **kwargs):
        """Called on the extension to invoke extendee's deactivate() method."""
        self._sanity_check_extension()
        force = kwargs.get('force', False)

        # Allow a force deactivate to happen.  This can unlink
        # spurious files if something was corrupted.
        if not force:
            spack.store.layout.check_activated(
                self.extendee_spec, self.spec)

            activated = spack.store.layout.extension_map(
                self.extendee_spec)
            for name, aspec in activated.items():
                if aspec == self.spec:
                    continue
                for dep in aspec.traverse(deptype='run'):
                    if self.spec == dep:
                        msg = ("Cannot deactivate %s because %s is activated "
                               "and depends on it.")
                        raise ActivationError(
                            msg % (self.spec.short_spec, aspec.short_spec))

        self.extendee_spec.package.deactivate(self, **self.extendee_args)

        # redundant activation check -- makes SURE the spec is not
        # still activated even if something was wrong above.
        if self.activated:
            spack.store.layout.remove_extension(
                self.extendee_spec, self.spec)

        tty.msg(
            "Deactivated extension %s for %s" %
            (self.spec.short_spec, self.extendee_spec.cformat("$_$@$+$%@")))

    def deactivate(self, extension, **kwargs):
        """Unlinks all files from extension out of this package's install dir.

        Package authors can override this method to support other
        extension mechanisms.  Spack internals (commands, hooks, etc.)
        should call do_deactivate() method so that proper checks are
        always executed.

        """

        def ignore(filename):
            return (filename in spack.store.layout.hidden_file_paths or
                    kwargs.get('ignore', lambda f: False)(filename))

        tree = LinkTree(extension.prefix)
        tree.unmerge(self.prefix, ignore=ignore)

    def do_restage(self):
        """Reverts expanded/checked out source to a pristine state."""
        self.stage.restage()

    def do_clean(self):
        """Removes the package's build stage and source tarball."""
        self.stage.destroy()

    def format_doc(self, **kwargs):
        """Wrap doc string at 72 characters and format nicely"""
        indent = kwargs.get('indent', 0)

        if not self.__doc__:
            return ""

        doc = re.sub(r'\s+', ' ', self.__doc__)
        lines = textwrap.wrap(doc, 72)
        results = StringIO()
        for line in lines:
            results.write((" " * indent) + line + "\n")
        return results.getvalue()

    @property
    def all_urls(self):
        urls = []
        if self.url:
            urls.append(self.url)

        for args in self.versions.values():
            if 'url' in args:
                urls.append(args['url'])
        return urls

    def fetch_remote_versions(self):
        """Try to find remote versions of this package using the
           list_url and any other URLs described in the package file."""
        if not self.all_urls:
            raise spack.util.web.VersionFetchError(self.__class__)

        try:
            return spack.util.web.find_versions_of_archive(
                self.all_urls, self.list_url, self.list_depth)
        except spack.util.web.NoNetworkConnectionError as e:
            tty.die("Package.fetch_versions couldn't connect to:", e.url,
                    e.message)

    @property
    def rpath(self):
        """Get the rpath this package links with, as a list of paths."""
        rpaths = [self.prefix.lib, self.prefix.lib64]
        deps = self.spec.dependencies(deptype='link')
        rpaths.extend(d.prefix.lib for d in deps
                      if os.path.isdir(d.prefix.lib))
        rpaths.extend(d.prefix.lib64 for d in deps
                      if os.path.isdir(d.prefix.lib64))
        return rpaths

    @property
    def rpath_args(self):
        """
        Get the rpath args as a string, with -Wl,-rpath, for each element
        """
        return " ".join("-Wl,-rpath,%s" % p for p in self.rpath)

    build_time_test_callbacks = None

    @on_package_attributes(run_tests=True)
    def _run_default_build_time_test_callbacks(self):
        """Tries to call all the methods that are listed in the attribute
        ``build_time_test_callbacks`` if ``self.run_tests is True``.

        If ``build_time_test_callbacks is None`` returns immediately.
        """
        if self.build_time_test_callbacks is None:
            return

        for name in self.build_time_test_callbacks:
            try:
                fn = getattr(self, name)
                tty.msg('RUN-TESTS: build-time tests [{0}]'.format(name))
                fn()
            except AttributeError:
                msg = 'RUN-TESTS: method not implemented [{0}]'
                tty.warn(msg.format(name))

    install_time_test_callbacks = None

    @on_package_attributes(run_tests=True)
    def _run_default_install_time_test_callbacks(self):
        """Tries to call all the methods that are listed in the attribute
        ``install_time_test_callbacks`` if ``self.run_tests is True``.

        If ``install_time_test_callbacks is None`` returns immediately.
        """
        if self.install_time_test_callbacks is None:
            return

        for name in self.install_time_test_callbacks:
            try:
                fn = getattr(self, name)
                tty.msg('RUN-TESTS: install-time tests [{0}]'.format(name))
                fn()
            except AttributeError:
                msg = 'RUN-TESTS: method not implemented [{0}]'
                tty.warn(msg.format(name))


class Package(PackageBase):
    """General purpose class with a single ``install``
    phase that needs to be coded by packagers.
    """
    #: The one and only phase
    phases = ['install']
    #: This attribute is used in UI queries that require to know which
    #: build-system class we are using
    build_system_class = 'Package'
    # This will be used as a registration decorator in user
    # packages, if need be
    run_after('install')(PackageBase.sanity_check_prefix)


def install_dependency_symlinks(pkg, spec, prefix):
    """Execute a dummy install and flatten dependencies"""
    flatten_dependencies(spec, prefix)


def use_cray_compiler_names():
    """Compiler names for builds that rely on cray compiler names."""
    os.environ['CC'] = 'cc'
    os.environ['CXX'] = 'CC'
    os.environ['FC'] = 'ftn'
    os.environ['F77'] = 'ftn'


def flatten_dependencies(spec, flat_dir):
    """Make each dependency of spec present in dir via symlink."""
    for dep in spec.traverse(root=False):
        name = dep.name

        dep_path = spack.store.layout.path_for_spec(dep)
        dep_files = LinkTree(dep_path)

        os.mkdir(flat_dir + '/' + name)

        conflict = dep_files.find_conflict(flat_dir + '/' + name)
        if conflict:
            raise DependencyConflictError(conflict)

        dep_files.merge(flat_dir + '/' + name)


def dump_packages(spec, path):
    """Dump all package information for a spec and its dependencies.

       This creates a package repository within path for every
       namespace in the spec DAG, and fills the repos wtih package
       files and patch files for every node in the DAG.
    """
    mkdirp(path)

    # Copy in package.py files from any dependencies.
    # Note that we copy them in as they are in the *install* directory
    # NOT as they are in the repository, because we want a snapshot of
    # how *this* particular build was done.
    for node in spec.traverse(deptype=all):
        if node is not spec:
            # Locate the dependency package in the install tree and find
            # its provenance information.
            source = spack.store.layout.build_packages_path(node)
            source_repo_root = join_path(source, node.namespace)

            # There's no provenance installed for the source package.  Skip it.
            # User can always get something current from the builtin repo.
            if not os.path.isdir(source_repo_root):
                continue

            # Create a source repo and get the pkg directory out of it.
            try:
                source_repo = spack.repository.Repo(source_repo_root)
                source_pkg_dir = source_repo.dirname_for_package_name(
                    node.name)
            except spack.repository.RepoError:
                tty.warn("Warning: Couldn't copy in provenance for %s" %
                         node.name)

        # Create a destination repository
        dest_repo_root = join_path(path, node.namespace)
        if not os.path.exists(dest_repo_root):
            spack.repository.create_repo(dest_repo_root)
        repo = spack.repository.Repo(dest_repo_root)

        # Get the location of the package in the dest repo.
        dest_pkg_dir = repo.dirname_for_package_name(node.name)
        if node is not spec:
            install_tree(source_pkg_dir, dest_pkg_dir)
        else:
            spack.repo.dump_provenance(node, dest_pkg_dir)


def print_pkg(message):
    """Outputs a message with a package icon."""
    from llnl.util.tty.color import cwrite
    cwrite('@*g{[+]} ')
    print(message)


def _hms(seconds):
    """Convert time in seconds to hours, minutes, seconds."""
    m, s = divmod(seconds, 60)
    h, m = divmod(m, 60)

    parts = []
    if h:
        parts.append("%dh" % h)
    if m:
        parts.append("%dm" % m)
    if s:
        parts.append("%.2fs" % s)
    return ' '.join(parts)


class FetchError(spack.error.SpackError):
    """Raised when something goes wrong during fetch."""

    def __init__(self, message, long_msg=None):
        super(FetchError, self).__init__(message, long_msg)


class InstallError(spack.error.SpackError):
    """Raised when something goes wrong during install or uninstall."""

    def __init__(self, message, long_msg=None):
        super(InstallError, self).__init__(message, long_msg)


class ExternalPackageError(InstallError):
    """Raised by install() when a package is only for external use."""


class PackageStillNeededError(InstallError):
    """Raised when package is still needed by another on uninstall."""

    def __init__(self, spec, dependents):
        super(PackageStillNeededError, self).__init__("Cannot uninstall %s" %
                                                      spec)
        self.spec = spec
        self.dependents = dependents


class PackageError(spack.error.SpackError):
    """Raised when something is wrong with a package definition."""

    def __init__(self, message, long_msg=None):
        super(PackageError, self).__init__(message, long_msg)


class PackageVersionError(PackageError):
    """Raised when a version URL cannot automatically be determined."""

    def __init__(self, version):
        super(PackageVersionError, self).__init__(
            "Cannot determine a URL automatically for version %s" % version,
            "Please provide a url for this version in the package.py file.")


class NoURLError(PackageError):
    """Raised when someone tries to build a URL for a package with no URLs."""

    def __init__(self, cls):
        super(NoURLError, self).__init__(
            "Package %s has no version with a URL." % cls.__name__)


class ExtensionError(PackageError):

    pass


class ExtensionConflictError(ExtensionError):

    def __init__(self, path):
        super(ExtensionConflictError, self).__init__(
            "Extension blocked by file: %s" % path)


class ActivationError(ExtensionError):

    def __init__(self, msg, long_msg=None):
        super(ActivationError, self).__init__(msg, long_msg)


class DependencyConflictError(spack.error.SpackError):
    """Raised when the dependencies cannot be flattened as asked for."""

    def __init__(self, conflict):
        super(DependencyConflictError, self).__init__(
            "%s conflicts with another file in the flattened directory." % (
                conflict))<|MERGE_RESOLUTION|>--- conflicted
+++ resolved
@@ -1001,17 +1001,11 @@
         if not self.spec.concrete:
             raise ValueError("Can only stage concrete packages.")
 
-<<<<<<< HEAD
-        self.do_fetch(mirror_only)
+        self.do_fetch(mirror_only)     # this will create the stage
         self.stage.setup_source()
-        self.stage.chdir_to_source()
-=======
-        self.do_fetch(mirror_only)     # this will create the stage
-        self.stage.expand_archive()
 
         if not os.listdir(self.stage.path):
             raise FetchError("Archive was empty for %s" % self.name)
->>>>>>> 0c075b49
 
     @classmethod
     def lookup_patch(cls, sha256):
