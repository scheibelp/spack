##############################################################################
# Copyright (c) 2013-2016, Lawrence Livermore National Security, LLC.
# Produced at the Lawrence Livermore National Laboratory.
#
# This file is part of Spack.
# Created by Todd Gamblin, tgamblin@llnl.gov, All rights reserved.
# LLNL-CODE-647188
#
# For details, see https://github.com/llnl/spack
# Please also see the LICENSE file for our notice and the LGPL.
#
# This program is free software; you can redistribute it and/or modify
# it under the terms of the GNU Lesser General Public License (as
# published by the Free Software Foundation) version 2.1, February 1999.
#
# This program is distributed in the hope that it will be useful, but
# WITHOUT ANY WARRANTY; without even the IMPLIED WARRANTY OF
# MERCHANTABILITY or FITNESS FOR A PARTICULAR PURPOSE. See the terms and
# conditions of the GNU Lesser General Public License for more details.
#
# You should have received a copy of the GNU Lesser General Public
# License along with this program; if not, write to the Free Software
# Foundation, Inc., 59 Temple Place, Suite 330, Boston, MA 02111-1307 USA
##############################################################################
"""
This is where most of the action happens in Spack.
See the Package docs for detailed instructions on how the class works
and on how to write your own packages.

The spack package structure is based strongly on Homebrew
(http://wiki.github.com/mxcl/homebrew/), mainly because
Homebrew makes it very easy to create packages.  For a complete
rundown on spack and how it differs from homebrew, look at the
README.
"""
import contextlib
import copy
import functools
import inspect
import os
import re
import sys
import textwrap
import time
from StringIO import StringIO

import llnl.util.lock
import llnl.util.tty as tty
import spack
import spack.store
import spack.compilers
import spack.directives
import spack.error
import spack.fetch_strategy as fs
import spack.hooks
import spack.mirror
import spack.repository
import spack.url
import spack.util.web
from llnl.util.filesystem import *
from llnl.util.lang import *
from llnl.util.link_tree import LinkTree
from llnl.util.tty.log import log_output
from spack import directory_layout
from spack.stage import Stage, ResourceStage, StageComposite
from spack.build_environment import RedirectionInstallContext
from spack.util.crypto import bit_length
from spack.util.environment import dump_environment
from spack.util.executable import ProcessError
from spack.version import *

"""Allowed URL schemes for spack packages."""
_ALLOWED_URL_SCHEMES = ["http", "https", "ftp", "file", "git"]


class InstallPhase(object):
    """Manages a single phase of the installation

    This descriptor stores at creation time the name of the method it should
    search for execution. The method is retrieved at __get__ time, so that
    it can be overridden by subclasses of whatever class declared the phases.

    It also provides hooks to execute prerequisite and sanity checks.
    """

    def __init__(self, name):
        self.name = name
        self.preconditions = []
        self.sanity_checks = []

    def __get__(self, instance, owner):
        # The caller is a class that is trying to customize
        # my behavior adding something
        if instance is None:
            return self
        # If instance is there the caller wants to execute the
        # install phase, thus return a properly set wrapper
        phase = getattr(instance, self.name)

        @functools.wraps(phase)
        def phase_wrapper(spec, prefix):
            # Check instance attributes at the beginning of a phase
            self._on_phase_start(instance)
            # Execute phase pre-conditions,
            # and give them the chance to fail
            for check in self.preconditions:
                # Do something sensible at some point
                check(instance)
            phase(spec, prefix)
            # Execute phase sanity_checks,
            # and give them the chance to fail
            for check in self.sanity_checks:
                check(instance)
            # Check instance attributes at the end of a phase
            self._on_phase_exit(instance)
        return phase_wrapper

    def _on_phase_start(self, instance):
        pass

    def _on_phase_exit(self, instance):
        # If a phase has a matching last_phase attribute,
        # stop the installation process raising a StopIteration
        if getattr(instance, 'last_phase', None) == self.name:
            raise StopIteration('Stopping at \'{0}\' phase'.format(self.name))

    def copy(self):
        try:
            return copy.deepcopy(self)
        except TypeError:
            # This bug-fix was not back-ported in Python 2.6
            # http://bugs.python.org/issue1515
            other = InstallPhase(self.name)
            other.preconditions.extend(self.preconditions)
            other.sanity_checks.extend(self.sanity_checks)
            return other


class PackageMeta(type):
    """Conveniently transforms attributes to permit extensible phases

    Iterates over the attribute 'phases' and creates / updates private
    InstallPhase attributes in the class that is being initialized
    """
    phase_fmt = '_InstallPhase_{0}'

    _InstallPhase_sanity_checks = {}
    _InstallPhase_preconditions = {}

    def __new__(meta, name, bases, attr_dict):
        # Check if phases is in attr dict, then set
        # install phases wrappers
        if 'phases' in attr_dict:
            _InstallPhase_phases = [PackageMeta.phase_fmt.format(x) for x in attr_dict['phases']]  # NOQA: ignore=E501
            for phase_name, callback_name in zip(_InstallPhase_phases, attr_dict['phases']):  # NOQA: ignore=E501
                attr_dict[phase_name] = InstallPhase(callback_name)
            attr_dict['_InstallPhase_phases'] = _InstallPhase_phases

        def _append_checks(check_name):
            # Name of the attribute I am going to check it exists
            attr_name = PackageMeta.phase_fmt.format(check_name)
            checks = getattr(meta, attr_name)
            if checks:
                for phase_name, funcs in checks.items():
                    try:
                        # Search for the phase in the attribute dictionary
                        phase = attr_dict[
                            PackageMeta.phase_fmt.format(phase_name)]
                    except KeyError:
                        # If it is not there it's in the bases
                        # and we added a check. We need to copy
                        # and extend
                        for base in bases:
                            phase = getattr(
                                base,
                                PackageMeta.phase_fmt.format(phase_name),
                                None
                            )
                        attr_dict[PackageMeta.phase_fmt.format(
                            phase_name)] = phase.copy()
                        phase = attr_dict[
                            PackageMeta.phase_fmt.format(phase_name)]
                    getattr(phase, check_name).extend(funcs)
                # Clear the attribute for the next class
                setattr(meta, attr_name, {})

        @classmethod
        def _register_checks(cls, check_type, *args):
            def _register_sanity_checks(func):
                attr_name = PackageMeta.phase_fmt.format(check_type)
                check_list = getattr(meta, attr_name)
                for item in args:
                    checks = check_list.setdefault(item, [])
                    checks.append(func)
                setattr(meta, attr_name, check_list)
                return func
            return _register_sanity_checks

        @staticmethod
        def on_package_attributes(**attrs):
            def _execute_under_condition(func):
                @functools.wraps(func)
                def _wrapper(instance):
                    # If all the attributes have the value we require, then
                    # execute
                    if all([getattr(instance, key, None) == value for key, value in attrs.items()]):  # NOQA: ignore=E501
                        func(instance)
                return _wrapper
            return _execute_under_condition

        @classmethod
        def precondition(cls, *args):
            return cls._register_checks('preconditions', *args)

        @classmethod
        def sanity_check(cls, *args):
            return cls._register_checks('sanity_checks', *args)

        if all([not hasattr(x, '_register_checks') for x in bases]):
            attr_dict['_register_checks'] = _register_checks

        if all([not hasattr(x, 'sanity_check') for x in bases]):
            attr_dict['sanity_check'] = sanity_check

        if all([not hasattr(x, 'precondition') for x in bases]):
            attr_dict['precondition'] = precondition

        if all([not hasattr(x, 'on_package_attributes') for x in bases]):
            attr_dict['on_package_attributes'] = on_package_attributes

        # Preconditions
        _append_checks('preconditions')
        # Sanity checks
        _append_checks('sanity_checks')
        return super(PackageMeta, meta).__new__(meta, name, bases, attr_dict)

    def __init__(cls, name, bases, dict):
        type.__init__(cls, name, bases, dict)
        spack.directives.ensure_dicts(cls)


class PackageBase(object):
    """This is the superclass for all spack packages.

    ***The Package class***

    Package is where the bulk of the work of installing packages is done.

    A package defines how to fetch, verfiy (via, e.g., md5), build, and
    install a piece of software.  A Package also defines what other
    packages it depends on, so that dependencies can be installed along
    with the package itself.  Packages are written in pure python.

    Packages are all submodules of spack.packages.  If spack is installed
    in ``$prefix``, all of its python files are in ``$prefix/lib/spack``.
    Most of them are in the spack module, so all the packages live in
    ``$prefix/lib/spack/spack/packages``.

    All you have to do to create a package is make a new subclass of Package
    in this directory.  Spack automatically scans the python files there
    and figures out which one to import when you invoke it.

    **An example package**

    Let's look at the cmake package to start with.  This package lives in
    ``$prefix/var/spack/repos/builtin/packages/cmake/package.py``:

    .. code-block:: python

       from spack import *
       class Cmake(Package):
           homepage  = 'https://www.cmake.org'
           url       = 'http://www.cmake.org/files/v2.8/cmake-2.8.10.2.tar.gz'
           md5       = '097278785da7182ec0aea8769d06860c'

           def install(self, spec, prefix):
               configure('--prefix=%s'   % prefix,
                         '--parallel=%s' % make_jobs)
               make()
               make('install')

    **Naming conventions**

    There are two names you should care about:

    1. The module name, ``cmake``.

       * User will refers to this name, e.g. 'spack install cmake'.
       * It can include ``_``, ``-``, and numbers (it can even start with a
         number).

    2. The class name, "Cmake".  This is formed by converting `-` or
       ``_`` in the module name to camel case.  If the name starts with
       a number, we prefix the class name with ``_``. Examples:

          ===========  ==========
          Module Name  Class Name
          ===========  ==========
          foo_bar      FooBar
          docbook-xml  DocbookXml
          FooBar       Foobar
          3proxy       _3proxy
          ===========  ==========

        The class name is what spack looks for when it loads a package module.

    **Required Attributes**

    Aside from proper naming, here is the bare minimum set of things you
    need when you make a package:

    homepage:
        informational URL, so that users know what they're
        installing.

    url or url_for_version(self, version):
      If url, then the URL of the source archive that spack will fetch.
      If url_for_version(), then a method returning the URL required
      to fetch a particular version.

    install():
        This function tells spack how to build and install the
        software it downloaded.

    **Optional Attributes**

    You can also optionally add these attributes, if needed:

        list_url:
            Webpage to scrape for available version strings. Default is the
            directory containing the tarball; use this if the default isn't
            correct so that invoking 'spack versions' will work for this
            package.

        url_version(self, version):
            When spack downloads packages at particular versions, it just
            converts version to string with str(version).  Override this if
            your package needs special version formatting in its URL.  boost
            is an example of a package that needs this.

    ***Creating Packages***

    As a package creator, you can probably ignore most of the preceding
    information, because you can use the 'spack create' command to do it
    all automatically.

    You as the package creator generally only have to worry about writing
    your install function and specifying dependencies.

    **spack create**

    Most software comes in nicely packaged tarballs, like this one

    http://www.cmake.org/files/v2.8/cmake-2.8.10.2.tar.gz

    Taking a page from homebrew, spack deduces pretty much everything it
    needs to know from the URL above.  If you simply type this::

        spack create http://www.cmake.org/files/v2.8/cmake-2.8.10.2.tar.gz

    Spack will download the tarball, generate an md5 hash, figure out the
    version and the name of the package from the URL, and create a new
    package file for you with all the names and attributes set correctly.

    Once this skeleton code is generated, spack pops up the new package in
    your $EDITOR so that you can modify the parts that need changes.

    **Dependencies**

    If your package requires another in order to build, you can specify that
    like this:

    .. code-block:: python

       class Stackwalker(Package):
           ...
           depends_on("libdwarf")
           ...

    This tells spack that before it builds stackwalker, it needs to build
    the libdwarf package as well.  Note that this is the module name, not
    the class name (The class name is really only used by spack to find
    your package).

    Spack will download an install each dependency before it installs your
    package.  In addtion, it will add -L, -I, and rpath arguments to your
    compiler and linker for each dependency.  In most cases, this allows you
    to avoid specifying any dependencies in your configure or cmake line;
    you can just run configure or cmake without any additional arguments and
    it will find the dependencies automatically.

    **The Install Function**

    The install function is designed so that someone not too terribly familiar
    with Python could write a package installer.  For example, we put a number
    of commands in install scope that you can use almost like shell commands.
    These include make, configure, cmake, rm, rmtree, mkdir, mkdirp, and others.

    You can see above in the cmake script that these commands are used to run
    configure and make almost like they're used on the command line.  The
    only difference is that they are python function calls and not shell
    commands.

    It may be puzzling to you where the commands and functions in install live.
    They are NOT instance variables on the class; this would require us to
    type 'self.' all the time and it makes the install code unnecessarily long.
    Rather, spack puts these commands and variables in *module* scope for your
    Package subclass.  Since each package has its own module, this doesn't
    pollute other namespaces, and it allows you to more easily implement an
    install function.

    For a full list of commands and variables available in module scope, see the
    add_commands_to_module() function in this class. This is where most of
    them are created and set on the module.

    **Parallel Builds**

    By default, Spack will run make in parallel when you run make() in your
    install function.  Spack figures out how many cores are available on
    your system and runs make with -j<cores>.  If you do not want this
    behavior, you can explicitly mark a package not to use parallel make:

    .. code-block:: python

       class SomePackage(Package):
           ...
           parallel = False
           ...

    This changes the default behavior so that make is sequential.  If you still
    want to build some parts in parallel, you can do this in your install
    function:

    .. code-block:: python

       make(parallel=True)

    Likewise, if you do not supply parallel = True in your Package, you can
    keep the default parallel behavior and run make like this when you want a
    sequential build:

    .. code-block:: python

       make(parallel=False)

    **Package Lifecycle**

    This section is really only for developers of new spack commands.

    A package's lifecycle over a run of Spack looks something like this:

    .. code-block:: python

       p = Package()             # Done for you by spack

       p.do_fetch()              # downloads tarball from a URL
       p.do_stage()              # expands tarball in a temp directory
       p.do_patch()              # applies patches to expanded source
       p.do_install()            # calls package's install() function
       p.do_uninstall()          # removes install directory

    There are also some other commands that clean the build area:

    .. code-block:: python

       p.do_clean()              # removes the stage directory entirely
       p.do_restage()            # removes the build directory and
                                 # re-expands the archive.

    The convention used here is that a ``do_*`` function is intended to be
    called internally by Spack commands (in spack.cmd).  These aren't for
    package writers to override, and doing so may break the functionality
    of the Package class.

    Package creators override functions like install() (all of them do this),
    clean() (some of them do this), and others to provide custom behavior.
    """
    __metaclass__ = PackageMeta
    #
    # These are default values for instance variables.
    #
    """By default we build in parallel.  Subclasses can override this."""
    parallel = True

    """# jobs to use for parallel make. If set, overrides default of ncpus."""
    make_jobs = None

    """By default do not run tests within package's install()"""
    run_tests = False

    """Most packages are NOT extendable. Set to True if you want extensions."""
    extendable = False

    """When True, add RPATHs for the entire DAG. When False, add RPATHs only
       for immediate dependencies."""
    transitive_rpaths = True

    """List of prefix-relative file paths (or a single path). If these do
       not exist after install, or if they exist but are not files,
       sanity checks fail.
    """
    sanity_check_is_file = []

    """List of prefix-relative directory paths (or a single path). If
       these do not exist after install, or if they exist but are not
       directories, sanity checks will fail.
    """
    sanity_check_is_dir = []

    """Per-process lock objects for each install prefix."""
    prefix_locks = {}

    def __init__(self, spec):
        # this determines how the package should be built.
        self.spec = spec

        # Lock on the prefix shared resource. Will be set in prefix property
        self._prefix_lock = None

        # Name of package is the name of its module, without the
        # containing module names.
        self.name = self.module.__name__
        if '.' in self.name:
            self.name = self.name[self.name.rindex('.') + 1:]

        # Allow custom staging paths for packages
        self.path = None

        # Check versions in the versions dict.
        for v in self.versions:
            assert (isinstance(v, Version))

        # Check version descriptors
        for v in sorted(self.versions):
            assert (isinstance(self.versions[v], dict))

        # Version-ize the keys in versions dict
        try:
            self.versions = dict((Version(v), h)
                                 for v, h in self.versions.items())
        except ValueError as e:
            raise ValueError("In package %s: %s" % (self.name, e.message))

        # stage used to build this package.
        self._stage = None

        # Init fetch strategy and url to None
        self._fetcher = None
        self.url = getattr(self.__class__, 'url', None)

        # Fix up self.url if this package fetches with a URLFetchStrategy.
        # This makes self.url behave sanely.
        if self.spec.versions.concrete:
            # TODO: this is a really roundabout way of determining the type
            # TODO: of fetch to do. figure out a more sane fetch
            # TODO: strategy/package init order (right now it's conflated with
            # TODO: stage, package, and the tests make assumptions)
            f = fs.for_package_version(self, self.version)
            if isinstance(f, fs.URLFetchStrategy):
                self.url = self.url_for_version(self.spec.version)

        # Set a default list URL (place to find available versions)
        if not hasattr(self, 'list_url'):
            self.list_url = None

        if not hasattr(self, 'list_depth'):
            self.list_depth = 1

        # Set default licensing information
        if not hasattr(self, 'license_required'):
            self.license_required = False

        if not hasattr(self, 'license_comment'):
            self.license_comment = '#'

        if not hasattr(self, 'license_files'):
            self.license_files = []

        if not hasattr(self, 'license_vars'):
            self.license_vars = []

        if not hasattr(self, 'license_url'):
            self.license_url = None

        # Set up some internal variables for timing.
        self._fetch_time = 0.0
        self._total_time = 0.0

        if self.is_extension:
            spack.repo.get(self.extendee_spec)._check_extendable()

        self.extra_args = {}

    def possible_dependencies(self, visited=None):
        """Return set of possible transitive dependencies of this package."""
        if visited is None:
            visited = set()

        visited.add(self.name)
        for name in self.dependencies:
            if name not in visited and not spack.spec.Spec(name).virtual:
                pkg = spack.repo.get(name)
                for name in pkg.possible_dependencies(visited):
                    visited.add(name)

        return visited

    @property
    def package_dir(self):
        """Return the directory where the package.py file lives."""
        return os.path.dirname(self.module.__file__)

    @property
    def global_license_dir(self):
        """Returns the directory where global license files for all
           packages are stored."""
        spack_root = ancestor(__file__, 4)
        return join_path(spack_root, 'etc', 'spack', 'licenses')

    @property
    def global_license_file(self):
        """Returns the path where a global license file for this
           particular package should be stored."""
        if not self.license_files:
            return
        return join_path(self.global_license_dir, self.name,
                         os.path.basename(self.license_files[0]))

    @property
    def version(self):
        if not self.spec.versions.concrete:
            raise ValueError("Can only get of package with concrete version.")
        return self.spec.versions[0]

    @memoized
    def version_urls(self):
        """Return a list of URLs for different versions of this
           package, sorted by version.  A version's URL only appears
           in this list if it has an explicitly defined URL."""
        version_urls = {}
        for v in sorted(self.versions):
            args = self.versions[v]
            if 'url' in args:
                version_urls[v] = args['url']
        return version_urls

    def nearest_url(self, version):
        """Finds the URL for the next lowest version with a URL.
           If there is no lower version with a URL, uses the
           package url property. If that isn't there, uses a
           *higher* URL, and if that isn't there raises an error.
        """
        version_urls = self.version_urls()
        url = getattr(self.__class__, 'url', None)

        for v in version_urls:
            if v > version and url:
                break
            if version_urls[v]:
                url = version_urls[v]
        return url

    # TODO: move this out of here and into some URL extrapolation module?
    def url_for_version(self, version):
        """Returns a URL from which the specified version of this package
        may be downloaded.

        version: class Version
            The version for which a URL is sought.

        See Class Version (version.py)
        """
        if not isinstance(version, Version):
            version = Version(version)

        cls = self.__class__
        if not (hasattr(cls, 'url') or self.version_urls()):
            raise NoURLError(cls)

        # If we have a specific URL for this version, don't extrapolate.
        version_urls = self.version_urls()
        if version in version_urls:
            return version_urls[version]

        # If we have no idea, try to substitute the version.
        return spack.url.substitute_version(
            self.nearest_url(version), self.url_version(version))

    def _make_resource_stage(self, root_stage, fetcher, resource):
        resource_stage_folder = self._resource_stage(resource)
        resource_mirror = join_path(self.name, os.path.basename(fetcher.url))
        stage = ResourceStage(resource.fetcher,
                              root=root_stage,
                              resource=resource,
                              name=resource_stage_folder,
                              mirror_path=resource_mirror,
                              path=self.path)
        return stage

    def _make_root_stage(self, fetcher):
        # Construct a mirror path (TODO: get this out of package.py)
        mp = spack.mirror.mirror_archive_path(self.spec, fetcher)
        # Construct a path where the stage should build..
        s = self.spec
        stage_name = "%s-%s-%s" % (s.name, s.version, s.dag_hash())
        # Build the composite stage
        stage = Stage(fetcher, mirror_path=mp, name=stage_name, path=self.path)
        return stage

    def _make_stage(self):
        # Construct a composite stage on top of the composite FetchStrategy
        composite_fetcher = self.fetcher
        composite_stage = StageComposite()
        resources = self._get_needed_resources()
        for ii, fetcher in enumerate(composite_fetcher):
            if ii == 0:
                # Construct root stage first
                stage = self._make_root_stage(fetcher)
            else:
                # Construct resource stage
                resource = resources[ii - 1]  # ii == 0 is root!
                stage = self._make_resource_stage(composite_stage[0], fetcher,
                                                  resource)
            # Append the item to the composite
            composite_stage.append(stage)

        # Create stage on first access.  Needed because fetch, stage,
        # patch, and install can be called independently of each
        # other, so `with self.stage:` in do_install isn't sufficient.
        composite_stage.create()
        return composite_stage

    @property
    def stage(self):
        if not self.spec.concrete:
            raise ValueError("Can only get a stage for a concrete package.")
        if self._stage is None:
            self._stage = self._make_stage()
        return self._stage

    @stage.setter
    def stage(self, stage):
        """Allow a stage object to be set to override the default."""
        self._stage = stage

    def _make_fetcher(self):
        # Construct a composite fetcher that always contains at least
        # one element (the root package). In case there are resources
        # associated with the package, append their fetcher to the
        # composite.
        root_fetcher = fs.for_package_version(self, self.version)
        fetcher = fs.FetchStrategyComposite()  # Composite fetcher
        fetcher.append(root_fetcher)  # Root fetcher is always present
        resources = self._get_needed_resources()
        for resource in resources:
            fetcher.append(resource.fetcher)
        return fetcher

    @property
    def fetcher(self):
        if not self.spec.versions.concrete:
            raise ValueError(
                "Can only get a fetcher for a package with concrete versions.")
        if not self._fetcher:
            self._fetcher = self._make_fetcher()
        return self._fetcher

    @fetcher.setter
    def fetcher(self, f):
        self._fetcher = f

    def dependencies_of_type(self, *deptypes):
        """Get subset of the dependencies with certain types."""
        return dict((name, conds) for name, conds in self.dependencies.items()
                    if any(d in self._deptypes[name] for d in deptypes))

    @property
    def extendee_spec(self):
        """
        Spec of the extendee of this package, or None if it is not an extension
        """
        if not self.extendees:
            return None

        # TODO: allow more than one extendee.
        name = next(iter(self.extendees))

        # If the extendee is in the spec's deps already, return that.
        for dep in self.spec.traverse(deptypes=('link', 'run')):
            if name == dep.name:
                return dep

        # if the spec is concrete already, then it extends something
        # that is an *optional* dependency, and the dep isn't there.
        if self.spec._concrete:
            return None
        else:
            # If it's not concrete, then return the spec from the
            # extends() directive since that is all we know so far.
            spec, kwargs = self.extendees[name]
            return spec

    @property
    def extendee_args(self):
        """
        Spec of the extendee of this package, or None if it is not an extension
        """
        if not self.extendees:
            return None

        # TODO: allow multiple extendees.
        name = next(iter(self.extendees))
        return self.extendees[name][1]

    @property
    def is_extension(self):
        # if it is concrete, it's only an extension if it actually
        # dependes on the extendee.
        if self.spec._concrete:
            return self.extendee_spec is not None
        else:
            # If not, then it's an extension if it *could* be an extension
            return bool(self.extendees)

    def extends(self, spec):
        if spec.name not in self.extendees:
            return False
        s = self.extendee_spec
        return s and s.satisfies(spec)

    @property
    def activated(self):
        if not self.is_extension:
            raise ValueError(
                "is_extension called on package that is not an extension.")
        exts = spack.store.layout.extension_map(self.extendee_spec)
        return (self.name in exts) and (exts[self.name] == self.spec)

    def provides(self, vpkg_name):
        """
        True if this package provides a virtual package with the specified name
        """
        return any(s.name == vpkg_name for s in self.provided)

    @property
    def installed(self):
        return os.path.isdir(self.prefix)

    @property
    def installed_dependents(self):
        """Return a list of the specs of all installed packages that depend
           on this one.

        TODO: move this method to database.py?
        """
        dependents = []
        for spec in spack.store.db.query():
            if self.name == spec.name:
                continue
            # XXX(deptype): Should build dependencies not count here?
            # for dep in spec.traverse(deptype=('run')):
            for dep in spec.traverse(deptype=spack.alldeps):
                if self.spec == dep:
                    dependents.append(spec)
        return dependents

    @property
    def prefix_lock(self):
        """Prefix lock is a byte range lock on the nth byte of a file.

        The lock file is ``spack.store.db.prefix_lock`` -- the DB
        tells us what to call it and it lives alongside the install DB.

        n is the sys.maxsize-bit prefix of the DAG hash.  This makes
        likelihood of collision is very low AND it gives us
        readers-writer lock semantics with just a single lockfile, so no
        cleanup required.
        """
        if self._prefix_lock is None:
            prefix = self.spec.prefix
            if prefix not in Package.prefix_locks:
                Package.prefix_locks[prefix] = llnl.util.lock.Lock(
                    spack.store.db.prefix_lock_path,
                    self.spec.dag_hash_bit_prefix(bit_length(sys.maxsize)), 1)

            self._prefix_lock = Package.prefix_locks[prefix]

        return self._prefix_lock

    @property
    def prefix(self):
        """Get the prefix into which this package should be installed."""
        return self.spec.prefix

    @property
    def installCtxt(self):
        if self.name in spack.install_layout.redirected:
            destdir = spack.install_layout.destdir
        else:
            destdir = None
        return RedirectionInstallContext(self.prefix, destdir)

    @property
    # TODO: Change this to architecture
    def compiler(self):
        """Get the spack.compiler.Compiler object used to build this package"""
        if not self.spec.concrete:
            raise ValueError("Can only get a compiler for a concrete package.")
        return spack.compilers.compiler_for_spec(self.spec.compiler,
                                                 self.spec.architecture)

    def url_version(self, version):
        """
        Given a version, this returns a string that should be substituted
        into the package's URL to download that version.

        By default, this just returns the version string. Subclasses may need
        to override this, e.g. for boost versions where you need to ensure that
        there are _'s in the download URL.
        """
        return str(version)

    def remove_prefix(self):
        """
        Removes the prefix for a package along with any empty parent
        directories
        """
        spack.store.layout.remove_install_directory(self.spec)

    def do_fetch(self, mirror_only=False):
        """
        Creates a stage directory and downloads the tarball for this package.
        Working directory will be set to the stage directory.
        """
        if not self.spec.concrete:
            raise ValueError("Can only fetch concrete packages.")

        start_time = time.time()
        if spack.do_checksum and self.version not in self.versions:
            tty.warn("There is no checksum on file to fetch %s safely." %
                     self.spec.format('$_$@'))

            # Ask the user whether to skip the checksum if we're
            # interactive, but just fail if non-interactive.
            ck_msg = "Add a checksum or use --no-checksum to skip this check."
            ignore_checksum = False
            if sys.stdout.isatty():
                ignore_checksum = tty.get_yes_or_no("  Fetch anyway?",
                                                    default=False)
                if ignore_checksum:
                    tty.msg("Fetching with no checksum.", ck_msg)

            if not ignore_checksum:
                raise FetchError("Will not fetch %s" %
                                 self.spec.format('$_$@'), ck_msg)

        self.stage.fetch(mirror_only)

        self._fetch_time = time.time() - start_time

        if spack.do_checksum and self.version in self.versions:
            self.stage.check()

        self.stage.cache_local()

    def do_stage(self, mirror_only=False):
        """Unpacks the fetched tarball, then changes into the expanded tarball
           directory."""
        if not self.spec.concrete:
            raise ValueError("Can only stage concrete packages.")

        self.do_fetch(mirror_only)
        self.stage.expand_archive()
        self.stage.chdir_to_source()

    def do_patch(self):
        """Calls do_stage(), then applied patches to the expanded tarball if they
           haven't been applied already."""
        if not self.spec.concrete:
            raise ValueError("Can only patch concrete packages.")

        # Kick off the stage first.
        self.do_stage()

        # Package can add its own patch function.
        has_patch_fun = hasattr(self, 'patch') and callable(self.patch)

        # If there are no patches, note it.
        if not self.patches and not has_patch_fun:
            tty.msg("No patches needed for %s" % self.name)
            return

        # Construct paths to special files in the archive dir used to
        # keep track of whether patches were successfully applied.
        archive_dir = self.stage.source_path
        good_file = join_path(archive_dir, '.spack_patched')
        no_patches_file = join_path(archive_dir, '.spack_no_patches')
        bad_file = join_path(archive_dir, '.spack_patch_failed')

        # If we encounter an archive that failed to patch, restage it
        # so that we can apply all the patches again.
        if os.path.isfile(bad_file):
            tty.msg("Patching failed last time. Restaging.")
            self.stage.restage()

        self.stage.chdir_to_source()

        # If this file exists, then we already applied all the patches.
        if os.path.isfile(good_file):
            tty.msg("Already patched %s" % self.name)
            return
        elif os.path.isfile(no_patches_file):
            tty.msg("No patches needed for %s" % self.name)
            return

        # Apply all the patches for specs that match this one
        patched = False
        for spec, patch_list in self.patches.items():
            if self.spec.satisfies(spec):
                for patch in patch_list:
                    try:
                        patch.apply(self.stage)
                        tty.msg('Applied patch %s' % patch.path_or_url)
                        patched = True
                    except:
                        # Touch bad file if anything goes wrong.
                        tty.msg('Patch %s failed.' % patch.path_or_url)
                        touch(bad_file)
                        raise

        if has_patch_fun:
            try:
                self.patch()
                tty.msg("Ran patch() for %s" % self.name)
                patched = True
            except:
                tty.msg("patch() function failed for %s" % self.name)
                touch(bad_file)
                raise

        # Get rid of any old failed file -- patches have either succeeded
        # or are not needed.  This is mostly defensive -- it's needed
        # if the restage() method doesn't clean *everything* (e.g., for a repo)
        if os.path.isfile(bad_file):
            os.remove(bad_file)

        # touch good or no patches file so that we skip next time.
        if patched:
            touch(good_file)
        else:
            touch(no_patches_file)

    @property
    def namespace(self):
        namespace, dot, module = self.__module__.rpartition('.')
        return namespace

    def do_fake_install(self):
        """Make a fake install directory containing a 'fake' file in bin."""
        # FIXME : Make this part of the 'install' behavior ?
        mkdirp(self.prefix.bin)
        touch(join_path(self.prefix.bin, 'fake'))
        mkdirp(self.prefix.lib)
        mkdirp(self.prefix.man1)

    def _if_make_target_execute(self, target):
        try:
            # Check if we have a makefile
            file = [x for x in ('Makefile', 'makefile') if os.path.exists(x)]
            file = file.pop()
        except IndexError:
            tty.msg('No Makefile found in the build directory')
            return

        # Check if 'target' is in the makefile
        regex = re.compile('^' + target + ':')
        with open(file, 'r') as f:
            matches = [line for line in f.readlines() if regex.match(line)]

        if not matches:
            tty.msg('Target \'' + target + ':\' not found in Makefile')
            return

        # Execute target
        inspect.getmodule(self).make(target)

    def _get_needed_resources(self):
        resources = []
        # Select the resources that are needed for this build
        for when_spec, resource_list in self.resources.items():
            if when_spec in self.spec:
                resources.extend(resource_list)
        # Sorts the resources by the length of the string representing their
        # destination. Since any nested resource must contain another
        # resource's name in its path, it seems that should work
        resources = sorted(resources, key=lambda res: len(res.destination))
        return resources

    def _resource_stage(self, resource):
        pieces = ['resource', resource.name, self.spec.dag_hash()]
        resource_stage_folder = '-'.join(pieces)
        return resource_stage_folder

    @contextlib.contextmanager
    def _prefix_read_lock(self):
        try:
            self.prefix_lock.acquire_read(60)
            yield self
        finally:
            self.prefix_lock.release_read()

    @contextlib.contextmanager
    def _prefix_write_lock(self):
        try:
            self.prefix_lock.acquire_write(60)
            yield self
        finally:
            self.prefix_lock.release_write()

    def do_install(self,
                   keep_prefix=False,
                   keep_stage=False,
                   install_deps=True,
                   skip_patch=False,
                   verbose=False,
                   make_jobs=None,
                   run_tests=False,
                   fake=False,
                   explicit=False,
                   dirty=None,
                   **kwargs):
        """Called by commands to install a package and its dependencies.

        Package implementations should override install() to describe
        their build process.

        :param keep_prefix: Keep install prefix on failure. By default, \
            destroys it.
        :param keep_stage: By default, stage is destroyed only if there are \
            no exceptions during build. Set to True to keep the stage
            even with exceptions.
        :param install_deps: Install dependencies before installing this \
            package
        :param fake: Don't really build; install fake stub files instead.
        :param skip_patch: Skip patch stage of build if True.
        :param verbose: Display verbose build output (by default, suppresses \
            it)
        :param dirty: Don't clean the build environment before installing.
        :param make_jobs: Number of make jobs to use for install. Default is \
            ncpus
        :param force: Install again, even if already installed.
        :param run_tests: Run tests within the package's install()
        """
        if not self.spec.concrete:
            raise ValueError("Can only install concrete packages: %s."
                             % self.spec.name)

        # No installation needed if package is external
        if self.spec.external:
            tty.msg("%s is externally installed in %s" %
                    (self.name, self.spec.external))
            return

        # Ensure package is not already installed
        layout = spack.store.layout
        with self._prefix_read_lock():
            if layout.check_installed(self.spec):
                tty.msg(
                    "%s is already installed in %s" % (self.name, self.prefix))
                rec = spack.store.db.get_record(self.spec)
                if (not rec.explicit) and explicit:
                    with spack.store.db.write_transaction():
                        rec = spack.store.db.get_record(self.spec)
                        rec.explicit = True
                return

        # Dirty argument takes precedence over dirty config setting.
        if dirty is None:
            dirty = spack.dirty

        self._do_install_pop_kwargs(kwargs)

        tty.msg("Installing %s" % self.name)

        # First, install dependencies recursively.
        if install_deps:
            for dep in self.spec.dependencies():
                dep.package.do_install(
                    keep_prefix=keep_prefix,
                    keep_stage=keep_stage,
                    install_deps=install_deps,
                    fake=fake,
                    skip_patch=skip_patch,
                    verbose=verbose,
                    make_jobs=make_jobs,
                    run_tests=run_tests,
                    dirty=dirty,
                    **kwargs
                )

        # Set run_tests flag before starting build.
        self.run_tests = run_tests

        # Set parallelism before starting build.
        self.make_jobs = make_jobs

        # Then install the package itself.
        def build_process():
            """Forked for each build. Has its own process and python
               module space set up by build_environment.fork()."""

            start_time = time.time()
            if not fake:
                if not skip_patch:
                    self.do_patch()
                else:
                    self.do_stage()

            tty.msg(
                'Building {0} [{1}]'.format(self.name, self.build_system_class)
            )

            self.stage.keep = keep_stage

            try:
                with contextlib.nested(self.stage, self._prefix_write_lock()):
                    # Run the pre-install hook in the child process after
                    # the directory is created.
                    spack.hooks.pre_install(self)
                    if fake:
                        self.do_fake_install()
                    else:
                        # Do the real install in the source directory.
                        self.stage.chdir_to_source()
                        # Save the build environment in a file before building.
                        env_path = join_path(os.getcwd(), 'spack-build.env')
                        # Redirect I/O to a build log (and optionally to
                        # the terminal)
                        log_path = join_path(os.getcwd(), 'spack-build.out')
                        # FIXME : refactor this assignment
                        self.log_path = log_path
                        self.env_path = env_path
                        dump_environment(env_path)
                        # Spawn a daemon that reads from a pipe and redirects
                        # everything to log_path
                        redirection_context = log_output(
                            log_path, verbose,
                            sys.stdout.isatty(),
                            True
                        )
                        with redirection_context as log_redirection:
                            for phase_name, phase in zip(self.phases, self._InstallPhase_phases):  # NOQA: ignore=E501
                                tty.msg(
                                    'Executing phase : \'{0}\''.format(phase_name)  # NOQA: ignore=E501
                                )
                                # Redirect stdout and stderr to daemon pipe
                                with log_redirection:
                                    getattr(self, phase)(
                                        self.spec, self.prefix)
                        self.log()
                    # Run post install hooks before build stage is removed.
                    spack.hooks.post_install(self)

                # Stop timer.
                self._total_time = time.time() - start_time
                build_time = self._total_time - self._fetch_time

                tty.msg("Successfully installed %s" % self.name,
                        "Fetch: %s.  Build: %s.  Total: %s." %
                        (_hms(self._fetch_time), _hms(build_time),
                         _hms(self._total_time)))
                print_pkg(self.prefix)

            except ProcessError as e:
                # Annotate ProcessErrors with the location of
                # the build log
                e.build_log = log_path
                raise e

        try:
            # Create the install prefix and fork the build process.
            spack.store.layout.create_install_directory(self.spec)
            # Fork a child to do the actual installation
            spack.build_environment.fork(self, build_process, dirty=dirty)
            # If we installed then we should keep the prefix
            keep_prefix = True if self.last_phase is None else keep_prefix
            # note: PARENT of the build process adds the new package to
            # the database, so that we don't need to re-read from file.
            spack.store.db.add(
                self.spec, spack.store.layout, explicit=explicit
            )
        except directory_layout.InstallDirectoryAlreadyExistsError:
            # Abort install if install directory exists.
            # But do NOT remove it (you'd be overwriting someone else's stuff)
            tty.warn("Keeping existing install prefix in place.")
            raise
        except StopIteration as e:
            # A StopIteration exception means that do_install
            # was asked to stop early from clients
            tty.msg(e.message)
            tty.msg(
                'Package stage directory : {0}'.format(self.stage.source_path)
            )
        finally:
            # Remove the install prefix if anything went wrong during install.
            if not keep_prefix:
                self.remove_prefix()

    def _do_install_pop_kwargs(self, kwargs):
        """Pops kwargs from do_install before starting the installation

        Args:
            kwargs:
              'stop_at': last installation phase to be executed (or None)

        """
        self.last_phase = kwargs.pop('stop_at', None)
        if self.last_phase is not None and self.last_phase not in self.phases:
            tty.die('\'{0}\' is not an allowed phase for package {1}'
                    .format(self.last_phase, self.name))

    def log(self):
        # Copy provenance into the install directory on success
        log_install_path = spack.store.layout.build_log_path(
            self.spec)
        env_install_path = spack.store.layout.build_env_path(
            self.spec)
        packages_dir = spack.store.layout.build_packages_path(
            self.spec)

        # Remove first if we're overwriting another build
        # (can happen with spack setup)
        try:
            # log_install_path and env_install_path are inside this
            shutil.rmtree(self.installCtxt.redirect_path(packages_dir))
        except Exception:
            # FIXME : this potentially catches too many things...
            pass

        self.installCtxt.install_redirect(self.log_path, log_install_path)
        self.installCtxt.install_redirect(self.env_path, env_install_path)
        dump_packages(self.spec, packages_dir)

    def sanity_check_prefix(self):
        """This function checks whether install succeeded."""

        def check_paths(path_list, filetype, predicate):
            if isinstance(path_list, basestring):
                path_list = [path_list]

            for path in path_list:
                abs_path = self.installCtxt.redirect_path(
                    os.path.join(self.prefix, path))
                if not predicate(abs_path):
                    raise InstallError(
                        "Install failed for %s. No such %s in prefix: %s" %
                        (self.name, filetype, path))

        check_paths(self.sanity_check_is_file, 'file', os.path.isfile)
        check_paths(self.sanity_check_is_dir, 'directory', os.path.isdir)

<<<<<<< HEAD
        installed = set(os.listdir(
            self.installCtxt.redirect_path(self.prefix)))
        installed.difference_update(spack.install_layout.hidden_file_paths)
=======
        installed = set(os.listdir(self.prefix))
        installed.difference_update(
            spack.store.layout.hidden_file_paths)
>>>>>>> 1b7f9e24
        if not installed:
            raise InstallError(
                "Install failed for %s.  Nothing was installed!" % self.name)

    @property
    def build_log_path(self):
        if self.installed:
            return spack.store.layout.build_log_path(self.spec)
        else:
            return join_path(self.stage.source_path, 'spack-build.out')

    @property
    def module(self):
        """Use this to add variables to the class's module's scope.
           This lets us use custom syntax in the install method.
        """
        return __import__(self.__class__.__module__,
                          fromlist=[self.__class__.__name__])

    def setup_environment(self, spack_env, run_env):
        """Set up the compile and runtime environments for a package.

        `spack_env` and `run_env` are `EnvironmentModifications`
        objects.  Package authors can call methods on them to alter
        the environment within Spack and at runtime.

        Both `spack_env` and `run_env` are applied within the build
        process, before this package's `install()` method is called.

        Modifications in `run_env` will *also* be added to the
        generated environment modules for this package.

        Default implementation does nothing, but this can be
        overridden if the package needs a particular environment.

        Examples:

            1. Qt extensions need `QTDIR` set.

        Args:
            spack_env (EnvironmentModifications): list of
                modifications to be applied when this package is built
                within Spack.

            run_env (EnvironmentModifications): list of environment
                changes to be applied when this package is run outside
                of Spack.

        """
        pass

    def setup_dependent_environment(self, spack_env, run_env, dependent_spec):
        """Set up the environment of packages that depend on this one.

        This is similar to ``setup_environment``, but it is used to
        modify the compile and runtime environments of packages that
        *depend* on this one. This gives packages like Python and
        others that follow the extension model a way to implement
        common environment or compile-time settings for dependencies.

        By default, this delegates to ``self.setup_environment()``

        Example:

            1. Installing python modules generally requires
               `PYTHONPATH` to point to the lib/pythonX.Y/site-packages
               directory in the module's install prefix.  This could
               set that variable.

        Args:

            spack_env (EnvironmentModifications): list of
                modifications to be applied when the dependent package
                is bulit within Spack.

            run_env (EnvironmentModifications): list of environment
                changes to be applied when the dependent package is
                run outside of Spack.

            dependent_spec (Spec): The spec of the dependent package
                about to be built. This allows the extendee (self) to
                query the dependent's state. Note that *this*
                package's spec is available as `self.spec`.

        This is useful if there are some common steps to installing
        all extensions for a certain package.
        """
        self.setup_environment(spack_env, run_env)

    def setup_dependent_package(self, module, dependent_spec):
        """Set up Python module-scope variables for dependent packages.

        Called before the install() method of dependents.

        Default implementation does nothing, but this can be
        overridden by an extendable package to set up the module of
        its extensions. This is useful if there are some common steps
        to installing all extensions for a certain package.

        Example :

            1. Extensions often need to invoke the `python`
               interpreter from the Python installation being
               extended.  This routine can put a 'python' Executable
               object in the module scope for the extension package to
               simplify extension installs.

            2. MPI compilers could set some variables in the
               dependent's scope that point to `mpicc`, `mpicxx`,
               etc., allowing them to be called by common names
               regardless of which MPI is used.

            3. BLAS/LAPACK implementations can set some variables
               indicating the path to their libraries, since these
               paths differ by BLAS/LAPACK implementation.

        Args:

            module (module): The Python `module` object of the
                dependent package. Packages can use this to set
                module-scope variables for the dependent to use.

            dependent_spec (Spec): The spec of the dependent package
                about to be built. This allows the extendee (self) to
                query the dependent's state.  Note that *this*
                package's spec is available as `self.spec`.

        This is useful if there are some common steps to installing
        all extensions for a certain package.

        """
        pass

    def do_uninstall(self, force=False):
        if not self.installed:
            # prefix may not exist, but DB may be inconsistent. Try to fix by
            # removing, but omit hooks.
            specs = spack.store.db.query(self.spec, installed=True)
            if specs:
                spack.store.db.remove(specs[0])
                tty.msg("Removed stale DB entry for %s" % self.spec.short_spec)
                return
            else:
                raise InstallError(str(self.spec) + " is not installed.")

        if not force:
            dependents = self.installed_dependents
            if dependents:
                raise PackageStillNeededError(self.spec, dependents)

        # Pre-uninstall hook runs first.
        with self._prefix_write_lock():
            spack.hooks.pre_uninstall(self)
            # Uninstalling in Spack only requires removing the prefix.
            self.remove_prefix()
            #
            spack.store.db.remove(self.spec)
        tty.msg("Successfully uninstalled %s" % self.spec.short_spec)

        # Once everything else is done, run post install hooks
        spack.hooks.post_uninstall(self)

    def _check_extendable(self):
        if not self.extendable:
            raise ValueError("Package %s is not extendable!" % self.name)

    def _sanity_check_extension(self):
        if not self.is_extension:
            raise ActivationError("This package is not an extension.")

        extendee_package = self.extendee_spec.package
        extendee_package._check_extendable()

        if not extendee_package.installed:
            raise ActivationError(
                "Can only (de)activate extensions for installed packages.")
        if not self.installed:
            raise ActivationError("Extensions must first be installed.")
        if self.extendee_spec.name not in self.extendees:
            raise ActivationError("%s does not extend %s!" %
                                  (self.name, self.extendee.name))

    def do_activate(self, force=False):
        """Called on an extension to invoke the extendee's activate method.

        Commands should call this routine, and should not call
        activate() directly.
        """
        self._sanity_check_extension()

        spack.store.layout.check_extension_conflict(
            self.extendee_spec, self.spec)

        # Activate any package dependencies that are also extensions.
        if not force:
            for spec in self.spec.traverse(root=False, deptype='run'):
                if spec.package.extends(self.extendee_spec):
                    if not spec.package.activated:
                        spec.package.do_activate(force=force)

        self.extendee_spec.package.activate(self, **self.extendee_args)

        spack.store.layout.add_extension(self.extendee_spec, self.spec)
        tty.msg("Activated extension %s for %s" %
                (self.spec.short_spec, self.extendee_spec.format("$_$@$+$%@")))

    def activate(self, extension, **kwargs):
        """Symlinks all files from the extension into extendee's install dir.

        Package authors can override this method to support other
        extension mechanisms.  Spack internals (commands, hooks, etc.)
        should call do_activate() method so that proper checks are
        always executed.

        """

        def ignore(filename):
            return (filename in spack.store.layout.hidden_file_paths or
                    kwargs.get('ignore', lambda f: False)(filename))

        tree = LinkTree(extension.prefix)
        conflict = tree.find_conflict(self.prefix, ignore=ignore)
        if conflict:
            raise ExtensionConflictError(conflict)

        tree.merge(self.prefix, ignore=ignore)

    def do_deactivate(self, **kwargs):
        """Called on the extension to invoke extendee's deactivate() method."""
        self._sanity_check_extension()
        force = kwargs.get('force', False)

        # Allow a force deactivate to happen.  This can unlink
        # spurious files if something was corrupted.
        if not force:
            spack.store.layout.check_activated(
                self.extendee_spec, self.spec)

            activated = spack.store.layout.extension_map(
                self.extendee_spec)
            for name, aspec in activated.items():
                if aspec == self.spec:
                    continue
                for dep in aspec.traverse(deptype='run'):
                    if self.spec == dep:
                        msg = ("Cannot deactivate %s because %s is activated "
                               "and depends on it.")
                        raise ActivationError(
                            msg % (self.spec.short_spec, aspec.short_spec))

        self.extendee_spec.package.deactivate(self, **self.extendee_args)

        # redundant activation check -- makes SURE the spec is not
        # still activated even if something was wrong above.
        if self.activated:
            spack.store.layout.remove_extension(
                self.extendee_spec, self.spec)

        tty.msg("Deactivated extension %s for %s" %
                (self.spec.short_spec, self.extendee_spec.format("$_$@$+$%@")))

    def deactivate(self, extension, **kwargs):
        """Unlinks all files from extension out of this package's install dir.

        Package authors can override this method to support other
        extension mechanisms.  Spack internals (commands, hooks, etc.)
        should call do_deactivate() method so that proper checks are
        always executed.

        """

        def ignore(filename):
            return (filename in spack.store.layout.hidden_file_paths or
                    kwargs.get('ignore', lambda f: False)(filename))

        tree = LinkTree(extension.prefix)
        tree.unmerge(self.prefix, ignore=ignore)

    def do_restage(self):
        """Reverts expanded/checked out source to a pristine state."""
        self.stage.restage()

    def do_clean(self):
        """Removes the package's build stage and source tarball."""
        self.stage.destroy()

    def format_doc(self, **kwargs):
        """Wrap doc string at 72 characters and format nicely"""
        indent = kwargs.get('indent', 0)

        if not self.__doc__:
            return ""

        doc = re.sub(r'\s+', ' ', self.__doc__)
        lines = textwrap.wrap(doc, 72)
        results = StringIO()
        for line in lines:
            results.write((" " * indent) + line + "\n")
        return results.getvalue()

    @property
    def all_urls(self):
        urls = []
        if self.url:
            urls.append(self.url)

        for args in self.versions.values():
            if 'url' in args:
                urls.append(args['url'])
        return urls

    def fetch_remote_versions(self):
        """Try to find remote versions of this package using the
           list_url and any other URLs described in the package file."""
        if not self.all_urls:
            raise VersionFetchError(self.__class__)

        try:
            return spack.util.web.find_versions_of_archive(
                *self.all_urls,
                list_url=self.list_url,
                list_depth=self.list_depth)
        except spack.error.NoNetworkConnectionError as e:
            tty.die("Package.fetch_versions couldn't connect to:", e.url,
                    e.message)

    @property
    def rpath(self):
        """Get the rpath this package links with, as a list of paths."""
        rpaths = [self.prefix.lib, self.prefix.lib64]
        deps = self.spec.dependencies(deptype='link')
        rpaths.extend(d.prefix.lib for d in deps
                      if os.path.isdir(d.prefix.lib))
        rpaths.extend(d.prefix.lib64 for d in deps
                      if os.path.isdir(d.prefix.lib64))
        return rpaths

    @property
    def rpath_args(self):
        """
        Get the rpath args as a string, with -Wl,-rpath, for each element
        """
        return " ".join("-Wl,-rpath,%s" % p for p in self.rpath)


class Package(PackageBase):
    phases = ['install']
    # To be used in UI queries that require to know which
    # build-system class we are using
    build_system_class = 'Package'
    # This will be used as a registration decorator in user
    # packages, if need be
    PackageBase.sanity_check('install')(PackageBase.sanity_check_prefix)


def install_dependency_symlinks(pkg, spec, prefix):
    """Execute a dummy install and flatten dependencies"""
    flatten_dependencies(spec, prefix)


def use_cray_compiler_names():
    """Compiler names for builds that rely on cray compiler names."""
    os.environ['CC'] = 'cc'
    os.environ['CXX'] = 'CC'
    os.environ['FC'] = 'ftn'
    os.environ['F77'] = 'ftn'


def flatten_dependencies(spec, flat_dir):
    """Make each dependency of spec present in dir via symlink."""
    for dep in spec.traverse(root=False):
        name = dep.name

        dep_path = spack.store.layout.path_for_spec(dep)
        dep_files = LinkTree(dep_path)

        os.mkdir(flat_dir + '/' + name)

        conflict = dep_files.find_conflict(flat_dir + '/' + name)
        if conflict:
            raise DependencyConflictError(conflict)

        dep_files.merge(flat_dir + '/' + name)


def dump_packages(spec, path):
    """Dump all package information for a spec and its dependencies.

       This creates a package repository within path for every
       namespace in the spec DAG, and fills the repos wtih package
       files and patch files for every node in the DAG.
    """
    installCtxt = spec.package.installCtxt
    installCtxt.mkdirp_redirect(path)

    # Copy in package.py files from any dependencies.
    # Note that we copy them in as they are in the *install* directory
    # NOT as they are in the repository, because we want a snapshot of
    # how *this* particular build was done.
    for node in spec.traverse():
        if node is not spec:
            # Locate the dependency package in the install tree and find
            # its provenance information.
            source = spack.store.layout.build_packages_path(node)
            source_repo_root = join_path(source, node.namespace)

            # There's no provenance installed for the source package.  Skip it.
            # User can always get something current from the builtin repo.
            if not os.path.isdir(source_repo_root):
                continue

            # Create a source repo and get the pkg directory out of it.
            try:
                source_repo = spack.repository.Repo(source_repo_root)
                source_pkg_dir = source_repo.dirname_for_package_name(
                    node.name)
            except RepoError:
                tty.warn("Warning: Couldn't copy in provenance for %s" %
                         node.name)

        # Create a destination repository
        dest_repo_root = installCtxt.redirect_path(
            join_path(path, node.namespace))
        if not os.path.exists(dest_repo_root):
            spack.repository.create_repo(dest_repo_root)
        repo = spack.repository.Repo(dest_repo_root)

        # Get the location of the package in the dest repo.
        dest_pkg_dir = repo.dirname_for_package_name(node.name)
        if node is not spec:
            install_tree(source_pkg_dir, dest_pkg_dir)
        else:
            spack.repo.dump_provenance(node, dest_pkg_dir)


def print_pkg(message):
    """Outputs a message with a package icon."""
    from llnl.util.tty.color import cwrite
    cwrite('@*g{[+]} ')
    print(message)


def _hms(seconds):
    """Convert time in seconds to hours, minutes, seconds."""
    m, s = divmod(seconds, 60)
    h, m = divmod(m, 60)

    parts = []
    if h:
        parts.append("%dh" % h)
    if m:
        parts.append("%dm" % m)
    if s:
        parts.append("%.2fs" % s)
    return ' '.join(parts)


class FetchError(spack.error.SpackError):
    """Raised when something goes wrong during fetch."""

    def __init__(self, message, long_msg=None):
        super(FetchError, self).__init__(message, long_msg)


class InstallError(spack.error.SpackError):
    """Raised when something goes wrong during install or uninstall."""

    def __init__(self, message, long_msg=None):
        super(InstallError, self).__init__(message, long_msg)


class ExternalPackageError(InstallError):
    """Raised by install() when a package is only for external use."""


class PackageStillNeededError(InstallError):
    """Raised when package is still needed by another on uninstall."""

    def __init__(self, spec, dependents):
        super(PackageStillNeededError, self).__init__("Cannot uninstall %s" %
                                                      spec)
        self.spec = spec
        self.dependents = dependents


class PackageError(spack.error.SpackError):
    """Raised when something is wrong with a package definition."""

    def __init__(self, message, long_msg=None):
        super(PackageError, self).__init__(message, long_msg)


class PackageVersionError(PackageError):
    """Raised when a version URL cannot automatically be determined."""

    def __init__(self, version):
        super(PackageVersionError, self).__init__(
            "Cannot determine a URL automatically for version %s" % version,
            "Please provide a url for this version in the package.py file.")


class VersionFetchError(PackageError):
    """Raised when a version URL cannot automatically be determined."""

    def __init__(self, cls):
        super(VersionFetchError, self).__init__(
            "Cannot fetch versions for package %s " % cls.__name__ +
            "because it does not define any URLs to fetch.")


class NoURLError(PackageError):
    """Raised when someone tries to build a URL for a package with no URLs."""

    def __init__(self, cls):
        super(NoURLError, self).__init__(
            "Package %s has no version with a URL." % cls.__name__)


class ExtensionError(PackageError):

    pass


class ExtensionConflictError(ExtensionError):

    def __init__(self, path):
        super(ExtensionConflictError, self).__init__(
            "Extension blocked by file: %s" % path)


class ActivationError(ExtensionError):

    def __init__(self, msg, long_msg=None):
        super(ActivationError, self).__init__(msg, long_msg)


class DependencyConflictError(spack.error.SpackError):
    """Raised when the dependencies cannot be flattened as asked for."""

    def __init__(self, conflict):
        super(DependencyConflictError, self).__init__(
            "%s conflicts with another file in the flattened directory." % (
                conflict))<|MERGE_RESOLUTION|>--- conflicted
+++ resolved
@@ -894,8 +894,8 @@
 
     @property
     def installCtxt(self):
-        if self.name in spack.install_layout.redirected:
-            destdir = spack.install_layout.destdir
+        if self.name in spack.store.layout.redirected:
+            destdir = spack.store.layout.destdir
         else:
             destdir = None
         return RedirectionInstallContext(self.prefix, destdir)
@@ -1359,15 +1359,10 @@
         check_paths(self.sanity_check_is_file, 'file', os.path.isfile)
         check_paths(self.sanity_check_is_dir, 'directory', os.path.isdir)
 
-<<<<<<< HEAD
         installed = set(os.listdir(
             self.installCtxt.redirect_path(self.prefix)))
-        installed.difference_update(spack.install_layout.hidden_file_paths)
-=======
-        installed = set(os.listdir(self.prefix))
         installed.difference_update(
             spack.store.layout.hidden_file_paths)
->>>>>>> 1b7f9e24
         if not installed:
             raise InstallError(
                 "Install failed for %s.  Nothing was installed!" % self.name)
