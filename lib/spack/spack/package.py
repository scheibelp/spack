--- conflicted
+++ resolved
@@ -1464,210 +1464,11 @@
         Package implementations should override install() to describe
         their build process.
 
-<<<<<<< HEAD
-        Args:
-            keep_prefix (bool): Keep install prefix on failure. By default,
-                destroys it.
-            keep_stage (bool): By default, stage is destroyed only if there
-                are no exceptions during build. Set to True to keep the stage
-                even with exceptions.
-            install_source (bool): By default, source is not installed, but
-                for debugging it might be useful to keep it around.
-            install_deps (bool): Install dependencies before installing this
-                package
-            skip_patch (bool): Skip patch stage of build if True.
-            verbose (bool): Display verbose build output (by default,
-                suppresses it)
-            fake (bool): Don't really build; install fake stub files instead.
-            explicit (bool): True if package was explicitly installed, False
-                if package was implicitly installed (as a dependency).
-            tests (bool or list or set): False to run no tests, True to test
-                all packages, or a list of package names to run tests for some
-            dirty (bool): Don't clean the build environment before installing.
-            restage (bool): Force spack to restage the package source.
-            force (bool): Install again, even if already installed.
-            use_cache (bool): Install from binary package, if available.
-            cache_only (bool): Fail if binary package unavailable.
-            stop_at (InstallPhase): last installation phase to be executed
-                (or None)
-        """
-        if not self.spec.concrete:
-            raise ValueError("Can only install concrete packages: %s."
-                             % self.spec.name)
-
-        keep_prefix = kwargs.get('keep_prefix', False)
-        keep_stage = kwargs.get('keep_stage', False)
-        install_source = kwargs.get('install_source', False)
-        install_deps = kwargs.get('install_deps', True)
-        skip_patch = kwargs.get('skip_patch', False)
-        verbose = kwargs.get('verbose', False)
-        fake = kwargs.get('fake', False)
-        explicit = kwargs.get('explicit', False)
-        tests = kwargs.get('tests', False)
-        dirty = kwargs.get('dirty', False)
-        restage = kwargs.get('restage', False)
-
-        build_kwargs = kwargs.copy()
-        build_kwargs['dirty'] = kwargs.get('dirty', False)
-        build_kwargs['fake'] = kwargs.get('fake', False)
-
-        # install_self defaults True and is popped so that dependencies are
-        # always installed regardless of whether the root was installed
-        install_self = kwargs.pop('install_package', True)
-        # explicit defaults False so that dependents are implicit regardless
-        # of whether their dependents are implicitly or explicitly installed.
-        # Spack ensures root packages of install commands are always marked to
-        # install explicit
-        explicit = kwargs.pop('explicit', False)
-
-        # For external packages the workflow is simplified, and basically
-        # consists in module file generation and registration in the DB
-        if self.spec.external:
-            return self._process_external_package(explicit)
-
-        if self.installed_upstream:
-            tty.msg("{0.name} is installed in an upstream Spack instance"
-                    " at {0.prefix}".format(self))
-            # Note this skips all post-install hooks. In the case of modules
-            # this is considered correct because we want to retrieve the
-            # module from the upstream Spack instance.
-            return
-
-        partial = self.check_for_unfinished_installation(keep_prefix, restage)
-
-        # Ensure package is not already installed
-        layout = spack.store.layout
-        with spack.store.db.prefix_read_lock(self.spec):
-            if partial:
-                tty.msg(
-                    "Continuing from partial install of %s" % self.name)
-            elif layout.check_installed(self.spec):
-                msg = '{0.name} is already installed in {0.prefix}'
-                tty.msg(msg.format(self))
-                rec = spack.store.db.get_record(self.spec)
-                # In case the stage directory has already been created,
-                # this ensures it's removed after we checked that the spec
-                # is installed
-                if keep_stage is False:
-                    self.stage.destroy()
-                return self._update_explicit_entry_in_db(rec, explicit)
-
-        self._do_install_pop_kwargs(kwargs)
-
-        # First, install dependencies recursively.
-        if install_deps:
-            tty.debug('Installing {0} dependencies'.format(self.name))
-            dep_kwargs = kwargs.copy()
-            dep_kwargs['explicit'] = False
-            dep_kwargs['install_deps'] = False
-            for dep in self.spec.traverse(order='post', root=False):
-                if spack.config.get('config:install_missing_compilers', False):
-                    Package._install_bootstrap_compiler(dep.package, **kwargs)
-                dep.package.do_install(**dep_kwargs)
-
-        # Then install the compiler if it is not already installed.
-        if install_deps:
-            Package._install_bootstrap_compiler(self, **kwargs)
-
-        if not install_self:
-            return
-
-        # Then, install the package proper
-        tty.msg(colorize('@*{Installing} @*g{%s}' % self.name))
-
-        if kwargs.get('use_cache', True):
-            if self.try_install_from_binary_cache(explicit):
-                tty.msg('Successfully installed %s from binary cache'
-                        % self.name)
-                print_pkg(self.prefix)
-                spack.hooks.post_install(self.spec)
-                return
-            elif kwargs.get('cache_only', False):
-                tty.die('No binary for %s found and cache-only specified')
-
-            tty.msg('No binary for %s found: installing from source'
-                    % self.name)
-
-        # Set run_tests flag before starting build
-        self.run_tests = (tests is True or
-                          tests and self.name in tests)
-
-
-        # hook that allow tests to inspect this Package before installation
-        # see unit_test_check() docs.
-        if not self.unit_test_check():
-            return
-
-        try:
-            # Create the install prefix and fork the build process.
-            if not os.path.exists(self.prefix):
-                spack.store.layout.create_install_directory(self.spec)
-            else:
-                # Set the proper group for the prefix
-                group = get_package_group(self.spec)
-                if group:
-                    chgrp(self.prefix, group)
-                # Set the proper permissions.
-                # This has to be done after group because changing groups blows
-                # away the sticky group bit on the directory
-                mode = os.stat(self.prefix).st_mode
-                perms = get_package_dir_permissions(self.spec)
-                if mode != perms:
-                    os.chmod(self.prefix, perms)
-
-                # Ensure the metadata path exists as well
-                mkdirp(spack.store.layout.metadata_path(self.spec), mode=perms)
-
-            # Fork a child to do the actual installation.
-            # Preserve verbosity settings across installs.
-            PackageBase._verbose = spack.build_environment.fork(
-                self, build_process, build_kwargs)
-
-            # If we installed then we should keep the prefix
-            keep_prefix = self.last_phase is None or keep_prefix
-            # note: PARENT of the build process adds the new package to
-            # the database, so that we don't need to re-read from file.
-            spack.store.db.add(
-                self.spec, spack.store.layout, explicit=explicit
-            )
-        except spack.directory_layout.InstallDirectoryAlreadyExistsError:
-            # Abort install if install directory exists.
-            # But do NOT remove it (you'd be overwriting someone else's stuff)
-            tty.warn("Keeping existing install prefix in place.")
-            raise
-        except StopIteration as e:
-            # A StopIteration exception means that do_install
-            # was asked to stop early from clients
-            tty.msg(e.message)
-            tty.msg(
-                'Package stage directory : {0}'.format(self.stage.source_path)
-            )
-        finally:
-            # Remove the install prefix if anything went wrong during install.
-            if not keep_prefix:
-                self.remove_prefix()
-
-            # The subprocess *may* have removed the build stage. Mark it
-            # not created so that the next time self.stage is invoked, we
-            # check the filesystem for it.
-            self.stage.created = False
-
-    @staticmethod
-    def _install_bootstrap_compiler(pkg, **install_kwargs):
-        tty.debug('Bootstrapping {0} compiler for {1}'.format(
-            pkg.spec.compiler, pkg.name
-        ))
-        comp_kwargs = install_kwargs.copy()
-        comp_kwargs['explicit'] = False
-        comp_kwargs['install_deps'] = True
-        pkg.bootstrap_compiler(**comp_kwargs)
-=======
         Args:"""
         builder = PackageInstaller(self)
         builder.install(**kwargs)
 
     do_install.__doc__ += install_args_docstring
->>>>>>> 37e307e8
 
     def unit_test_check(self):
         """Hook for unit tests to assert things about package internals.
@@ -2385,116 +2186,7 @@
             )
             continue
         else:
-<<<<<<< HEAD
-            spack.repo.path.dump_provenance(node, dest_pkg_dir)
-
-
-def build_process(pkg, build_kwargs):
-    """This implements the process forked for each build.
-
-    Has its own process and python module space set up by
-    build_environment.fork().
-
-    This function's return value is returned to the parent process.
-    """
-    kwargs = build_kwargs
-
-    keep_prefix = kwargs.get('keep_prefix', False)
-    keep_stage = kwargs.get('keep_stage', False)
-    install_source = kwargs.get('install_source', False)
-    install_deps = kwargs.get('install_deps', True)
-    skip_patch = kwargs.get('skip_patch', False)
-    verbose = kwargs.get('verbose', False)
-    fake = kwargs.get('fake', False)
-    explicit = kwargs.get('explicit', False)
-    tests = kwargs.get('tests', False)
-    dirty = kwargs.get('dirty', False)
-    restage = kwargs.get('restage', False)
-
-    start_time = time.time()
-    if not fake:
-        if not skip_patch:
-            pkg.do_patch()
-        else:
-            pkg.do_stage()
-
-    tty.msg(
-        'Building {0} [{1}]'.format(pkg.name, pkg.build_system_class)
-    )
-
-    # get verbosity from do_install() parameter or saved value
-    echo = verbose
-    if PackageBase._verbose is not None:
-        echo = PackageBase._verbose
-
-    pkg.stage.keep = keep_stage
-    with pkg._stage_and_write_lock():
-        # Run the pre-install hook in the child process after
-        # the directory is created.
-        spack.hooks.pre_install(pkg.spec)
-        if fake:
-            pkg.do_fake_install()
-        else:
-            source_path = pkg.stage.source_path
-            if install_source and os.path.isdir(source_path):
-                src_target = os.path.join(
-                    pkg.spec.prefix, 'share', pkg.name, 'src')
-                tty.msg('Copying source to {0}'.format(src_target))
-                install_tree(pkg.stage.source_path, src_target)
-
-            # Do the real install in the source directory.
-            with working_dir(pkg.stage.source_path):
-                # Save the build environment in a file before building.
-                dump_environment(pkg.env_path)
-
-                # cache debug settings
-                debug_enabled = tty.is_debug()
-
-                # Spawn a daemon that reads from a pipe and redirects
-                # everything to log_path
-                with log_output(pkg.log_path, echo, True) as logger:
-                    for phase_name, phase_attr in zip(
-                            pkg.phases, pkg._InstallPhase_phases):
-
-                        with logger.force_echo():
-                            inner_debug = tty.is_debug()
-                            tty.set_debug(debug_enabled)
-                            tty.msg(
-                                "Executing phase: '%s'" % phase_name)
-                            tty.set_debug(inner_debug)
-
-                        # Redirect stdout and stderr to daemon pipe
-                        phase = getattr(pkg, phase_attr)
-                        phase(pkg.spec, pkg.prefix)
-
-            echo = logger.echo
-            pkg.log()
-
-        # Run post install hooks before build stage is removed.
-        spack.hooks.post_install(pkg.spec)
-
-    # Stop timer.
-    pkg._total_time = time.time() - start_time
-    build_time = pkg._total_time - pkg._fetch_time
-
-    tty.msg("Successfully installed %s" % pkg.name,
-            "Fetch: %s.  Build: %s.  Total: %s." %
-            (_hms(pkg._fetch_time), _hms(build_time),
-             _hms(pkg._total_time)))
-    print_pkg(pkg.prefix)
-
-    # preserve verbosity across runs
-    return echo
-
-
-def print_pkg(message):
-    """Outputs a message with a package icon."""
-    from llnl.util.tty.color import cwrite
-    cwrite('@*g{[+]} ')
-    print(message)
-=======
             packages.append(pos.package_class)
->>>>>>> 37e307e8
 
     visited = {}
     for pkg in packages:
