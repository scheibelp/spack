--- conflicted
+++ resolved
@@ -147,7 +147,7 @@
             # use archive digest for compressed archives
             fetch_digest = self.archive_sha256
 
-        return fs.URLFetchStrategy(self.url, digest=fetch_digest)
+        return fs.URLFetchStrategy(self.url, fetch_digest)
 
     def mirror_archive_path(self, stage):
         return os.path.join(os.path.dirname(stage.mirror_path),
@@ -160,20 +160,8 @@
         Args:
             stage: stage for the package that needs to be patched
         """
-<<<<<<< HEAD
         fetcher = self.fetcher()
         mirror = self.mirror_archive_path(stage)
-=======
-        # use archive digest for compressed archives
-        fetch_digest = self.sha256
-        if self.archive_sha256:
-            fetch_digest = self.archive_sha256
-
-        fetcher = fs.URLFetchStrategy(self.url, fetch_digest)
-        mirror = os.path.join(
-            os.path.dirname(stage.mirror_path),
-            os.path.basename(self.url))
->>>>>>> ae2ef7b6
 
         with spack.stage.Stage(fetcher, mirror_path=mirror) as patch_stage:
             patch_stage.fetch()
