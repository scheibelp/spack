--- conflicted
+++ resolved
@@ -781,35 +781,6 @@
             e.concretize()
 
 
-<<<<<<< HEAD
-class TestGitRepoChangeDetector:
-    def test_detect_git_change(self, mutable_mock_git_repo):
-        repo_path, managed_file = mutable_mock_git_repo
-        git_change_detector = GitRepoChangeDetector.from_src_dir(repo_path)
-        # If no prior recorded state exists the default should be to
-        # indicate that a rebuild is required.
-        assert git_change_detector.update_current() == GitRepoChangeDetector.NO_PRIOR
-
-        git_change_detector.update_prior()
-
-        assert git_change_detector.update_current() == GitRepoChangeDetector.NOT_CHANGED
-
-        with fs.working_dir(repo_path):
-            with open(managed_file, "a") as f:
-                f.write("extra content")
-
-        assert git_change_detector.update_current() == GitRepoChangeDetector.CHANGED
-
-        git_change_detector.update_prior()
-
-        # Now that prior has updated, and no change has occurred since
-        # then, we should go back to reporting no change.
-        assert git_change_detector.update_current() == GitRepoChangeDetector.NOT_CHANGED
-
-    def test_not_a_git_repo(self, tmpdir):
-        not_a_git_repo = tmpdir.mkdir("env_dir").strpath
-        assert not GitRepoChangeDetector.from_src_dir(not_a_git_repo)
-=======
 @pytest.mark.regression("41292")
 def test_deconcretize_then_concretize_does_not_error(mutable_mock_env_path, mock_packages):
     """Tests that, after having deconcretized a spec, we can reconcretize an environment which
@@ -837,4 +808,32 @@
     assert len(e.concrete_roots()) == 3
     all_root_hashes = set(x.dag_hash() for x in e.concrete_roots())
     assert len(all_root_hashes) == 2
->>>>>>> 17c87b4c
+
+
+class TestGitRepoChangeDetector:
+    def test_detect_git_change(self, mutable_mock_git_repo):
+        repo_path, managed_file = mutable_mock_git_repo
+        git_change_detector = GitRepoChangeDetector.from_src_dir(repo_path)
+        # If no prior recorded state exists the default should be to
+        # indicate that a rebuild is required.
+        assert git_change_detector.update_current() == GitRepoChangeDetector.NO_PRIOR
+
+        git_change_detector.update_prior()
+
+        assert git_change_detector.update_current() == GitRepoChangeDetector.NOT_CHANGED
+
+        with fs.working_dir(repo_path):
+            with open(managed_file, "a") as f:
+                f.write("extra content")
+
+        assert git_change_detector.update_current() == GitRepoChangeDetector.CHANGED
+
+        git_change_detector.update_prior()
+
+        # Now that prior has updated, and no change has occurred since
+        # then, we should go back to reporting no change.
+        assert git_change_detector.update_current() == GitRepoChangeDetector.NOT_CHANGED
+
+    def test_not_a_git_repo(self, tmpdir):
+        not_a_git_repo = tmpdir.mkdir("env_dir").strpath
+        assert not GitRepoChangeDetector.from_src_dir(not_a_git_repo)