--- conflicted
+++ resolved
@@ -332,25 +332,6 @@
 @pytest.fixture(scope='function')
 def install_mockery(tmpdir, config, mock_packages):
     """Hooks a fake install directory, DB, and stage directory into Spack."""
-<<<<<<< HEAD
-    layout = spack.store.layout
-    db = spack.store.db
-    new_opt = str(tmpdir.join('opt'))
-
-    # Use a fake install directory to avoid conflicts bt/w
-    # installed pkgs and mock packages.
-    spack.store.layout = spack.directory_layout.YamlDirectoryLayout(new_opt)
-    spack.store.db = spack.database.Database(new_opt)
-
-    # We use a fake package, so skip the checksum.
-    spack.do_checksum = False
-    yield
-    # Turn checksumming back on
-    spack.do_checksum = True
-    # Restore Spack's layout.
-    spack.store.layout = layout
-    spack.store.db = db
-=======
     real_store = spack.store.store
     spack.store.store = spack.store.Store(str(tmpdir.join('opt')))
 
@@ -359,7 +340,6 @@
         yield
 
     spack.store.store = real_store
->>>>>>> 5ef30e0a
 
 
 @pytest.fixture()
