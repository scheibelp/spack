# Copyright 2013-2023 Lawrence Livermore National Security, LLC and other
# Spack Project Developers. See the top-level COPYRIGHT file for details.
#
# SPDX-License-Identifier: (Apache-2.0 OR MIT)
import os
import shutil
import sys

import pytest

import llnl.util.filesystem as fs

import spack.environment as ev
import spack.spec
from spack.main import SpackCommand

develop = SpackCommand("develop")
env = SpackCommand("env")

pytestmark = pytest.mark.skipif(sys.platform == "win32", reason="does not run on windows")


<<<<<<< HEAD
@pytest.mark.usefixtures("mutable_mock_env_path", "mock_packages", "mock_fetch", "mutable_config")
class TestDevelop(object):
=======
@pytest.mark.usefixtures("mutable_mock_env_path", "mock_packages", "mock_fetch", "config")
class TestDevelop:
>>>>>>> 3a565c66
    def check_develop(self, env, spec, path=None):
        path = path or spec.name

        # check in memory representation
        assert spec.name in env.dev_specs
        dev_specs_entry = env.dev_specs[spec.name]
        assert dev_specs_entry["path"] == path
        assert dev_specs_entry["spec"] == str(spec)

        # check yaml representation
<<<<<<< HEAD
        dev_config = spack.config.get("develop", {})
        assert spec.name in dev_config
        yaml_entry = dev_config[spec.name]
=======
        yaml = env.manifest[ev.TOP_LEVEL_KEY]
        assert spec.name in yaml["develop"]
        yaml_entry = yaml["develop"][spec.name]
>>>>>>> 3a565c66
        assert yaml_entry["spec"] == str(spec)
        if path == spec.name:
            # default paths aren't written out
            assert "path" not in yaml_entry
        else:
            assert yaml_entry["path"] == path

    def test_develop_no_path_no_clone(self):
        env("create", "test")
        with ev.read("test") as e:
            # develop checks that the path exists
            fs.mkdirp(os.path.join(e.path, "mpich"))
            develop("--no-clone", "mpich@1.0")
            self.check_develop(e, spack.spec.Spec("mpich@=1.0"))

    def test_develop_no_clone(self, tmpdir):
        env("create", "test")
        with ev.read("test") as e:
            develop("--no-clone", "-p", str(tmpdir), "mpich@1.0")
            self.check_develop(e, spack.spec.Spec("mpich@=1.0"), str(tmpdir))

    def test_develop(self):
        env("create", "test")
        with ev.read("test") as e:
            develop("mpich@1.0")
            self.check_develop(e, spack.spec.Spec("mpich@=1.0"))

    def test_develop_no_args(self):
        env("create", "test")
        with ev.read("test") as e:
            # develop and remove it
            develop("mpich@1.0")
            shutil.rmtree(os.path.join(e.path, "mpich"))

            # test develop with no args
            develop()
            self.check_develop(e, spack.spec.Spec("mpich@=1.0"))

    def test_develop_twice(self):
        env("create", "test")
        with ev.read("test") as e:
            develop("mpich@1.0")
            self.check_develop(e, spack.spec.Spec("mpich@=1.0"))

            develop("mpich@1.0")
            # disk representation isn't updated unless we write
            # second develop command doesn't change it, so we don't write
            # but we check disk representation
            e.write()
            self.check_develop(e, spack.spec.Spec("mpich@=1.0"))
            assert len(e.dev_specs) == 1

    def test_develop_update_path(self, tmpdir):
        env("create", "test")
        with ev.read("test") as e:
            develop("mpich@1.0")
            develop("-p", str(tmpdir), "mpich@1.0")
            self.check_develop(e, spack.spec.Spec("mpich@=1.0"), str(tmpdir))
            assert len(e.dev_specs) == 1

    def test_develop_update_spec(self):
        env("create", "test")
        with ev.read("test") as e:
            develop("mpich@1.0")
            develop("mpich@2.0")
            self.check_develop(e, spack.spec.Spec("mpich@=2.0"))
            assert len(e.dev_specs) == 1

    def test_develop_canonicalize_path(self, monkeypatch):
        env("create", "test")
        with ev.read("test") as e:
            path = "../$user"
            abspath = spack.util.path.canonicalize_path(path, e.path)

            def check_path(stage, dest):
                assert dest == abspath

            monkeypatch.setattr(spack.stage.Stage, "steal_source", check_path)

            develop("-p", path, "mpich@1.0")
            self.check_develop(e, spack.spec.Spec("mpich@=1.0"), path)

            # Check modifications actually worked
            assert spack.spec.Spec("mpich@1.0").concretized().satisfies("dev_path=%s" % abspath)

    def test_develop_canonicalize_path_no_args(self, monkeypatch):
        env("create", "test")
        with ev.read("test") as e:
            path = "$user"
            abspath = spack.util.path.canonicalize_path(path, e.path)

            def check_path(stage, dest):
                assert dest == abspath

            monkeypatch.setattr(spack.stage.Stage, "steal_source", check_path)

            # Defensive check to ensure canonicalization failures don't pollute FS
            assert abspath.startswith(e.path)

            # Create path to allow develop to modify env
            fs.mkdirp(abspath)
            develop("--no-clone", "-p", path, "mpich@1.0")

            # Remove path to ensure develop with no args runs staging code
            os.rmdir(abspath)

            develop()
            self.check_develop(e, spack.spec.Spec("mpich@=1.0"), path)

            # Check modifications actually worked
            assert spack.spec.Spec("mpich@1.0").concretized().satisfies("dev_path=%s" % abspath)


def _git_commit_list(git_repo_dir):
    git = spack.util.git.git()
    with fs.working_dir(git_repo_dir):
        output = git("log", "--pretty=format:%h", "-n", "20", output=str)
    return output.strip().split()


def test_develop_full_git_repo(
    mutable_mock_env_path,
    mock_git_version_info,
    install_mockery,
    mock_packages,
    monkeypatch,
    tmpdir,
    mutable_config,
    request,
):
    repo_path, filename, commits = mock_git_version_info
    monkeypatch.setattr(
        spack.package_base.PackageBase, "git", "file://%s" % repo_path, raising=False
    )

    spec = spack.spec.Spec("git-test-commit@1.2").concretized()
    try:
        spec.package.do_stage()
        commits = _git_commit_list(spec.package.stage[0].source_path)
        # Outside of "spack develop" Spack will only pull exactly the commit it
        # needs, with no additional history
        assert len(commits) == 1
    finally:
        spec.package.do_clean()

    # Now use "spack develop": look at the resulting stage directory and make
    # sure the git repo pulled includes the full branch history (or rather,
    # more than just one commit).
    env("create", "test")
    with ev.read("test"):
        develop("git-test-commit@1.2")

        location = SpackCommand("location")
        develop_stage_dir = location("git-test-commit").strip()
        commits = _git_commit_list(develop_stage_dir)
        assert len(commits) > 1<|MERGE_RESOLUTION|>--- conflicted
+++ resolved
@@ -20,13 +20,8 @@
 pytestmark = pytest.mark.skipif(sys.platform == "win32", reason="does not run on windows")
 
 
-<<<<<<< HEAD
 @pytest.mark.usefixtures("mutable_mock_env_path", "mock_packages", "mock_fetch", "mutable_config")
-class TestDevelop(object):
-=======
-@pytest.mark.usefixtures("mutable_mock_env_path", "mock_packages", "mock_fetch", "config")
 class TestDevelop:
->>>>>>> 3a565c66
     def check_develop(self, env, spec, path=None):
         path = path or spec.name
 
@@ -37,15 +32,9 @@
         assert dev_specs_entry["spec"] == str(spec)
 
         # check yaml representation
-<<<<<<< HEAD
         dev_config = spack.config.get("develop", {})
         assert spec.name in dev_config
         yaml_entry = dev_config[spec.name]
-=======
-        yaml = env.manifest[ev.TOP_LEVEL_KEY]
-        assert spec.name in yaml["develop"]
-        yaml_entry = yaml["develop"][spec.name]
->>>>>>> 3a565c66
         assert yaml_entry["spec"] == str(spec)
         if path == spec.name:
             # default paths aren't written out
