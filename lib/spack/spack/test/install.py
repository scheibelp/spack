##############################################################################
# Copyright (c) 2013-2016, Lawrence Livermore National Security, LLC.
# Produced at the Lawrence Livermore National Laboratory.
#
# This file is part of Spack.
# Created by Todd Gamblin, tgamblin@llnl.gov, All rights reserved.
# LLNL-CODE-647188
#
# For details, see https://github.com/llnl/spack
# Please also see the LICENSE file for our notice and the LGPL.
#
# This program is free software; you can redistribute it and/or modify
# it under the terms of the GNU Lesser General Public License (as
# published by the Free Software Foundation) version 2.1, February 1999.
#
# This program is distributed in the hope that it will be useful, but
# WITHOUT ANY WARRANTY; without even the IMPLIED WARRANTY OF
# MERCHANTABILITY or FITNESS FOR A PARTICULAR PURPOSE. See the terms and
# conditions of the GNU Lesser General Public License for more details.
#
# You should have received a copy of the GNU Lesser General Public
# License along with this program; if not, write to the Free Software
# Foundation, Inc., 59 Temple Place, Suite 330, Boston, MA 02111-1307 USA
##############################################################################
<<<<<<< HEAD
import shutil
import tempfile
import filecmp

=======
import pytest
>>>>>>> 3d54c3c6
import spack
import spack.store
from spack.database import Database
from spack.directory_layout import YamlDirectoryLayout
from spack.fetch_strategy import URLFetchStrategy, FetchStrategyComposite
<<<<<<< HEAD
from spack.test.mock_packages_test import *
from spack.test.mock_repo import MockArchive


class InstallTest(MockPackagesTest):
    """Tests install and uninstall on a trivial package."""

    def setUp(self):
        super(InstallTest, self).setUp()

        # create a simple installable package directory and tarball
        self.repo = MockArchive()

        # We use a fake package, so skip the checksum.
        spack.do_checksum = False

        # Use a fake install directory to avoid conflicts bt/w
        # installed pkgs and mock packages.
        self.tmpdir = tempfile.mkdtemp()
        self.redirect = tempfile.mkdtemp()
        self.orig_layout = spack.store.layout
        self.orig_db = spack.store.db

        spack.store.layout = YamlDirectoryLayout(self.tmpdir)
        spack.store.db     = Database(self.tmpdir)

    def tearDown(self):
        super(InstallTest, self).tearDown()
        self.repo.destroy()

        # Turn checksumming back on
        spack.do_checksum = True

        # restore spack's layout.
        spack.store.layout = self.orig_layout
        spack.store.db     = self.orig_db
        shutil.rmtree(self.tmpdir, ignore_errors=True)
        shutil.rmtree(self.redirect, ignore_errors=True)

    def fake_fetchify(self, pkg):
        """Fake the URL for a package so it downloads from a file."""
        fetcher = FetchStrategyComposite()
        fetcher.append(URLFetchStrategy(self.repo.url))
        pkg.fetcher = fetcher

    def test_install_and_uninstall(self):
        # Get a basic concrete spec for the trivial install package.
        spec = Spec('trivial_install_test_package')
        spec.concretize()
        self.assertTrue(spec.concrete)

        # Get the package
        pkg = spack.repo.get(spec)

        self.fake_fetchify(pkg)

        try:
            pkg.do_install()
            pkg.do_uninstall()
        except Exception:
            pkg.remove_prefix()
            raise

    def test_install_redirected_succeeds(self):
        spec = Spec('redir')
        spec.concretize()
        pkg = spack.repo.get(spec)
        spack.store.layout.destdir = self.redirect
        spack.store.layout.redirected.add(pkg.name)

        self.fake_fetchify(pkg)

        pkg.do_install()

    def test_install_redirected_matches(self):
        spec = Spec('redir')
        spec.concretize()
        pkg = spack.repo.get(spec)
        spack.store.layout.destdir = self.redirect
        spack.store.layout.redirected.add(pkg.name)

        self.fake_fetchify(pkg)

        pkg.do_install()

        spack.store.layout.redirected.clear()
        pkg.do_install()
        self.assertTrue(filecmp.dircmp(
            self.tmpdir,
            join_path(self.redirect, self.tmpdir)))

    def test_store(self):
        spec = Spec('cmake-client').concretized()

        for s in spec.traverse():
            self.fake_fetchify(s.package)

        pkg = spec.package
        try:
            pkg.do_install()
        except Exception:
            pkg.remove_prefix()
            raise
=======
from spack.spec import Spec


@pytest.fixture()
def install_mockery(tmpdir, config, builtin_mock):
    """Hooks a fake install directory and a fake db into Spack."""
    layout = spack.store.layout
    db = spack.store.db
    # Use a fake install directory to avoid conflicts bt/w
    # installed pkgs and mock packages.
    spack.store.layout = YamlDirectoryLayout(str(tmpdir))
    spack.store.db = Database(str(tmpdir))
    # We use a fake package, so skip the checksum.
    spack.do_checksum = False
    yield
    # Turn checksumming back on
    spack.do_checksum = True
    # Restore Spack's layout.
    spack.store.layout = layout
    spack.store.db = db


def fake_fetchify(url, pkg):
    """Fake the URL for a package so it downloads from a file."""
    fetcher = FetchStrategyComposite()
    fetcher.append(URLFetchStrategy(url))
    pkg.fetcher = fetcher


@pytest.mark.usefixtures('install_mockery')
def test_install_and_uninstall(mock_archive):
    # Get a basic concrete spec for the trivial install package.
    spec = Spec('trivial-install-test-package')
    spec.concretize()
    assert spec.concrete

    # Get the package
    pkg = spack.repo.get(spec)

    fake_fetchify(mock_archive.url, pkg)

    try:
        pkg.do_install()
        pkg.do_uninstall()
    except Exception:
        pkg.remove_prefix()
        raise


@pytest.mark.usefixtures('install_mockery')
def test_store(mock_archive):
    spec = Spec('cmake-client').concretized()

    for s in spec.traverse():
        fake_fetchify(mock_archive.url, s.package)

    pkg = spec.package
    try:
        pkg.do_install()
    except Exception:
        pkg.remove_prefix()
        raise


@pytest.mark.usefixtures('install_mockery')
def test_failing_build(mock_archive):
    spec = Spec('failing-build').concretized()

    for s in spec.traverse():
        fake_fetchify(mock_archive.url, s.package)

    pkg = spec.package
    with pytest.raises(spack.build_environment.ChildError):
        pkg.do_install()
>>>>>>> 3d54c3c6
<|MERGE_RESOLUTION|>--- conflicted
+++ resolved
@@ -22,124 +22,17 @@
 # License along with this program; if not, write to the Free Software
 # Foundation, Inc., 59 Temple Place, Suite 330, Boston, MA 02111-1307 USA
 ##############################################################################
-<<<<<<< HEAD
+import filecmp
+import pytest
 import shutil
 import tempfile
-import filecmp
 
-=======
-import pytest
->>>>>>> 3d54c3c6
 import spack
 import spack.store
+from llnl.util.filesystem import join_path
 from spack.database import Database
 from spack.directory_layout import YamlDirectoryLayout
 from spack.fetch_strategy import URLFetchStrategy, FetchStrategyComposite
-<<<<<<< HEAD
-from spack.test.mock_packages_test import *
-from spack.test.mock_repo import MockArchive
-
-
-class InstallTest(MockPackagesTest):
-    """Tests install and uninstall on a trivial package."""
-
-    def setUp(self):
-        super(InstallTest, self).setUp()
-
-        # create a simple installable package directory and tarball
-        self.repo = MockArchive()
-
-        # We use a fake package, so skip the checksum.
-        spack.do_checksum = False
-
-        # Use a fake install directory to avoid conflicts bt/w
-        # installed pkgs and mock packages.
-        self.tmpdir = tempfile.mkdtemp()
-        self.redirect = tempfile.mkdtemp()
-        self.orig_layout = spack.store.layout
-        self.orig_db = spack.store.db
-
-        spack.store.layout = YamlDirectoryLayout(self.tmpdir)
-        spack.store.db     = Database(self.tmpdir)
-
-    def tearDown(self):
-        super(InstallTest, self).tearDown()
-        self.repo.destroy()
-
-        # Turn checksumming back on
-        spack.do_checksum = True
-
-        # restore spack's layout.
-        spack.store.layout = self.orig_layout
-        spack.store.db     = self.orig_db
-        shutil.rmtree(self.tmpdir, ignore_errors=True)
-        shutil.rmtree(self.redirect, ignore_errors=True)
-
-    def fake_fetchify(self, pkg):
-        """Fake the URL for a package so it downloads from a file."""
-        fetcher = FetchStrategyComposite()
-        fetcher.append(URLFetchStrategy(self.repo.url))
-        pkg.fetcher = fetcher
-
-    def test_install_and_uninstall(self):
-        # Get a basic concrete spec for the trivial install package.
-        spec = Spec('trivial_install_test_package')
-        spec.concretize()
-        self.assertTrue(spec.concrete)
-
-        # Get the package
-        pkg = spack.repo.get(spec)
-
-        self.fake_fetchify(pkg)
-
-        try:
-            pkg.do_install()
-            pkg.do_uninstall()
-        except Exception:
-            pkg.remove_prefix()
-            raise
-
-    def test_install_redirected_succeeds(self):
-        spec = Spec('redir')
-        spec.concretize()
-        pkg = spack.repo.get(spec)
-        spack.store.layout.destdir = self.redirect
-        spack.store.layout.redirected.add(pkg.name)
-
-        self.fake_fetchify(pkg)
-
-        pkg.do_install()
-
-    def test_install_redirected_matches(self):
-        spec = Spec('redir')
-        spec.concretize()
-        pkg = spack.repo.get(spec)
-        spack.store.layout.destdir = self.redirect
-        spack.store.layout.redirected.add(pkg.name)
-
-        self.fake_fetchify(pkg)
-
-        pkg.do_install()
-
-        spack.store.layout.redirected.clear()
-        pkg.do_install()
-        self.assertTrue(filecmp.dircmp(
-            self.tmpdir,
-            join_path(self.redirect, self.tmpdir)))
-
-    def test_store(self):
-        spec = Spec('cmake-client').concretized()
-
-        for s in spec.traverse():
-            self.fake_fetchify(s.package)
-
-        pkg = spec.package
-        try:
-            pkg.do_install()
-        except Exception:
-            pkg.remove_prefix()
-            raise
-=======
 from spack.spec import Spec
 
 
@@ -150,11 +43,13 @@
     db = spack.store.db
     # Use a fake install directory to avoid conflicts bt/w
     # installed pkgs and mock packages.
-    spack.store.layout = YamlDirectoryLayout(str(tmpdir))
-    spack.store.db = Database(str(tmpdir))
+    install_dir = tmpdir.mkdir('install_dir')
+    spack.store.layout = YamlDirectoryLayout(str(install_dir))
+    spack.store.db = Database(str(install_dir))
     # We use a fake package, so skip the checksum.
     spack.do_checksum = False
-    yield
+    redirect_dir = tmpdir.mkdir('redirect_dir')
+    yield redirect_dir
     # Turn checksumming back on
     spack.do_checksum = True
     # Restore Spack's layout.
@@ -214,4 +109,33 @@
     pkg = spec.package
     with pytest.raises(spack.build_environment.ChildError):
         pkg.do_install()
->>>>>>> 3d54c3c6
+
+
+def test_install_redirected_succeeds(mock_archive, install_mockery):
+    spec = Spec('redir')
+    spec.concretize()
+    pkg = spack.repo.get(spec)
+    spack.store.layout.destdir = str(install_mockery)
+    spack.store.layout.redirected.add(pkg.name)
+
+    fake_fetchify(mock_archive.url, pkg)
+
+    pkg.do_install()
+
+
+def test_install_redirected_matches(mock_archive, install_mockery):
+    spec = Spec('redir')
+    spec.concretize()
+    pkg = spack.repo.get(spec)
+    spack.store.layout.destdir = str(install_mockery)
+    spack.store.layout.redirected.add(pkg.name)
+
+    fake_fetchify(mock_archive.url, pkg)
+
+    pkg.do_install()
+
+    spack.store.layout.redirected.clear()
+    pkg.do_install()
+    assert filecmp.dircmp(
+        spack.store.layout.root,
+        spack.store.layout.destdir + spack.store.layout.root)