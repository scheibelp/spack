--- conflicted
+++ resolved
@@ -29,12 +29,7 @@
 import shutil
 import sys
 
-<<<<<<< HEAD
-from llnl.util.filesystem import join_path
 from llnl.util.link_tree import LinkTree, MergeConflictError
-=======
-from llnl.util.link_tree import LinkTree
->>>>>>> 5ef30e0a
 from llnl.util import tty
 from llnl.util.lang import match_predicate
 
