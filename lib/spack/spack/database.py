##############################################################################
# Copyright (c) 2013-2018, Lawrence Livermore National Security, LLC.
# Produced at the Lawrence Livermore National Laboratory.
#
# This file is part of Spack.
# Created by Todd Gamblin, tgamblin@llnl.gov, All rights reserved.
# LLNL-CODE-647188
#
# For details, see https://github.com/spack/spack
# Please also see the NOTICE and LICENSE files for our notice and the LGPL.
#
# This program is free software; you can redistribute it and/or modify
# it under the terms of the GNU Lesser General Public License (as
# published by the Free Software Foundation) version 2.1, February 1999.
#
# This program is distributed in the hope that it will be useful, but
# WITHOUT ANY WARRANTY; without even the IMPLIED WARRANTY OF
# MERCHANTABILITY or FITNESS FOR A PARTICULAR PURPOSE. See the terms and
# conditions of the GNU Lesser General Public License for more details.
#
# You should have received a copy of the GNU Lesser General Public
# License along with this program; if not, write to the Free Software
# Foundation, Inc., 59 Temple Place, Suite 330, Boston, MA 02111-1307 USA
##############################################################################
"""Spack's installation tracking database.

The database serves two purposes:

  1. It implements a cache on top of a potentially very large Spack
     directory hierarchy, speeding up many operations that would
     otherwise require filesystem access.

  2. It will allow us to track external installations as well as lost
     packages and their dependencies.

Prior to the implementation of this store, a directory layout served
as the authoritative database of packages in Spack.  This module
provides a cache and a sanity checking mechanism for what is in the
filesystem.

"""
import datetime
import time
import os
import sys
import socket
import contextlib
from six import string_types
from six import iteritems

from ruamel.yaml.error import MarkedYAMLError, YAMLError

import llnl.util.tty as tty
from llnl.util.filesystem import mkdirp

import spack.store
import spack.repo
import spack.spec
import spack.util.spack_yaml as syaml
import spack.util.spack_json as sjson
from spack.filesystem_view import YamlFilesystemView
from spack.util.crypto import bit_length
from spack.directory_layout import DirectoryLayoutError
from spack.error import SpackError
from spack.version import Version
from spack.util.lock import Lock, WriteTransaction, ReadTransaction, LockError


# DB goes in this directory underneath the root
_db_dirname = '.spack-db'

# DB version.  This is stuck in the DB file to track changes in format.
_db_version = Version('0.9.3')

# Timeout for spack database locks in seconds
_db_lock_timeout = 120

# Types of dependencies tracked by the database
_tracked_deps = ('link', 'run')


def _now():
    """Returns the time since the epoch"""
    return time.time()


def _autospec(function):
    """Decorator that automatically converts the argument of a single-arg
       function to a Spec."""

    def converter(self, spec_like, *args, **kwargs):
        if not isinstance(spec_like, spack.spec.Spec):
            spec_like = spack.spec.Spec(spec_like)
        return function(self, spec_like, *args, **kwargs)

    return converter


class InstallRecord(object):
    """A record represents one installation in the DB.

    The record keeps track of the spec for the installation, its
    install path, AND whether or not it is installed.  We need the
    installed flag in case a user either:

        a) blew away a directory, or
        b) used spack uninstall -f to get rid of it

    If, in either case, the package was removed but others still
    depend on it, we still need to track its spec, so we don't
    actually remove from the database until a spec has no installed
    dependents left.

    Args:
        spec (Spec): spec tracked by the install record
        path (str): path where the spec has been installed
        installed (bool): whether or not the spec is currently installed
        ref_count (int): number of specs that depend on this one
        explicit (bool, optional): whether or not this spec was explicitly
            installed, or pulled-in as a dependency of something else
        installation_time (time, optional): time of the installation
    """

    def __init__(
            self,
            spec,
            path,
            installed,
            ref_count=0,
            explicit=False,
            installation_time=None
    ):
        self.spec = spec
        self.path = str(path)
        self.installed = bool(installed)
        self.ref_count = ref_count
        self.explicit = explicit
        self.installation_time = installation_time or _now()

    def to_dict(self):
        return {
            'spec': self.spec.to_node_dict(),
            'path': self.path,
            'installed': self.installed,
            'ref_count': self.ref_count,
            'explicit': self.explicit,
            'installation_time': self.installation_time
        }

    @classmethod
    def from_dict(cls, spec, dictionary):
        d = dict(dictionary.items())
        d.pop('spec', None)
        return InstallRecord(spec, **d)


class ForbiddenLockError(SpackError):
    """Raised when an upstream DB attempts to acquire a lock"""


class ForbiddenLock(object):
    def __getattribute__(self, name):
        raise ForbiddenLockError(
            "Cannot access attribute '{0}' of lock".format(name))


class Database(object):

    """Per-process lock objects for each install prefix."""
    _prefix_locks = {}

    def __init__(self, root, db_dir=None, upstream_dbs=None,
                 upstream_spack=None):
        """Create a Database for Spack installations under ``root``.

        A Database is a cache of Specs data from ``$prefix/spec.yaml``
        files in Spack installation directories.

        By default, Database files (data and lock files) are stored
        under ``root/.spack-db``, which is created if it does not
        exist.  This is the ``db_dir``.

        The Database will attempt to read an ``index.json`` file in
        ``db_dir``.  If it does not find one, it will fall back to read
        an ``index.yaml`` if one is present.  If that does not exist, it
        will create a database when needed by scanning the entire
        Database root for ``spec.yaml`` files according to Spack's
        ``DirectoryLayout``.

        Caller may optionally provide a custom ``db_dir`` parameter
        where data will be stored.  This is intended to be used for
        testing the Database class.

        """
        self.root = root

        if db_dir is None:
            # If the db_dir is not provided, default to within the db root.
            self._db_dir = os.path.join(self.root, _db_dirname)
        else:
            # Allow customizing the database directory location for testing.
            self._db_dir = db_dir

        # Set up layout of database files within the db dir
        self._old_yaml_index_path = os.path.join(self._db_dir, 'index.yaml')
        self._index_path = os.path.join(self._db_dir, 'index.json')
        self._lock_path = os.path.join(self._db_dir, 'lock')

        # This is for other classes to use to lock prefix directories.
        self.prefix_lock_path = os.path.join(self._db_dir, 'prefix_lock')

        # Create needed directories and files
        if not os.path.exists(self._db_dir):
            mkdirp(self._db_dir)

<<<<<<< HEAD
        self.is_upstream = bool(upstream_spack)
        self.upstream_spack = upstream_spack

        if self.is_upstream:
            self.lock = ForbiddenLock()
        else:
            self.lock = Lock(self._lock_path)

=======
        # initialize rest of state.
        self.db_lock_timeout = (
            spack.config.get('config:db_lock_timeout') or _db_lock_timeout)
        self.package_lock_timeout = (
            spack.config.get('config:package_lock_timeout') or None)
        tty.debug('DATABASE LOCK TIMEOUT: {0}s'.format(
                  str(self.db_lock_timeout)))
        timeout_format_str = ('{0}s'.format(str(self.package_lock_timeout))
                              if self.package_lock_timeout else 'No timeout')
        tty.debug('PACKAGE LOCK TIMEOUT: {0}'.format(
                  str(timeout_format_str)))
        self.lock = Lock(self._lock_path,
                         default_timeout=self.db_lock_timeout)
>>>>>>> e8af5847
        self._data = {}

        self.upstream_dbs = list(upstream_dbs) if upstream_dbs else []

        # whether there was an error at the start of a read transaction
        self._error = None

    def write_transaction(self):
        """Get a write lock context manager for use in a `with` block."""
        return WriteTransaction(self.lock, self._read, self._write)

    def read_transaction(self):
        """Get a read lock context manager for use in a `with` block."""
        return ReadTransaction(self.lock, self._read)

    def prefix_lock(self, spec):
        """Get a lock on a particular spec's installation directory.

        NOTE: The installation directory **does not** need to exist.

        Prefix lock is a byte range lock on the nth byte of a file.

        The lock file is ``spack.store.db.prefix_lock`` -- the DB
        tells us what to call it and it lives alongside the install DB.

        n is the sys.maxsize-bit prefix of the DAG hash.  This makes
        likelihood of collision is very low AND it gives us
        readers-writer lock semantics with just a single lockfile, so no
        cleanup required.
        """
        prefix = spec.prefix
        if prefix not in self._prefix_locks:
            self._prefix_locks[prefix] = Lock(
                self.prefix_lock_path,
                start=spec.dag_hash_bit_prefix(bit_length(sys.maxsize)),
                length=1,
                default_timeout=self.package_lock_timeout)

        return self._prefix_locks[prefix]

    @contextlib.contextmanager
    def prefix_read_lock(self, spec):
        prefix_lock = self.prefix_lock(spec)
        prefix_lock.acquire_read()

        try:
            yield self
        except LockError:
            # This addresses the case where a nested lock attempt fails inside
            # of this context manager
            raise
        except (Exception, KeyboardInterrupt):
            prefix_lock.release_read()
            raise
        else:
            prefix_lock.release_read()

    @contextlib.contextmanager
    def prefix_write_lock(self, spec):
        prefix_lock = self.prefix_lock(spec)
        prefix_lock.acquire_write()

        try:
            yield self
        except LockError:
            # This addresses the case where a nested lock attempt fails inside
            # of this context manager
            raise
        except (Exception, KeyboardInterrupt):
            prefix_lock.release_write()
            raise
        else:
            prefix_lock.release_write()

    def _write_to_file(self, stream):
        """Write out the databsae to a JSON file.

        This function does not do any locking or transactions.
        """
        # map from per-spec hash code to installation record.
        installs = dict((k, v.to_dict()) for k, v in self._data.items())

        # database includes installation list and version.

        # NOTE: this DB version does not handle multiple installs of
        # the same spec well.  If there are 2 identical specs with
        # different paths, it can't differentiate.
        # TODO: fix this before we support multiple install locations.
        database = {
            'database': {
                'installs': installs,
                'version': str(_db_version)
            }
        }

        try:
            sjson.dump(database, stream)
        except YAMLError as e:
            raise syaml.SpackYAMLError(
                "error writing YAML database:", str(e))

    def _read_spec_from_dict(self, hash_key, installs):
        """Recursively construct a spec from a hash in a YAML database.

        Does not do any locking.
        """
        spec_dict = installs[hash_key]['spec']

        # Install records don't include hash with spec, so we add it in here
        # to ensure it is read properly.
        for name in spec_dict:
            spec_dict[name]['hash'] = hash_key

        # Build spec from dict first.
        spec = spack.spec.Spec.from_node_dict(spec_dict)
        return spec

    def db_for_spec_hash(self, hash_key):
        with self.read_transaction():
            if hash_key in self._data:
                return self

        for db in self.upstream_dbs:
            if hash_key in db._data:
                return db

    def query_by_spec_hash(self, hash_key, data=None):
        if data and hash_key in data:
            return False, data[hash_key]
        if not data:
            with self.read_transaction():
                if hash_key in self._data:
                    return False, self._data[hash_key]
        for db in self.upstream_dbs:
            if hash_key in db._data:
                return True, db._data[hash_key]
        return False, None

    def _assign_dependencies(self, hash_key, installs, data):
        # Add dependencies from other records in the install DB to
        # form a full spec.
        spec = data[hash_key].spec
        spec_dict = installs[hash_key]['spec']

        if 'dependencies' in spec_dict[spec.name]:
            yaml_deps = spec_dict[spec.name]['dependencies']
            for dname, dhash, dtypes in spack.spec.Spec.read_yaml_dep_specs(
                    yaml_deps):
                # It is important that we always check upstream installations
                # in the same order, and that we always check the local
                # installation first: if a downstream Spack installs a package
                # then dependents in that installation could be using it.
                # If a hash is installed locally and upstream, there isn't
                # enough information to determine which one a local package
                # depends on, so the convention ensures that this isn't an
                # issue.
                upstream, record = self.query_by_spec_hash(dhash, data=data)
                child = record.spec if record else None

                if not child:
                    tty.warn("Missing dependency not in database: ",
                             "%s needs %s-%s" % (
                                 spec.cformat('$_$/'), dname, dhash[:7]))
                    continue

                spec._add_dependency(child, dtypes)

    def _read_from_file(self, stream, format='json'):
        """
        Fill database from file, do not maintain old data
        Translate the spec portions from node-dict form to spec form

        Does not do any locking.
        """
        if format.lower() == 'json':
            load = sjson.load
        elif format.lower() == 'yaml':
            load = syaml.load
        else:
            raise ValueError("Invalid database format: %s" % format)

        try:
            if isinstance(stream, string_types):
                with open(stream, 'r') as f:
                    fdata = load(f)
            else:
                fdata = load(stream)
        except MarkedYAMLError as e:
            raise syaml.SpackYAMLError("error parsing YAML database:", str(e))
        except Exception as e:
            raise CorruptDatabaseError("error parsing database:", str(e))

        if fdata is None:
            return

        def check(cond, msg):
            if not cond:
                raise CorruptDatabaseError(
                    "Spack database is corrupt: %s" % msg, self._index_path)

        check('database' in fdata, "No 'database' attribute in YAML.")

        # High-level file checks
        db = fdata['database']
        check('installs' in db, "No 'installs' in YAML DB.")
        check('version' in db, "No 'version' in YAML DB.")

        installs = db['installs']

        # TODO: better version checking semantics.
        version = Version(db['version'])
        if version > _db_version:
            raise InvalidDatabaseVersionError(_db_version, version)
        elif version < _db_version:
            self.reindex(spack.store.layout)
            installs = dict((k, v.to_dict()) for k, v in self._data.items())

        def invalid_record(hash_key, error):
            msg = ("Invalid record in Spack database: "
                   "hash: %s, cause: %s: %s")
            msg %= (hash_key, type(error).__name__, str(error))
            raise CorruptDatabaseError(msg, self._index_path)

        # Build up the database in three passes:
        #
        #   1. Read in all specs without dependencies.
        #   2. Hook dependencies up among specs.
        #   3. Mark all specs concrete.
        #
        # The database is built up so that ALL specs in it share nodes
        # (i.e., its specs are a true Merkle DAG, unlike most specs.)

        # Pass 1: Iterate through database and build specs w/o dependencies
        data = {}
        for hash_key, rec in installs.items():
            try:
                # This constructs a spec DAG from the list of all installs
                spec = self._read_spec_from_dict(hash_key, installs)

                # Insert the brand new spec in the database.  Each
                # spec has its own copies of its dependency specs.
                # TODO: would a more immmutable spec implementation simplify
                #       this?
                record = InstallRecord.from_dict(spec, rec)
                data[hash_key] = record
            except Exception as e:
                invalid_record(hash_key, e)

        # Pass 2: Assign dependencies once all specs are created.
        for hash_key in data:
            try:
                self._assign_dependencies(hash_key, installs, data)
            except Exception as e:
                invalid_record(hash_key, e)

        # Pass 3: Mark all specs concrete.  Specs representing real
        # installations must be explicitly marked.
        # We do this *after* all dependencies are connected because if we
        # do it *while* we're constructing specs,it causes hashes to be
        # cached prematurely.
        for hash_key, rec in data.items():
            rec.spec._mark_concrete()

        self._data = data

    def reindex(self, directory_layout):
        """Build database index from scratch based on a directory layout.

        Locks the DB if it isn't locked already.

        """
        if self.is_upstream:
            raise UpstreamDatabaseLockingError(
                "Cannot reindex an upstream database")

        # Special transaction to avoid recursive reindex calls and to
        # ignore errors if we need to rebuild a corrupt database.
        def _read_suppress_error():
            try:
                if os.path.isfile(self._index_path):
                    self._read_from_file(self._index_path)
            except CorruptDatabaseError as e:
                self._error = e
                self._data = {}

        transaction = WriteTransaction(
            self.lock, _read_suppress_error, self._write
        )

        with transaction:
            if self._error:
                tty.warn(
                    "Spack database was corrupt. Will rebuild. Error was:",
                    str(self._error)
                )
                self._error = None

            # Read first the `spec.yaml` files in the prefixes. They should be
            # considered authoritative with respect to DB reindexing, as
            # entries in the DB may be corrupted in a way that still makes
            # them readable. If we considered DB entries authoritative
            # instead, we would perpetuate errors over a reindex.

            old_data = self._data
            directory_layout.check_upstream = False
            try:
                # Initialize data in the reconstructed DB
                self._data = {}

                # Start inspecting the installed prefixes
                processed_specs = set()

                for spec in directory_layout.all_specs():
                    # Try to recover explicit value from old DB, but
                    # default it to True if DB was corrupt. This is
                    # just to be conservative in case a command like
                    # "autoremove" is run by the user after a reindex.
                    tty.debug(
                        'RECONSTRUCTING FROM SPEC.YAML: {0}'.format(spec))
                    explicit = True
                    inst_time = os.stat(spec.prefix).st_ctime
                    if old_data is not None:
                        old_info = old_data.get(spec.dag_hash())
                        if old_info is not None:
                            explicit = old_info.explicit
                            inst_time = old_info.installation_time

                    extra_args = {
                        'explicit': explicit,
                        'installation_time': inst_time
                    }
                    self._add(spec, directory_layout, **extra_args)

                    processed_specs.add(spec)

                for key, entry in old_data.items():
                    # We already took care of this spec using
                    # `spec.yaml` from its prefix.
                    if entry.spec in processed_specs:
                        msg = 'SKIPPING RECONSTRUCTION FROM OLD DB: {0}'
                        msg += ' [already reconstructed from spec.yaml]'
                        tty.debug(msg.format(entry.spec))
                        continue

                    # If we arrived here it very likely means that
                    # we have external specs that are not dependencies
                    # of other specs. This may be the case for externally
                    # installed compilers or externally installed
                    # applications.
                    tty.debug(
                        'RECONSTRUCTING FROM OLD DB: {0}'.format(entry.spec))
                    try:
                        layout = spack.store.layout
                        if entry.spec.external:
                            layout = None
                            install_check = True
                        else:
                            install_check = layout.check_installed(entry.spec)

                        if install_check:
                            kwargs = {
                                'spec': entry.spec,
                                'directory_layout': layout,
                                'explicit': entry.explicit,
                                'installation_time': entry.installation_time  # noqa: E501
                            }
                            self._add(**kwargs)
                            processed_specs.add(entry.spec)
                    except Exception as e:
                        # Something went wrong, so the spec was not restored
                        # from old data
                        tty.debug(e.message)
                        pass

                self._check_ref_counts()

            except BaseException:
                # If anything explodes, restore old data, skip write.
                self._data = old_data
                raise
            finally:
                directory_layout.check_upstream = True

    def _check_ref_counts(self):
        """Ensure consistency of reference counts in the DB.

        Raise an AssertionError if something is amiss.

        Does no locking.
        """
        counts = {}
        for key, rec in self._data.items():
            counts.setdefault(key, 0)
            for dep in rec.spec.dependencies(_tracked_deps):
                dep_key = dep.dag_hash()
                counts.setdefault(dep_key, 0)
                counts[dep_key] += 1

        for rec in self._data.values():
            key = rec.spec.dag_hash()
            expected = counts[key]
            found = rec.ref_count
            if not expected == found:
                raise AssertionError(
                    "Invalid ref_count: %s: %d (expected %d), in DB %s" %
                    (key, found, expected, self._index_path))

    def _write(self, type, value, traceback):
        """Write the in-memory database index to its file path.

        This is a helper function called by the WriteTransaction context
        manager. If there is an exception while the write lock is active,
        nothing will be written to the database file, but the in-memory
        database *may* be left in an inconsistent state.  It will be consistent
        after the start of the next transaction, when it read from disk again.

        This routine does no locking.

        """
        # Do not write if exceptions were raised
        if type is not None:
            return

        temp_file = self._index_path + (
            '.%s.%s.temp' % (socket.getfqdn(), os.getpid()))

        # Write a temporary database file them move it into place
        try:
            with open(temp_file, 'w') as f:
                self._write_to_file(f)
            os.rename(temp_file, self._index_path)
        except BaseException:
            # Clean up temp file if something goes wrong.
            if os.path.exists(temp_file):
                os.remove(temp_file)
            raise

    def _read(self):
        """Re-read Database from the data in the set location.

        This does no locking, with one exception: it will automatically
        migrate an index.yaml to an index.json if possible. This requires
        taking a write lock.

        """
        if os.path.isfile(self._index_path):
            # Read from JSON file if a JSON database exists
            self._read_from_file(self._index_path, format='json')

        elif os.path.isfile(self._old_yaml_index_path):
            if (not self.is_upstream) and os.access(
                    self._db_dir, os.R_OK | os.W_OK):
                # if we can write, then read AND write a JSON file.
                self._read_from_file(self._old_yaml_index_path, format='yaml')
                with WriteTransaction(self.lock):
                    self._write(None, None, None)
            else:
                # Read chck for a YAML file if we can't find JSON.
                self._read_from_file(self._old_yaml_index_path, format='yaml')

        else:
            if self.is_upstream:
                raise UpstreamDatabaseLockingError(
                    "No database index file is present, and upstream"
                    " databases cannot generate an index file")
            # The file doesn't exist, try to traverse the directory.
            # reindex() takes its own write lock, so no lock here.
            with WriteTransaction(self.lock):
                self._write(None, None, None)
            self.reindex(spack.store.layout)

    def _add(
            self,
            spec,
            directory_layout=None,
            explicit=False,
            installation_time=None
    ):
        """Add an install record for this spec to the database.

        Assumes spec is installed in ``layout.path_for_spec(spec)``.

        Also ensures dependencies are present and updated in the DB as
        either installed or missing.

        Args:
            spec: spec to be added
            directory_layout: layout of the spec installation
            **kwargs:

                explicit
                    Possible values: True, False, any

                    A spec that was installed following a specific user
                    request is marked as explicit. If instead it was
                    pulled-in as a dependency of a user requested spec
                    it's considered implicit.

                installation_time
                    Date and time of installation

        """
        if not spec.concrete:
            raise NonConcreteSpecAddError(
                "Specs added to DB must be concrete.")

        key = spec.dag_hash()
        upstream, record = self.query_by_spec_hash(key)
        if upstream:
            return

        # Retrieve optional arguments
        installation_time = installation_time or _now()

        for dep in spec.dependencies(_tracked_deps):
            dkey = dep.dag_hash()
            if dkey not in self._data:
                extra_args = {
                    'explicit': False,
                    'installation_time': installation_time
                }
                self._add(dep, directory_layout, **extra_args)

        if key not in self._data:
            installed = bool(spec.external)
            path = None
            if not spec.external and directory_layout:
                path = directory_layout.path_for_spec(spec)
                try:
                    directory_layout.check_installed(spec)
                    installed = True
                except DirectoryLayoutError as e:
                    tty.warn(
                        'Dependency missing due to corrupt install directory:',
                        path, str(e))
            elif spec.external_path:
                path = spec.external_path

            # Create a new install record with no deps initially.
            new_spec = spec.copy(deps=False)
            extra_args = {
                'explicit': explicit,
                'installation_time': installation_time
            }
            self._data[key] = InstallRecord(
                new_spec, path, installed, ref_count=0, **extra_args
            )

            # Connect dependencies from the DB to the new copy.
            for name, dep in iteritems(spec.dependencies_dict(_tracked_deps)):
                dkey = dep.spec.dag_hash()
                upstream, record = self.query_by_spec_hash(dkey)
                new_spec._add_dependency(record.spec, dep.deptypes)
                if not upstream:
                    record.ref_count += 1

            # Mark concrete once everything is built, and preserve
            # the original hash of concrete specs.
            new_spec._mark_concrete()
            new_spec._hash = key

        else:
            # If it is already there, mark it as installed.
            self._data[key].installed = True

        self._data[key].explicit = explicit

    @_autospec
    def add(self, spec, directory_layout, explicit=False):
        """Add spec at path to database, locking and reading DB to sync.

        ``add()`` will lock and read from the DB on disk.

        """
        # TODO: ensure that spec is concrete?
        # Entire add is transactional.
        with self.write_transaction():
            self._add(spec, directory_layout, explicit=explicit)

    def _get_matching_spec_key(self, spec, **kwargs):
        """Get the exact spec OR get a single spec that matches."""
        key = spec.dag_hash()
        if key not in self._data:
            match = self.query_one(spec, **kwargs)
            if match:
                return match.dag_hash()
            raise KeyError("No such spec in database! %s" % spec)
        return key

    @_autospec
    def get_record(self, spec, **kwargs):
        key = self._get_matching_spec_key(spec, **kwargs)
        return self._data[key]

    def _decrement_ref_count(self, spec):
        key = spec.dag_hash()

        if key not in self._data:
            # TODO: print something here?  DB is corrupt, but
            # not much we can do.
            return

        rec = self._data[key]
        rec.ref_count -= 1

        if rec.ref_count == 0 and not rec.installed:
            del self._data[key]
            for dep in spec.dependencies(_tracked_deps):
                self._decrement_ref_count(dep)

    def _remove(self, spec):
        """Non-locking version of remove(); does real work.
        """
        key = self._get_matching_spec_key(spec)
        rec = self._data[key]

        if rec.ref_count > 0:
            rec.installed = False
            return rec.spec

        del self._data[key]
        for dep in rec.spec.dependencies(_tracked_deps):
            self._decrement_ref_count(dep)

        # Returns the concrete spec so we know it in the case where a
        # query spec was passed in.
        return rec.spec

    @_autospec
    def remove(self, spec):
        """Removes a spec from the database.  To be called on uninstall.

        Reads the database, then:

          1. Marks the spec as not installed.
          2. Removes the spec if it has no more dependents.
          3. If removed, recursively updates dependencies' ref counts
             and removes them if they are no longer needed.

        """
        # Take a lock around the entire removal.
        with self.write_transaction():
            return self._remove(spec)

    @_autospec
    def installed_relatives(self, spec, direction='children', transitive=True):
        """Return installed specs related to this one."""
        if direction not in ('parents', 'children'):
            raise ValueError("Invalid direction: %s" % direction)

        relatives = set()
        for spec in self.query(spec):
            if transitive:
                to_add = spec.traverse(direction=direction, root=False)
            elif direction == 'parents':
                to_add = spec.dependents()
            else:  # direction == 'children'
                to_add = spec.dependencies()

            for relative in to_add:
                hash_key = relative.dag_hash()
                if hash_key not in self._data:
                    reltype = ('Dependent' if direction == 'parents'
                               else 'Dependency')
                    tty.warn("Inconsistent state! %s %s of %s not in DB"
                             % (reltype, hash_key, spec.dag_hash()))
                    continue

                if not self._data[hash_key].installed:
                    continue

                relatives.add(relative)
        return relatives

    @_autospec
    def installed_extensions_for(self, extendee_spec):
        """
        Return the specs of all packages that extend
        the given spec
        """
        for spec in self.query():
            if spec.package.extends(extendee_spec):
                yield spec.package

    @_autospec
    def activated_extensions_for(self, extendee_spec, extensions_layout=None):
        """
        Return the specs of all packages that extend
        the given spec
        """
        if extensions_layout is None:
            view = YamlFilesystemView(extendee_spec.prefix, spack.store.layout)
            extensions_layout = view.extensions_layout
        for spec in self.query():
            try:
                extensions_layout.check_activated(extendee_spec, spec)
                yield spec.package
            except spack.directory_layout.NoSuchExtensionError:
                continue
            # TODO: conditional way to do this instead of catching exceptions

    def _query(
            self,
            query_spec=any,
            known=any,
            installed=True,
            explicit=any,
            start_date=None,
            end_date=None
    ):
        """Run a query on the database

        Args:
            query_spec: queries iterate through specs in the database and
                return those that satisfy the supplied ``query_spec``. If
                query_spec is `any`, This will match all specs in the
                database.  If it is a spec, we'll evaluate
                ``spec.satisfies(query_spec)``

            known (bool or any, optional): Specs that are "known" are those
                for which Spack can locate a ``package.py`` file -- i.e.,
                Spack "knows" how to install them.  Specs that are unknown may
                represent packages that existed in a previous version of
                Spack, but have since either changed their name or
                been removed

            installed (bool or any, optional): Specs for which a prefix exists
                are "installed". A spec that is NOT installed will be in the
                database if some other spec depends on it but its installation
                has gone away since Spack installed it.

            explicit (bool or any, optional): A spec that was installed
                following a specific user request is marked as explicit. If
                instead it was pulled-in as a dependency of a user requested
                spec it's considered implicit.

            start_date (datetime, optional): filters the query discarding
                specs that have been installed before ``start_date``.

            end_date (datetime, optional): filters the query discarding
                specs that have been installed after ``end_date``.

        Returns:
            list of specs that match the query
        """
        # TODO: Specs are a lot like queries.  Should there be a
        # TODO: wildcard spec object, and should specs have attributes
        # TODO: like installed and known that can be queried?  Or are
        # TODO: these really special cases that only belong here?

        # Just look up concrete specs with hashes; no fancy search.
        if isinstance(query_spec, spack.spec.Spec) and query_spec.concrete:

            hash_key = query_spec.dag_hash()
            if hash_key in self._data:
                return [self._data[hash_key].spec]
            else:
                return []

        # Abstract specs require more work -- currently we test
        # against everything.
        start_date = start_date or datetime.datetime.min
        end_date = end_date or datetime.datetime.max

        results = []
        for key, rec in self._data.items():
            if installed is not any and rec.installed != installed:
                continue

            if explicit is not any and rec.explicit != explicit:
                continue

            if known is not any and spack.repo.path.exists(
                    rec.spec.name) != known:
                continue

            inst_date = datetime.datetime.fromtimestamp(
                rec.installation_time
            )
            if not (start_date < inst_date < end_date):
                continue

            if query_spec is any or rec.spec.satisfies(query_spec):
                results.append(rec.spec)

        return results

    def query(
            self,
            query_spec=any,
            known=any,
            installed=True,
            explicit=any,
            start_date=None,
            end_date=None
    ):
        kwargs = {'query_spec': query_spec, 'known': known,
                  'installed': installed, 'explicit': explicit,
                  'start_date': start_date, 'end_date': end_date}

        results = []
        for upstream_db in self.upstream_dbs:
            # queries for upstream DBs need to *not* lock - we may not
            # have permissions to do this and the upstream DBs won't know about
            # us anyway (so e.g. they should never uninstall specs)
            results.extend(upstream_db._query(**kwargs) or [])

        with self.read_transaction():
            results.extend(self._query(**kwargs))

        return sorted(results)

    def query_one(self, query_spec, known=any, installed=True):
        """Query for exactly one spec that matches the query spec.

        Raises an assertion error if more than one spec matches the
        query. Returns None if no installed package matches.

        """
        concrete_specs = self.query(
            query_spec, known=known, installed=installed)
        assert len(concrete_specs) <= 1
        return concrete_specs[0] if concrete_specs else None

    def missing(self, spec):
        with self.read_transaction():
            key = spec.dag_hash()
            return key in self._data and not self._data[key].installed


class UpstreamDatabaseLockingError(SpackError):
    """Raised when an operation would need to lock an upstream database"""


class CorruptDatabaseError(SpackError):
    """Raised when errors are found while reading the database."""


class NonConcreteSpecAddError(SpackError):
    """Raised when attemptint to add non-concrete spec to DB."""


class InvalidDatabaseVersionError(SpackError):

    def __init__(self, expected, found):
        super(InvalidDatabaseVersionError, self).__init__(
            "Expected database version %s but found version %s."
            % (expected, found),
            "`spack reindex` may fix this, or you may need a newer "
            "Spack version.")<|MERGE_RESOLUTION|>--- conflicted
+++ resolved
@@ -213,7 +213,6 @@
         if not os.path.exists(self._db_dir):
             mkdirp(self._db_dir)
 
-<<<<<<< HEAD
         self.is_upstream = bool(upstream_spack)
         self.upstream_spack = upstream_spack
 
@@ -222,7 +221,6 @@
         else:
             self.lock = Lock(self._lock_path)
 
-=======
         # initialize rest of state.
         self.db_lock_timeout = (
             spack.config.get('config:db_lock_timeout') or _db_lock_timeout)
@@ -236,7 +234,6 @@
                   str(timeout_format_str)))
         self.lock = Lock(self._lock_path,
                          default_timeout=self.db_lock_timeout)
->>>>>>> e8af5847
         self._data = {}
 
         self.upstream_dbs = list(upstream_dbs) if upstream_dbs else []
