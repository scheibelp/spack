--- conflicted
+++ resolved
@@ -759,13 +759,8 @@
 
         """
         parent = None
-<<<<<<< HEAD
-        for upper_bound in range(1, len(self._names) + 1):
-            ns = '.'.join(self._names[:upper_bound])
-=======
         for i in range(1, len(self._names) + 1):
             ns = '.'.join(self._names[:i])
->>>>>>> ff529e6d
 
             if ns not in sys.modules:
                 module = SpackNamespace(ns)
@@ -778,11 +773,7 @@
                 # This ensures that we can do things like:
                 #    import spack.pkg.builtin.mpich as mpich
                 if parent:
-<<<<<<< HEAD
-                    modname = self._names[upper_bound - 1]
-=======
                     modname = self._names[i - 1]
->>>>>>> ff529e6d
                     setattr(parent, modname, module)
             else:
                 # no need to set up a module
