--- conflicted
+++ resolved
@@ -17,11 +17,8 @@
 import spack.schema.concretizer
 import spack.schema.config
 import spack.schema.container
-<<<<<<< HEAD
+import spack.schema.definitions
 import spack.schema.develop
-=======
-import spack.schema.definitions
->>>>>>> 96f3c760
 import spack.schema.mirrors
 import spack.schema.modules
 import spack.schema.packages
@@ -37,11 +34,8 @@
     spack.schema.config.properties,
     spack.schema.container.properties,
     spack.schema.ci.properties,
-<<<<<<< HEAD
+    spack.schema.definitions.properties,
     spack.schema.develop.properties,
-=======
-    spack.schema.definitions.properties,
->>>>>>> 96f3c760
     spack.schema.mirrors.properties,
     spack.schema.modules.properties,
     spack.schema.packages.properties,
