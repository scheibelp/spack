--- conflicted
+++ resolved
@@ -56,28 +56,7 @@
                 spack.schema.merged.properties,
                 # extra environment schema properties
                 {
-<<<<<<< HEAD
-                    "include": {
-                        "type": "array",
-                        "default": [],
-                        "items": {"type": "string"},
-=======
                     "include": {"type": "array", "default": [], "items": {"type": "string"}},
-                    "develop": {
-                        "type": "object",
-                        "default": {},
-                        "additionalProperties": False,
-                        "patternProperties": {
-                            r"\w[\w-]*": {
-                                "type": "object",
-                                "additionalProperties": False,
-                                "properties": {
-                                    "spec": {"type": "string"},
-                                    "path": {"type": "string"},
-                                },
-                            }
-                        },
->>>>>>> b8d15e81
                     },
                     "definitions": {
                         "type": "array",
