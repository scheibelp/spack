##############################################################################
# Copyright (c) 2013, Lawrence Livermore National Security, LLC.
# Produced at the Lawrence Livermore National Laboratory.
#
# This file is part of Spack.
# Written by Todd Gamblin, tgamblin@llnl.gov, All rights reserved.
# LLNL-CODE-647188
#
# For details, see https://github.com/llnl/spack
# Please also see the LICENSE file for our notice and the LGPL.
#
# This program is free software; you can redistribute it and/or modify
# it under the terms of the GNU General Public License (as published by
# the Free Software Foundation) version 2.1 dated February 1999.
#
# This program is distributed in the hope that it will be useful, but
# WITHOUT ANY WARRANTY; without even the IMPLIED WARRANTY OF
# MERCHANTABILITY or FITNESS FOR A PARTICULAR PURPOSE. See the terms and
# conditions of the GNU General Public License for more details.
#
# You should have received a copy of the GNU Lesser General Public License
# along with this program; if not, write to the Free Software Foundation,
# Inc., 59 Temple Place, Suite 330, Boston, MA 02111-1307 USA
##############################################################################
import re
import os
import exceptions
import hashlib
import shutil
import glob
import tempfile
import yaml

import llnl.util.tty as tty
from llnl.util.filesystem import join_path, mkdirp

from spack.spec import Spec
from spack.error import SpackError
from spack.build_environment import redirect_path


def _check_concrete(spec):
    """If the spec is not concrete, raise a ValueError"""
    if not spec.concrete:
        raise ValueError('Specs passed to a DirectoryLayout must be concrete!')


class DirectoryLayout(object):
    """A directory layout is used to associate unique paths with specs.
       Different installations are going to want differnet layouts for their
       install, and they can use this to customize the nesting structure of
       spack installs.
    """
    def __init__(self, root):
        self.root = root


    @property
    def hidden_file_paths(self):
        """Return a list of hidden files used by the directory layout.

        Paths are relative to the root of an install directory.

        If the directory layout uses no hidden files to maintain
        state, this should return an empty container, e.g. [] or (,).

        """
        raise NotImplementedError()


    def all_specs(self):
        """To be implemented by subclasses to traverse all specs for which there is
           a directory within the root.
        """
        raise NotImplementedError()


    def relative_path_for_spec(self, spec):
        """Implemented by subclasses to return a relative path from the install
           root to a unique location for the provided spec."""
        raise NotImplementedError()


    def create_install_directory(self, spec):
        """Creates the installation directory for a spec."""
        raise NotImplementedError()


    def check_installed(self, spec):
        """Checks whether a spec is installed.

        Return the spec's prefix, if it is installed, None otherwise.

        Raise an exception if the install is inconsistent or corrupt.
        """
        raise NotImplementedError()


    def extension_map(self, spec):
        """Get a dict of currently installed extension packages for a spec.

           Dict maps { name : extension_spec }
           Modifying dict does not affect internals of this layout.
        """
        raise NotImplementedError()


    def check_extension_conflict(self, spec, ext_spec):
        """Ensure that ext_spec can be activated in spec.

           If not, raise ExtensionAlreadyInstalledError or
           ExtensionConflictError.
        """
        raise NotImplementedError()


    def check_activated(self, spec, ext_spec):
        """Ensure that ext_spec can be removed from spec.

           If not, raise NoSuchExtensionError.
        """
        raise NotImplementedError()


    def add_extension(self, spec, ext_spec):
        """Add to the list of currently installed extensions."""
        raise NotImplementedError()


    def remove_extension(self, spec, ext_spec):
        """Remove from the list of currently installed extensions."""
        raise NotImplementedError()


    def path_for_spec(self, spec):
        """Return an absolute path from the root to a directory for the spec."""
        _check_concrete(spec)

        path = self.relative_path_for_spec(spec)
        assert(not path.startswith(self.root))
        return os.path.join(self.root, path)


    def remove_install_directory(self, spec):
        """Removes a prefix and any empty parent directories from the root.
           Raised RemoveFailedError if something goes wrong.
        """
        path = self.path_for_spec(spec)
        assert(path.startswith(self.root))

        if os.path.exists(path):
            try:
                shutil.rmtree(path)
            except exceptions.OSError, e:
                raise RemoveFailedError(spec, path, e)

        path = os.path.dirname(path)
        while path != self.root:
            if os.path.isdir(path):
                if os.listdir(path):
                    return
                os.rmdir(path)
            path = os.path.dirname(path)


class YamlDirectoryLayout(DirectoryLayout):
    """Lays out installation directories like this::
           <install root>/
               <architecture>/
                   <compiler>-<compiler version>/
                       <name>-<version>-<variants>-<hash>

       The hash here is a SHA-1 hash for the full DAG plus the build
       spec.  TODO: implement the build spec.

       To avoid special characters (like ~) in the directory name,
       only enabled variants are included in the install path.
       Disabled variants are omitted.
    """
    def __init__(self, root, **kwargs):
        super(YamlDirectoryLayout, self).__init__(root)
        self.metadata_dir   = kwargs.get('metadata_dir', '.spack')
        self.hash_len       = kwargs.get('hash_len', None)

        self.spec_file_name      = 'spec.yaml'
        self.extension_file_name = 'extensions.yaml'
        self.build_log_name      = 'build.out'  # build log.
        self.build_env_name      = 'build.env'  # build environment
        self.packages_dir        = 'repos'      # archive of package.py files

        # Cache of already written/read extension maps.
        self._extension_maps = {}


    @property
    def hidden_file_paths(self):
        return (self.metadata_dir,)


    def relative_path_for_spec(self, spec):
        _check_concrete(spec)

        if spec.external:
            return spec.external

        dir_name = "%s-%s-%s" % (
            spec.name,
            spec.version,
            spec.dag_hash(self.hash_len))

        path = join_path(
            spec.architecture,
            "%s-%s" % (spec.compiler.name, spec.compiler.version),
            dir_name)

        return path


    def write_spec(self, spec, path):
        """Write a spec out to a file."""
        _check_concrete(spec)
        with open(path, 'w') as f:
            spec.to_yaml(f)


    def read_spec(self, path):
        """Read the contents of a file and parse them as a spec"""
        with open(path) as f:
            spec = Spec.from_yaml(f)

        # Specs read from actual installations are always concrete
        spec._mark_concrete()
        return spec


    def spec_file_path(self, spec):
        """Gets full path to spec file"""
        _check_concrete(spec)
        return join_path(self.metadata_path(spec), self.spec_file_name)


    def metadata_path(self, spec):
        return join_path(self.path_for_spec(spec), self.metadata_dir)


    def build_log_path(self, spec):
        return redirect_path(join_path(
            self.path_for_spec(spec), self.metadata_dir, self.build_log_name))


    def build_env_path(self, spec):
        return join_path(self.path_for_spec(spec), self.metadata_dir,
                         self.build_env_name)


    def build_packages_path(self, spec):
        return join_path(self.path_for_spec(spec), self.metadata_dir,
                         self.packages_dir)


    def create_install_directory(self, spec):
        _check_concrete(spec)

<<<<<<< HEAD
        path = redirect_path(self.path_for_spec(spec))
        spec_file_path = redirect_path(self.spec_file_path(spec))
=======
        prefix = self.check_installed(spec)
        if prefix:
            raise InstallDirectoryAlreadyExistsError(prefix)

        mkdirp(self.metadata_path(spec))
        self.write_spec(spec, self.spec_file_path(spec))


    def check_installed(self, spec):
        _check_concrete(spec)
        path = self.path_for_spec(spec)
        spec_file_path = self.spec_file_path(spec)
>>>>>>> 081bdd08

        if not os.path.isdir(path):
            return None

        if not os.path.isfile(spec_file_path):
            raise InconsistentInstallDirectoryError(
                'Inconsistent state: install prefix exists but contains no spec.yaml:',
                "  " + path)

        installed_spec = self.read_spec(spec_file_path)
        if installed_spec == spec:
            return path

<<<<<<< HEAD
        mkdirp(redirect_path(self.metadata_path(spec)))
        self.write_spec(spec, spec_file_path)
=======
        if spec.dag_hash() == installed_spec.dag_hash():
            raise SpecHashCollisionError(installed_hash, spec_hash)
        else:
            raise InconsistentInstallDirectoryError(
                'Spec file in %s does not match hash!' % spec_file_path)
>>>>>>> 081bdd08


    def all_specs(self):
        if not os.path.isdir(self.root):
            return []

        pattern = join_path(
            self.root, '*', '*', '*', self.metadata_dir, self.spec_file_name)
        spec_files = glob.glob(pattern)
        return [self.read_spec(s) for s in spec_files]


    def specs_by_hash(self):
        by_hash = {}
        for spec in self.all_specs():
            by_hash[spec.dag_hash()] = spec
        return by_hash


    def extension_file_path(self, spec):
        """Gets full path to an installed package's extension file"""
        _check_concrete(spec)
        return join_path(self.metadata_path(spec), self.extension_file_name)


    def _write_extensions(self, spec, extensions):
        path = self.extension_file_path(spec)

        # Create a temp file in the same directory as the actual file.
        dirname, basename = os.path.split(path)
        tmp = tempfile.NamedTemporaryFile(
            prefix=basename, dir=dirname, delete=False)

        # write tmp file
        with tmp:
            yaml.dump({
                'extensions' : [
                    { ext.name : {
                        'hash' : ext.dag_hash(),
                        'path' : str(ext.prefix)
                    }} for ext in sorted(extensions.values())]
            }, tmp, default_flow_style=False)

        # Atomic update by moving tmpfile on top of old one.
        os.rename(tmp.name, path)


    def _extension_map(self, spec):
        """Get a dict<name -> spec> for all extensions currently
           installed for this package."""
        _check_concrete(spec)

        if not spec in self._extension_maps:
            path = self.extension_file_path(spec)
            if not os.path.exists(path):
                self._extension_maps[spec] = {}

            else:
                by_hash = self.specs_by_hash()
                exts = {}
                with open(path) as ext_file:
                    yaml_file = yaml.load(ext_file)
                    for entry in yaml_file['extensions']:
                        name = next(iter(entry))
                        dag_hash = entry[name]['hash']
                        prefix   = entry[name]['path']

                        if not dag_hash in by_hash:
                            raise InvalidExtensionSpecError(
                                "Spec %s not found in %s" % (dag_hash, prefix))

                        ext_spec = by_hash[dag_hash]
                        if not prefix == ext_spec.prefix:
                            raise InvalidExtensionSpecError(
                                "Prefix %s does not match spec with hash %s: %s"
                                % (prefix, dag_hash, ext_spec))

                        exts[ext_spec.name] = ext_spec
                self._extension_maps[spec] = exts

        return self._extension_maps[spec]


    def extension_map(self, spec):
        """Defensive copying version of _extension_map() for external API."""
        _check_concrete(spec)
        return self._extension_map(spec).copy()


    def check_extension_conflict(self, spec, ext_spec):
        exts = self._extension_map(spec)
        if ext_spec.name in exts:
            installed_spec = exts[ext_spec.name]
            if ext_spec == installed_spec:
                raise ExtensionAlreadyInstalledError(spec, ext_spec)
            else:
                raise ExtensionConflictError(spec, ext_spec, installed_spec)


    def check_activated(self, spec, ext_spec):
        exts = self._extension_map(spec)
        if (not ext_spec.name in exts) or (ext_spec != exts[ext_spec.name]):
            raise NoSuchExtensionError(spec, ext_spec)


    def add_extension(self, spec, ext_spec):
        _check_concrete(spec)
        _check_concrete(ext_spec)

        # Check whether it's already installed or if it's a conflict.
        exts = self._extension_map(spec)
        self.check_extension_conflict(spec, ext_spec)

        # do the actual adding.
        exts[ext_spec.name] = ext_spec
        self._write_extensions(spec, exts)


    def remove_extension(self, spec, ext_spec):
        _check_concrete(spec)
        _check_concrete(ext_spec)

        # Make sure it's installed before removing.
        exts = self._extension_map(spec)
        self.check_activated(spec, ext_spec)

        # do the actual removing.
        del exts[ext_spec.name]
        self._write_extensions(spec, exts)


class DirectoryLayoutError(SpackError):
    """Superclass for directory layout errors."""
    def __init__(self, message, long_msg=None):
        super(DirectoryLayoutError, self).__init__(message, long_msg)


class SpecHashCollisionError(DirectoryLayoutError):
    """Raised when there is a hash collision in an install layout."""
    def __init__(self, installed_spec, new_spec):
        super(SpecHashCollisionError, self).__init__(
            'Specs %s and %s have the same SHA-1 prefix!'
            % installed_spec, new_spec)


class RemoveFailedError(DirectoryLayoutError):
    """Raised when a DirectoryLayout cannot remove an install prefix."""
    def __init__(self, installed_spec, prefix, error):
        super(RemoveFailedError, self).__init__(
            'Could not remove prefix %s for %s : %s'
            % prefix, installed_spec.short_spec, error)
        self.cause = error


class InconsistentInstallDirectoryError(DirectoryLayoutError):
    """Raised when a package seems to be installed to the wrong place."""
    def __init__(self, message, long_msg=None):
        super(InconsistentInstallDirectoryError, self).__init__(message, long_msg)


class InstallDirectoryAlreadyExistsError(DirectoryLayoutError):
    """Raised when create_install_directory is called unnecessarily."""
    def __init__(self, path):
        super(InstallDirectoryAlreadyExistsError, self).__init__(
            "Install path %s already exists!")


class InvalidExtensionSpecError(DirectoryLayoutError):
    """Raised when an extension file has a bad spec in it."""
    def __init__(self, message):
        super(InvalidExtensionSpecError, self).__init__(message)


class ExtensionAlreadyInstalledError(DirectoryLayoutError):
    """Raised when an extension is added to a package that already has it."""
    def __init__(self, spec, ext_spec):
        super(ExtensionAlreadyInstalledError, self).__init__(
            "%s is already installed in %s" % (ext_spec.short_spec, spec.short_spec))


class ExtensionConflictError(DirectoryLayoutError):
    """Raised when an extension is added to a package that already has it."""
    def __init__(self, spec, ext_spec, conflict):
        super(ExtensionConflictError, self).__init__(
            "%s cannot be installed in %s because it conflicts with %s"% (
                ext_spec.short_spec, spec.short_spec, conflict.short_spec))


class NoSuchExtensionError(DirectoryLayoutError):
    """Raised when an extension isn't there on deactivate."""
    def __init__(self, spec, ext_spec):
        super(NoSuchExtensionError, self).__init__(
            "%s cannot be removed from %s because it's not activated."% (
                ext_spec.short_spec, spec.short_spec))<|MERGE_RESOLUTION|>--- conflicted
+++ resolved
@@ -261,23 +261,18 @@
     def create_install_directory(self, spec):
         _check_concrete(spec)
 
-<<<<<<< HEAD
-        path = redirect_path(self.path_for_spec(spec))
-        spec_file_path = redirect_path(self.spec_file_path(spec))
-=======
         prefix = self.check_installed(spec)
         if prefix:
             raise InstallDirectoryAlreadyExistsError(prefix)
 
-        mkdirp(self.metadata_path(spec))
-        self.write_spec(spec, self.spec_file_path(spec))
+        mkdirp(redirect_path(self.metadata_path(spec)))
+        self.write_spec(spec, redirect_path(self.spec_file_path(spec)))
 
 
     def check_installed(self, spec):
         _check_concrete(spec)
         path = self.path_for_spec(spec)
         spec_file_path = self.spec_file_path(spec)
->>>>>>> 081bdd08
 
         if not os.path.isdir(path):
             return None
@@ -291,16 +286,11 @@
         if installed_spec == spec:
             return path
 
-<<<<<<< HEAD
-        mkdirp(redirect_path(self.metadata_path(spec)))
-        self.write_spec(spec, spec_file_path)
-=======
         if spec.dag_hash() == installed_spec.dag_hash():
             raise SpecHashCollisionError(installed_hash, spec_hash)
         else:
             raise InconsistentInstallDirectoryError(
                 'Spec file in %s does not match hash!' % spec_file_path)
->>>>>>> 081bdd08
 
 
     def all_specs(self):
