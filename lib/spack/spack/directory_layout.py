--- conflicted
+++ resolved
@@ -355,7 +355,6 @@
     def extension_file_path(self, spec):
         """Gets full path to an installed package's extension file"""
         _check_concrete(spec)
-<<<<<<< HEAD
         if os.path.abspath(self.root) in os.path.abspath(spec.prefix):
             # For backwards compatibility, when the root is in the extended
             # package's installation directory, do not include the spec name
@@ -365,11 +364,7 @@
         else:
             components = [self.root, self.layout.metadata_dir, spec.name,
                           self.extension_file_name]
-        return join_path(*components)
-=======
-        return os.path.join(self.layout.metadata_path(spec),
-                            self.extension_file_name)
->>>>>>> 5ef30e0a
+        return os.path.join(*components)
 
     def extension_map(self, spec):
         """Defensive copying version of _extension_map() for external API."""
@@ -447,26 +442,6 @@
         os.rename(tmp.name, path)
 
 
-<<<<<<< HEAD
-=======
-class YamlViewExtensionsLayout(YamlExtensionsLayout):
-    """Governs the directory layout present when creating filesystem views in a
-    certain root folder.
-
-    Meant to replace YamlDirectoryLayout when working with filesystem views.
-    """
-
-    def extension_file_path(self, spec):
-        """Gets the full path to an installed package's extension file."""
-        _check_concrete(spec)
-        return os.path.join(self.root, self.layout.metadata_dir, spec.name,
-                            self.extension_file_name)
-
-    def extendee_target_directory(self, extendee):
-        return self.root
-
-
->>>>>>> 5ef30e0a
 class DirectoryLayoutError(SpackError):
     """Superclass for directory layout errors."""
 
