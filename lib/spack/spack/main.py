# Copyright 2013-2024 Lawrence Livermore National Security, LLC and other
# Spack Project Developers. See the top-level COPYRIGHT file for details.
#
# SPDX-License-Identifier: (Apache-2.0 OR MIT)

"""This is the implementation of the Spack command line executable.

In a normal Spack installation, this is invoked from the bin/spack script
after the system path is set up.
"""
import argparse
import inspect
import io
import operator
import os
import os.path
import pstats
import re
import shlex
import signal
import subprocess as sp
import sys
import traceback
import warnings
from typing import List, Tuple

import archspec.cpu

import llnl.util.lang
import llnl.util.tty as tty
import llnl.util.tty.colify
import llnl.util.tty.color as color

import spack.cmd
import spack.config
import spack.debug
import spack.environment as ev
import spack.modules
import spack.paths
import spack.platforms
import spack.repo
import spack.solver.asp
import spack.spec
import spack.store
import spack.util.debug
import spack.util.environment
import spack.util.git
import spack.util.path
from spack.error import SpackError

#: names of profile statistics
stat_names = pstats.Stats.sort_arg_dict_default

#: help levels in order of detail (i.e., number of commands shown)
levels = ["short", "long"]

#: intro text for help at different levels
intro_by_level = {
    "short": "These are common spack commands:",
    "long": "Complete list of spack commands:",
}

#: control top-level spack options shown in basic vs. advanced help
options_by_level = {"short": ["h", "k", "V", "color"], "long": "all"}

#: Longer text for each section, to show in help
section_descriptions = {
    "admin": "administration",
    "basic": "query packages",
    "build": "build packages",
    "config": "configuration",
    "developer": "developer",
    "environment": "environment",
    "extensions": "extensions",
    "help": "more help",
    "packaging": "create packages",
    "system": "system",
}

#: preferential command order for some sections (e.g., build pipeline is
#: in execution order, not alphabetical)
section_order = {
    "basic": ["list", "info", "find"],
    "build": [
        "fetch",
        "stage",
        "patch",
        "configure",
        "build",
        "restage",
        "install",
        "uninstall",
        "clean",
    ],
    "packaging": ["create", "edit"],
}

#: Properties that commands are required to set.
required_command_properties = ["level", "section", "description"]

#: Recorded directory where spack command was originally invoked
spack_working_dir = None
spack_ld_library_path = os.environ.get("LD_LIBRARY_PATH", "")

#: Whether to print backtraces on error
SHOW_BACKTRACE = False


def set_working_dir():
    """Change the working directory to getcwd, or spack prefix if no cwd."""
    global spack_working_dir
    try:
        spack_working_dir = os.getcwd()
    except OSError:
        os.chdir(spack.paths.prefix)
        spack_working_dir = spack.paths.prefix


def add_all_commands(parser):
    """Add all spack subcommands to the parser."""
    for cmd in spack.cmd.all_commands():
        parser.add_command(cmd)


def get_spack_commit():
    """Get the Spack git commit sha.

    Returns:
        (str or None) the commit sha if available, otherwise None
    """
    git_path = os.path.join(spack.paths.prefix, ".git")
    if not os.path.exists(git_path):
        return None

    git = spack.util.git.git()
    if not git:
        return None

    rev = git(
        "-C",
        spack.paths.prefix,
        "rev-parse",
        "HEAD",
        output=str,
        error=os.devnull,
        fail_on_error=False,
    )
    if git.returncode != 0:
        return None

    match = re.match(r"[a-f\d]{7,}$", rev)
    return match.group(0) if match else None


def get_version():
    """Get a descriptive version of this instance of Spack.

    Outputs '<PEP440 version> (<git commit sha>)'.

    The commit sha is only added when available.
    """
    version = spack.spack_version
    commit = get_spack_commit()
    if commit:
        version += " ({0})".format(commit)

    return version


def index_commands():
    """create an index of commands by section for this help level"""
    index = {}
    for command in spack.cmd.all_commands():
        cmd_module = spack.cmd.get_module(command)

        # make sure command modules have required properties
        for p in required_command_properties:
            prop = getattr(cmd_module, p, None)
            if not prop:
                tty.die("Command doesn't define a property '%s': %s" % (p, command))

        # add commands to lists for their level and higher levels
        for level in reversed(levels):
            level_sections = index.setdefault(level, {})
            commands = level_sections.setdefault(cmd_module.section, [])
            commands.append(command)
            if level == cmd_module.level:
                break

    return index


class SpackHelpFormatter(argparse.RawTextHelpFormatter):
    def _format_actions_usage(self, actions, groups):
        """Formatter with more concise usage strings."""
        usage = super()._format_actions_usage(actions, groups)

        # Eliminate any occurrence of two or more consecutive spaces
        usage = re.sub(r"[ ]{2,}", " ", usage)

        # compress single-character flags that are not mutually exclusive
        # at the beginning of the usage string
        chars = "".join(re.findall(r"\[-(.)\]", usage))
        usage = re.sub(r"\[-.\] ?", "", usage)
        if chars:
            usage = "[-%s] %s" % (chars, usage)
        return usage.strip()

    def add_arguments(self, actions):
        actions = sorted(actions, key=operator.attrgetter("option_strings"))
        super().add_arguments(actions)


class SpackArgumentParser(argparse.ArgumentParser):
    def format_help_sections(self, level):
        """Format help on sections for a particular verbosity level.

        Args:
            level (str): 'short' or 'long' (more commands shown for long)
        """
        if level not in levels:
            raise ValueError("level must be one of: %s" % levels)

        # lazily add all commands to the parser when needed.
        add_all_commands(self)

        """Print help on subcommands in neatly formatted sections."""
        formatter = self._get_formatter()

        # Create a list of subcommand actions. Argparse internals are nasty!
        # Note: you can only call _get_subactions() once.  Even nastier!
        if not hasattr(self, "actions"):
            self.actions = self._subparsers._actions[-1]._get_subactions()

        # make a set of commands not yet added.
        remaining = set(spack.cmd.all_commands())

        def add_group(group):
            formatter.start_section(group.title)
            formatter.add_text(group.description)
            formatter.add_arguments(group._group_actions)
            formatter.end_section()

        def add_subcommand_group(title, commands):
            """Add informational help group for a specific subcommand set."""
            cmd_set = set(c for c in commands)

            # make a dict of commands of interest
            cmds = dict((a.dest, a) for a in self.actions if a.dest in cmd_set)

            # add commands to a group in order, and add the group
            group = argparse._ArgumentGroup(self, title=title)
            for name in commands:
                group._add_action(cmds[name])
                if name in remaining:
                    remaining.remove(name)
            add_group(group)

        # select only the options for the particular level we're showing.
        show_options = options_by_level[level]
        if show_options != "all":
            opts = dict(
                (opt.option_strings[0].strip("-"), opt) for opt in self._optionals._group_actions
            )

            new_actions = [opts[letter] for letter in show_options]
            self._optionals._group_actions = new_actions

        # custom, more concise usage for top level
        help_options = self._optionals._group_actions
        help_options = help_options + [self._positionals._group_actions[-1]]
        formatter.add_usage(self.usage, help_options, self._mutually_exclusive_groups)

        # description
        formatter.add_text(self.description)

        # start subcommands
        formatter.add_text(intro_by_level[level])

        # add argument groups based on metadata in commands
        index = index_commands()
        sections = index[level]

        for section in sorted(sections):
            if section == "help":
                continue  # Cover help in the epilog.

            group_description = section_descriptions.get(section, section)

            to_display = sections[section]
            commands = []

            # add commands whose order we care about first.
            if section in section_order:
                commands.extend(cmd for cmd in section_order[section] if cmd in to_display)

            # add rest in alphabetical order.
            commands.extend(cmd for cmd in sorted(sections[section]) if cmd not in commands)

            # add the group to the parser
            add_subcommand_group(group_description, commands)

        # optionals
        add_group(self._optionals)

        # epilog
        formatter.add_text(
            """\
{help}:
  spack help --all       list all commands and options
  spack help <command>   help on a specific command
  spack help --spec      help on the package specification syntax
  spack docs             open https://spack.rtfd.io/ in a browser
""".format(
                help=section_descriptions["help"]
            )
        )

        # determine help from format above
        return formatter.format_help()

    def add_subparsers(self, **kwargs):
        """Ensure that sensible defaults are propagated to subparsers"""
        kwargs.setdefault("metavar", "SUBCOMMAND")

        # From Python 3.7 we can require a subparser, earlier versions
        # of argparse will error because required=True is unknown
        if sys.version_info[:2] > (3, 6):
            kwargs.setdefault("required", True)

        sp = super().add_subparsers(**kwargs)
        # This monkey patching is needed for Python 3.6, which supports
        # having a required subparser but don't expose the API used above
        if sys.version_info[:2] == (3, 6):
            sp.required = True

        old_add_parser = sp.add_parser

        def add_parser(name, **kwargs):
            kwargs.setdefault("formatter_class", SpackHelpFormatter)
            return old_add_parser(name, **kwargs)

        sp.add_parser = add_parser
        return sp

    def add_command(self, cmd_name):
        """Add one subcommand to this parser."""
        # lazily initialize any subparsers
        if not hasattr(self, "subparsers"):
            # remove the dummy "command" argument.
            if self._actions[-1].dest == "command":
                self._remove_action(self._actions[-1])
            self.subparsers = self.add_subparsers(metavar="COMMAND", dest="command")

        if cmd_name not in self.subparsers._name_parser_map:
            # each command module implements a parser() function, to which we
            # pass its subparser for setup.
            module = spack.cmd.get_module(cmd_name)

            # build a list of aliases
            alias_list = []
            aliases = spack.config.get("config:aliases")
            if aliases:
                alias_list = [k for k, v in aliases.items() if shlex.split(v)[0] == cmd_name]

            subparser = self.subparsers.add_parser(
                cmd_name,
                aliases=alias_list,
                help=module.description,
                description=module.description,
            )
            module.setup_parser(subparser)

        # return the callable function for the command
        return spack.cmd.get_command(cmd_name)

    def format_help(self, level="short"):
        if self.prog == "spack":
            # use format_help_sections for the main spack parser, but not
            # for subparsers
            return self.format_help_sections(level)
        else:
            # in subparsers, self.prog is, e.g., 'spack install'
            return super().format_help()

    def _check_value(self, action, value):
        # converted value must be one of the choices (if specified)
        if action.choices is not None and value not in action.choices:
            cols = llnl.util.tty.colify.colified(sorted(action.choices), indent=4, tty=True)
            msg = "invalid choice: %r choose from:\n%s" % (value, cols)
            raise argparse.ArgumentError(action, msg)


def make_argument_parser(**kwargs):
    """Create an basic argument parser without any subcommands added."""
    parser = SpackArgumentParser(
        formatter_class=SpackHelpFormatter,
        add_help=False,
        description=(
            "A flexible package manager that supports multiple versions,\n"
            "configurations, platforms, and compilers."
        ),
        **kwargs,
    )

    # stat names in groups of 7, for nice wrapping.
    stat_lines = list(zip(*(iter(stat_names),) * 7))

    parser.add_argument(
        "-h",
        "--help",
        dest="help",
        action="store_const",
        const="short",
        default=None,
        help="show this help message and exit",
    )
    parser.add_argument(
        "-H",
        "--all-help",
        dest="help",
        action="store_const",
        const="long",
        default=None,
        help="show help for all commands (same as spack help --all)",
    )
    parser.add_argument(
        "--color",
        action="store",
        default=os.environ.get("SPACK_COLOR", "auto"),
        choices=("always", "never", "auto"),
        help="when to colorize output (default: auto)",
    )
    parser.add_argument(
        "-c",
        "--config",
        default=None,
        action="append",
        dest="config_vars",
        help="add one or more custom, one off config settings",
    )
    parser.add_argument(
        "-C",
        "--config-scope",
        dest="config_scopes",
        action="append",
        metavar="DIR",
        help="add a custom configuration scope",
    )
    parser.add_argument(
        "-d",
        "--debug",
        action="count",
        default=0,
        help="write out debug messages\n\n(more d's for more verbosity: -d, -dd, -ddd, etc.)",
    )
    parser.add_argument("--timestamp", action="store_true", help="add a timestamp to tty output")
    parser.add_argument(
        "--interactive-pdb",
        action="store_true",
        dest="interactive_pdb",
        help="required if you set_trace() inside of a phase",
    )

    env_group = parser.add_mutually_exclusive_group()
    env_group.add_argument(
        "-e",
        "--env",
        dest="env",
        metavar="ENV",
        action="store",
        help="run with a specific environment (see spack env)",
    )
    env_group.add_argument(
        "-D",
        "--env-dir",
        dest="env_dir",
        metavar="DIR",
        action="store",
        help="run with an environment directory (ignore managed environments)",
    )
    env_group.add_argument(
        "-E",
        "--no-env",
        dest="no_env",
        action="store_true",
        help="run without any environments activated (see spack env)",
    )
    parser.add_argument(
        "--use-env-repo",
        action="store_true",
        help="when running in an environment, use its package repository",
    )

    parser.add_argument(
        "-k",
        "--insecure",
        action="store_true",
        help="do not check ssl certificates when downloading",
    )
    parser.add_argument(
        "-l",
        "--enable-locks",
        action="store_true",
        dest="locks",
        default=None,
        help="use filesystem locking (default)",
    )
    parser.add_argument(
        "-L",
        "--disable-locks",
        action="store_false",
        dest="locks",
        help="do not use filesystem locking (unsafe)",
    )
    parser.add_argument(
        "-m", "--mock", action="store_true", help="use mock packages instead of real ones"
    )
    parser.add_argument(
        "-b",
        "--bootstrap",
        action="store_true",
        help="use bootstrap configuration (bootstrap store, config, externals)",
    )
    parser.add_argument(
        "-p",
        "--profile",
        action="store_true",
        dest="spack_profile",
        help="profile execution using cProfile",
    )
    parser.add_argument(
        "--sorted-profile",
        default=None,
        metavar="STAT",
        help=f"profile and sort\n\none or more of: {stat_lines[0]}",
    )
    parser.add_argument(
        "--lines",
        default=20,
        action="store",
        help="lines of profile output or 'all' (default: 20)",
    )
    parser.add_argument(
        "-v", "--verbose", action="store_true", help="print additional output during builds"
    )
    parser.add_argument(
        "--stacktrace",
        action="store_true",
        default="SPACK_STACKTRACE" in os.environ,
        help="add stacktraces to all printed statements",
    )
    parser.add_argument(
        "--backtrace",
        action="store_true",
        default="SPACK_BACKTRACE" in os.environ,
        help="always show backtraces for exceptions",
    )
    parser.add_argument(
        "-V", "--version", action="store_true", help="show version number and exit"
    )
    parser.add_argument(
        "--print-shell-vars", action="store", help="print info needed by setup-env.*sh"
    )

    return parser


def send_warning_to_tty(message, *args):
    """Redirects messages to tty.warn."""
    tty.warn(message)


def setup_main_options(args):
    """Configure spack globals based on the basic options."""
    # Assign a custom function to show warnings
    warnings.showwarning = send_warning_to_tty

    # Set up environment based on args.
    tty.set_verbose(args.verbose)
    tty.set_debug(args.debug)
    tty.set_stacktrace(args.stacktrace)

    # debug must be set first so that it can even affect behavior of
    # errors raised by spack.config.

    if args.debug or args.backtrace:
        spack.error.debug = True
        global SHOW_BACKTRACE
        SHOW_BACKTRACE = True

    if args.debug:
        spack.util.debug.register_interrupt_handler()
        spack.config.set("config:debug", True, scope="command_line")
        spack.util.environment.TRACING_ENABLED = True

    if args.timestamp:
        tty.set_timestamp(True)

    # override lock configuration if passed on command line
    if args.locks is not None:
        if args.locks is False:
            spack.util.lock.check_lock_safety(spack.paths.prefix)
        spack.config.set("config:locks", args.locks, scope="command_line")

    if args.mock:
        import spack.util.spack_yaml as syaml

        key = syaml.syaml_str("repos")
        key.override = True
        spack.config.CONFIG.scopes["command_line"].sections["repos"] = syaml.syaml_dict(
            [(key, [spack.paths.mock_packages_path])]
        )
        spack.repo.PATH = spack.repo.create(spack.config.CONFIG)

    # If the user asked for it, don't check ssl certs.
    if args.insecure:
        tty.warn("You asked for --insecure. Will NOT check SSL certificates.")
        spack.config.set("config:verify_ssl", False, scope="command_line")

    # Use the spack config command to handle parsing the config strings
    for config_var in args.config_vars or []:
        spack.config.add(fullpath=config_var, scope="command_line")

    # On Windows10 console handling for ASCI/VT100 sequences is not
    # on by default. Turn on before we try to write to console
    # with color
    color.try_enable_terminal_color_on_windows()
    # when to use color (takes always, auto, or never)
    color.set_color_when(args.color)


def allows_unknown_args(command):
    """Implements really simple argument injection for unknown arguments.

    Commands may add an optional argument called "unknown args" to
    indicate they can handle unknonwn args, and we'll pass the unknown
    args in.
    """
    info = dict(inspect.getmembers(command))
    varnames = info["__code__"].co_varnames
    argcount = info["__code__"].co_argcount
    return argcount == 3 and varnames[2] == "unknown_args"


def _invoke_command(command, parser, args, unknown_args):
    """Run a spack command *without* setting spack global options."""
    if allows_unknown_args(command):
        return_val = command(parser, args, unknown_args)
    else:
        if unknown_args:
            tty.die("unrecognized arguments: %s" % " ".join(unknown_args))
        return_val = command(parser, args)

    # Allow commands to return and error code if they want
    return 0 if return_val is None else return_val


class SpackCommand:
    """Callable object that invokes a spack command (for testing).

    Example usage::

        install = SpackCommand('install')
        install('-v', 'mpich')

    Use this to invoke Spack commands directly from Python and check
    their output.
    """

    def __init__(self, command_name, subprocess=False):
        """Create a new SpackCommand that invokes ``command_name`` when called.

        Args:
            command_name (str): name of the command to invoke
            subprocess (bool): whether to fork a subprocess or not. Currently not supported on
                Windows, where it is always False.
        """
        self.parser = make_argument_parser()
        self.command_name = command_name
        # TODO: figure out how to support this on windows
        self.subprocess = subprocess if sys.platform != "win32" else False

    def __call__(self, *argv, **kwargs):
        """Invoke this SpackCommand.

        Args:
            argv (list): command line arguments.

        Keyword Args:
            fail_on_error (optional bool): Don't raise an exception on error
            global_args (optional list): List of global spack arguments:
                simulates ``spack [global_args] [command] [*argv]``

        Returns:
            (str): combined output and error as a string

        On return, if ``fail_on_error`` is False, return value of command
        is set in ``returncode`` property, and the error is set in the
        ``error`` property.  Otherwise, raise an error.
        """
        # set these before every call to clear them out
        self.returncode = None
        self.error = None

        prepend = kwargs["global_args"] if "global_args" in kwargs else []
        fail_on_error = kwargs.get("fail_on_error", True)

        if self.subprocess:
            p = sp.Popen(
                [spack.paths.spack_script] + prepend + [self.command_name] + list(argv),
                stdout=sp.PIPE,
                stderr=sp.STDOUT,
            )
            out, self.returncode = p.communicate()
            out = out.decode()
        else:
            command = self.parser.add_command(self.command_name)
            args, unknown = self.parser.parse_known_args(
                prepend + [self.command_name] + list(argv)
            )

            out = io.StringIO()
            try:
<<<<<<< HEAD
                with spack.debug.log_output(out, echo=True):
                    self.returncode = _invoke_command(self.command, self.parser, args, unknown)
=======
                with log_output(out, echo=True):
                    self.returncode = _invoke_command(command, self.parser, args, unknown)
>>>>>>> 561da58c

            except SystemExit as e:
                self.returncode = e.code

            except BaseException as e:
                tty.debug(e)
                self.error = e
                if fail_on_error:
                    self._log_command_output(out)
                    raise
            out = out.getvalue()

        if fail_on_error and self.returncode not in (None, 0):
            self._log_command_output(out)
            raise SpackCommandError(
                "Command exited with code %d: %s(%s)"
                % (self.returncode, self.command_name, ", ".join("'%s'" % a for a in argv))
            )

        return out

    def _log_command_output(self, out):
        if tty.is_verbose():
            fmt = self.command_name + ": {0}"
            for ln in out.getvalue().split("\n"):
                if len(ln) > 0:
                    tty.verbose(fmt.format(ln.replace("==> ", "")))


def _profile_wrapper(command, parser, args, unknown_args):
    import cProfile

    try:
        nlines = int(args.lines)
    except ValueError:
        if args.lines != "all":
            tty.die("Invalid number for --lines: %s" % args.lines)
        nlines = -1

    # allow comma-separated list of fields
    sortby = ["time"]
    if args.sorted_profile:
        sortby = args.sorted_profile.split(",")
        for stat in sortby:
            if stat not in stat_names:
                tty.die("Invalid sort field: %s" % stat)

    try:
        # make a profiler and run the code.
        pr = cProfile.Profile()
        pr.enable()
        return _invoke_command(command, parser, args, unknown_args)

    finally:
        pr.disable()

        # print out profile stats.
        stats = pstats.Stats(pr, stream=sys.stderr)
        stats.sort_stats(*sortby)
        stats.print_stats(nlines)


@llnl.util.lang.memoized
def _compatible_sys_types():
    """Return a list of all the platform-os-target tuples compatible
    with the current host.
    """
    host_platform = spack.platforms.host()
    host_os = str(host_platform.operating_system("default_os"))
    host_target = archspec.cpu.host()
    compatible_targets = [host_target] + host_target.ancestors

    compatible_archs = [
        str(spack.spec.ArchSpec((str(host_platform), host_os, str(target))))
        for target in compatible_targets
    ]
    return compatible_archs


def print_setup_info(*info):
    """Print basic information needed by setup-env.[c]sh.

    Args:
        info (list): list of things to print: comma-separated list
            of 'csh', 'sh', or 'modules'

    This is in ``main.py`` to make it fast; the setup scripts need to
    invoke spack in login scripts, and it needs to be quick.
    """
    shell = "csh" if "csh" in info else "sh"

    def shell_set(var, value):
        if shell == "sh":
            print("%s='%s'" % (var, value))
        elif shell == "csh":
            print("set %s = '%s'" % (var, value))
        else:
            tty.die("shell must be sh or csh")

    # print sys type
    shell_set("_sp_sys_type", str(spack.spec.ArchSpec.default_arch()))
    shell_set("_sp_compatible_sys_types", ":".join(_compatible_sys_types()))
    # print roots for all module systems
    module_to_roots = {"tcl": list(), "lmod": list()}
    for name in module_to_roots.keys():
        path = spack.modules.common.root_path(name, "default")
        module_to_roots[name].append(path)

    other_spack_instances = spack.config.get("upstreams") or {}
    for install_properties in other_spack_instances.values():
        upstream_module_roots = install_properties.get("modules", {})
        upstream_module_roots = dict(
            (k, v) for k, v in upstream_module_roots.items() if k in module_to_roots
        )
        for module_type, root in upstream_module_roots.items():
            module_to_roots[module_type].append(root)

    for name, paths in module_to_roots.items():
        # Environment setup prepends paths, so the order is reversed here to
        # preserve the intended priority: the modules of the local Spack
        # instance are the highest-precedence.
        roots_val = ":".join(reversed(paths))
        shell_set("_sp_%s_roots" % name, roots_val)

    # print environment module system if available. This can be expensive
    # on clusters, so skip it if not needed.
    if "modules" in info:
        generic_arch = archspec.cpu.host().family
        module_spec = "environment-modules target={0}".format(generic_arch)
        specs = spack.store.STORE.db.query(module_spec)
        if specs:
            shell_set("_sp_module_prefix", specs[-1].prefix)
        else:
            shell_set("_sp_module_prefix", "not_installed")


def restore_macos_dyld_vars():
    """
    Spack mutates DYLD_* variables in `spack load` and `spack env activate`.
    Unlike Linux, macOS SIP clears these variables in new processes, meaning
    that os.environ["DYLD_*"] in our Python process is not the same as the user's
    shell. Therefore, we store the user's DYLD_* variables in SPACK_DYLD_* and
    restore them here.
    """
    if not sys.platform == "darwin":
        return

    for dyld_var in ("DYLD_LIBRARY_PATH", "DYLD_FALLBACK_LIBRARY_PATH"):
        stored_var_name = f"SPACK_{dyld_var}"
        if stored_var_name in os.environ:
            os.environ[dyld_var] = os.environ[stored_var_name]


def resolve_alias(cmd_name: str, cmd: List[str]) -> Tuple[str, List[str]]:
    """Resolves aliases in the given command.

    Args:
        cmd_name: command name.
        cmd: command line arguments.

    Returns:
        new command name and arguments.
    """
    all_commands = spack.cmd.all_commands()
    aliases = spack.config.get("config:aliases")

    if aliases:
        for key, value in aliases.items():
            if " " in key:
                tty.warn(
                    f"Alias '{key}' (mapping to '{value}') contains a space"
                    ", which is not supported."
                )
            if key in all_commands:
                tty.warn(
                    f"Alias '{key}' (mapping to '{value}') attempts to override"
                    " built-in command."
                )

    if cmd_name not in all_commands:
        alias = None

        if aliases:
            alias = aliases.get(cmd_name)

        if alias is not None:
            alias_parts = shlex.split(alias)
            cmd_name = alias_parts[0]
            cmd = alias_parts + cmd[1:]

    return cmd_name, cmd


def _main(argv=None):
    """Logic for the main entry point for the Spack command.

    ``main()`` calls ``_main()`` and catches any errors that emerge.

    ``_main()`` handles:

    1. Parsing arguments;
    2. Setting up configuration; and
    3. Finding and executing a Spack command.

    Args:
        argv (list or None): command line arguments, NOT including
            the executable name. If None, parses from ``sys.argv``.

    """
    # ------------------------------------------------------------------------
    # main() is tricky to get right, so be careful where you put things.
    #
    # Things in this first part of `main()` should *not* require any
    # configuration. This doesn't include much -- setting up th parser,
    # restoring some key environment variables, very simple CLI options, etc.
    # ------------------------------------------------------------------------

    # Create a parser with a simple positional argument first.  We'll
    # lazily load the subcommand(s) we need later. This allows us to
    # avoid loading all the modules from spack.cmd when we don't need
    # them, which reduces startup latency.
    parser = make_argument_parser()
    parser.add_argument("command", nargs=argparse.REMAINDER)
    args, unknown = parser.parse_known_args(argv)

    # Just print help and exit if run with no arguments at all
    no_args = (len(sys.argv) == 1) if argv is None else (len(argv) == 0)
    if no_args:
        parser.print_help()
        return 1

    # -h, -H, and -V are special as they do not require a command, but
    # all the other options do nothing without a command.
    if args.version:
        print(get_version())
        return 0
    elif args.help:
        sys.stdout.write(parser.format_help(level=args.help))
        return 0

    # ------------------------------------------------------------------------
    # This part of the `main()` sets up Spack's configuration.
    #
    # We set command line options (like --debug), then command line config
    # scopes, then environment configuration here.
    # ------------------------------------------------------------------------

    # Make spack load / env activate work on macOS
    restore_macos_dyld_vars()

    # make spack.config aware of any command line configuration scopes
    if args.config_scopes:
        spack.config.COMMAND_LINE_SCOPES = args.config_scopes

    # ensure options on spack command come before everything
    setup_main_options(args)

    # activate an environment if one was specified on the command line
    env_format_error = None
    if not args.no_env:
        try:
            env = spack.cmd.find_environment(args)
            if env:
                ev.activate(env, args.use_env_repo)
        except spack.config.ConfigFormatError as e:
            # print the context but delay this exception so that commands like
            # `spack config edit` can still work with a bad environment.
            e.print_context()
            env_format_error = e

    # ------------------------------------------------------------------------
    # Things that require configuration should go below here
    # ------------------------------------------------------------------------
    if args.print_shell_vars:
        print_setup_info(*args.print_shell_vars.split(","))
        return 0

    # At this point we've considered all the options to spack itself, so we
    # need a command or we're done.
    if not args.command:
        parser.print_help()
        return 1

    # Try to load the particular command the caller asked for.
    cmd_name = args.command[0]
    cmd_name, args.command = resolve_alias(cmd_name, args.command)

    # set up a bootstrap context, if asked.
    # bootstrap context needs to include parsing the command, b/c things
    # like `ConstraintAction` and `ConfigSetAction` happen at parse time.
    bootstrap_context = llnl.util.lang.nullcontext()
    if args.bootstrap:
        import spack.bootstrap as bootstrap  # avoid circular imports

        bootstrap_context = bootstrap.ensure_bootstrap_configuration()

    with bootstrap_context:
        return finish_parse_and_run(parser, cmd_name, args, env_format_error)


def finish_parse_and_run(parser, cmd_name, main_args, env_format_error):
    """Finish parsing after we know the command to run."""
    # add the found command to the parser and re-run then re-parse
    command = parser.add_command(cmd_name)
    args, unknown = parser.parse_known_args(main_args.command)
    # we need to inherit verbose since the install command checks for it
    args.verbose = main_args.verbose

    # Now that we know what command this is and what its args are, determine
    # whether we can continue with a bad environment and raise if not.
    if env_format_error:
        subcommand = getattr(args, "config_command", None)
        if (cmd_name, subcommand) != ("config", "edit"):
            raise env_format_error

    # many operations will fail without a working directory.
    set_working_dir()

    if args.interactive_pdb:
        spack.debug._pdb = True

    # now we can actually execute the command.
    if args.spack_profile or args.sorted_profile:
        _profile_wrapper(command, parser, args, unknown)
    else:
        return _invoke_command(command, parser, args, unknown)


def main(argv=None):
    """This is the entry point for the Spack command.

    ``main()`` itself is just an error handler -- it handles errors for
    everything in Spack that makes it to the top level.

    The logic is all in ``_main()``.

    Args:
        argv (list or None): command line arguments, NOT including
            the executable name. If None, parses from sys.argv.

    """
    try:
        return _main(argv)

    except SpackError as e:
        tty.debug(e)
        e.die()  # gracefully die on any SpackErrors

    except KeyboardInterrupt:
        if spack.config.get("config:debug") or SHOW_BACKTRACE:
            raise
        sys.stderr.write("\n")
        tty.error("Keyboard interrupt.")
        return signal.SIGINT.value

    except SystemExit as e:
        if spack.config.get("config:debug") or SHOW_BACKTRACE:
            traceback.print_exc()
        return e.code

    except Exception as e:
        if spack.config.get("config:debug") or SHOW_BACKTRACE:
            raise
        tty.error(e)
        return 3


class SpackCommandError(Exception):
    """Raised when SpackCommand execution fails."""<|MERGE_RESOLUTION|>--- conflicted
+++ resolved
@@ -722,14 +722,8 @@
 
             out = io.StringIO()
             try:
-<<<<<<< HEAD
                 with spack.debug.log_output(out, echo=True):
-                    self.returncode = _invoke_command(self.command, self.parser, args, unknown)
-=======
-                with log_output(out, echo=True):
                     self.returncode = _invoke_command(command, self.parser, args, unknown)
->>>>>>> 561da58c
-
             except SystemExit as e:
                 self.returncode = e.code
 
