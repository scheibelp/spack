# Copyright 2013-2023 Lawrence Livermore National Security, LLC and other
# Spack Project Developers. See the top-level COPYRIGHT file for details.
#
# SPDX-License-Identifier: (Apache-2.0 OR MIT)

"""This is the implementation of the Spack command line executable.

In a normal Spack installation, this is invoked from the bin/spack script
after the system path is set up.
"""
import argparse
import inspect
import io
import operator
import os
import os.path
import pstats
import re
import signal
import subprocess as sp
import sys
import traceback
import warnings

import archspec.cpu

import llnl.util.lang
import llnl.util.tty as tty
import llnl.util.tty.colify
import llnl.util.tty.color as color

import spack.cmd
import spack.config
import spack.debug
import spack.environment as ev
import spack.modules
import spack.paths
import spack.platforms
import spack.repo
import spack.solver.asp
import spack.spec
import spack.store
import spack.util.debug
import spack.util.environment
import spack.util.git
import spack.util.path
from spack.error import SpackError

#: names of profile statistics
stat_names = pstats.Stats.sort_arg_dict_default

#: top-level aliases for Spack commands
aliases = {"concretise": "concretize", "containerise": "containerize", "rm": "remove"}

#: help levels in order of detail (i.e., number of commands shown)
levels = ["short", "long"]

#: intro text for help at different levels
intro_by_level = {
    "short": "These are common spack commands:",
    "long": "Complete list of spack commands:",
}

#: control top-level spack options shown in basic vs. advanced help
options_by_level = {"short": ["h", "k", "V", "color"], "long": "all"}

#: Longer text for each section, to show in help
section_descriptions = {
    "admin": "administration",
    "basic": "query packages",
    "build": "build packages",
    "config": "configuration",
    "developer": "developer",
    "environment": "environment",
    "extensions": "extensions",
    "help": "more help",
    "packaging": "create packages",
    "system": "system",
}

#: preferential command order for some sections (e.g., build pipeline is
#: in execution order, not alphabetical)
section_order = {
    "basic": ["list", "info", "find"],
    "build": [
        "fetch",
        "stage",
        "patch",
        "configure",
        "build",
        "restage",
        "install",
        "uninstall",
        "clean",
    ],
    "packaging": ["create", "edit"],
}

#: Properties that commands are required to set.
required_command_properties = ["level", "section", "description"]

#: Recorded directory where spack command was originally invoked
spack_working_dir = None
spack_ld_library_path = os.environ.get("LD_LIBRARY_PATH", "")

#: Whether to print backtraces on error
SHOW_BACKTRACE = False


def set_working_dir():
    """Change the working directory to getcwd, or spack prefix if no cwd."""
    global spack_working_dir
    try:
        spack_working_dir = os.getcwd()
    except OSError:
        os.chdir(spack.paths.prefix)
        spack_working_dir = spack.paths.prefix


def add_all_commands(parser):
    """Add all spack subcommands to the parser."""
    for cmd in spack.cmd.all_commands():
        parser.add_command(cmd)


def get_spack_commit():
    """Get the Spack git commit sha.

    Returns:
        (str or None) the commit sha if available, otherwise None
    """
    git_path = os.path.join(spack.paths.prefix, ".git")
    if not os.path.exists(git_path):
        return None

    git = spack.util.git.git()
    if not git:
        return None

    rev = git(
        "-C",
        spack.paths.prefix,
        "rev-parse",
        "HEAD",
        output=str,
        error=os.devnull,
        fail_on_error=False,
    )
    if git.returncode != 0:
        return None

    match = re.match(r"[a-f\d]{7,}$", rev)
    return match.group(0) if match else None


def get_version():
    """Get a descriptive version of this instance of Spack.

    Outputs '<PEP440 version> (<git commit sha>)'.

    The commit sha is only added when available.
    """
    version = spack.spack_version
    commit = get_spack_commit()
    if commit:
        version += " ({0})".format(commit)

    return version


def index_commands():
    """create an index of commands by section for this help level"""
    index = {}
    for command in spack.cmd.all_commands():
        cmd_module = spack.cmd.get_module(command)

        # make sure command modules have required properties
        for p in required_command_properties:
            prop = getattr(cmd_module, p, None)
            if not prop:
                tty.die("Command doesn't define a property '%s': %s" % (p, command))

        # add commands to lists for their level and higher levels
        for level in reversed(levels):
            level_sections = index.setdefault(level, {})
            commands = level_sections.setdefault(cmd_module.section, [])
            commands.append(command)
            if level == cmd_module.level:
                break

    return index


class SpackHelpFormatter(argparse.RawTextHelpFormatter):
    def _format_actions_usage(self, actions, groups):
        """Formatter with more concise usage strings."""
        usage = super()._format_actions_usage(actions, groups)

        # Eliminate any occurrence of two or more consecutive spaces
        usage = re.sub(r"[ ]{2,}", " ", usage)

        # compress single-character flags that are not mutually exclusive
        # at the beginning of the usage string
        chars = "".join(re.findall(r"\[-(.)\]", usage))
        usage = re.sub(r"\[-.\] ?", "", usage)
        if chars:
            usage = "[-%s] %s" % (chars, usage)
        return usage.strip()

    def add_arguments(self, actions):
        actions = sorted(actions, key=operator.attrgetter("option_strings"))
        super().add_arguments(actions)


class SpackArgumentParser(argparse.ArgumentParser):
    def format_help_sections(self, level):
        """Format help on sections for a particular verbosity level.

        Args:
            level (str): 'short' or 'long' (more commands shown for long)
        """
        if level not in levels:
            raise ValueError("level must be one of: %s" % levels)

        # lazily add all commands to the parser when needed.
        add_all_commands(self)

        """Print help on subcommands in neatly formatted sections."""
        formatter = self._get_formatter()

        # Create a list of subcommand actions. Argparse internals are nasty!
        # Note: you can only call _get_subactions() once.  Even nastier!
        if not hasattr(self, "actions"):
            self.actions = self._subparsers._actions[-1]._get_subactions()

        # make a set of commands not yet added.
        remaining = set(spack.cmd.all_commands())

        def add_group(group):
            formatter.start_section(group.title)
            formatter.add_text(group.description)
            formatter.add_arguments(group._group_actions)
            formatter.end_section()

        def add_subcommand_group(title, commands):
            """Add informational help group for a specific subcommand set."""
            cmd_set = set(c for c in commands)

            # make a dict of commands of interest
            cmds = dict((a.dest, a) for a in self.actions if a.dest in cmd_set)

            # add commands to a group in order, and add the group
            group = argparse._ArgumentGroup(self, title=title)
            for name in commands:
                group._add_action(cmds[name])
                if name in remaining:
                    remaining.remove(name)
            add_group(group)

        # select only the options for the particular level we're showing.
        show_options = options_by_level[level]
        if show_options != "all":
            opts = dict(
                (opt.option_strings[0].strip("-"), opt) for opt in self._optionals._group_actions
            )

            new_actions = [opts[letter] for letter in show_options]
            self._optionals._group_actions = new_actions

        # custom, more concise usage for top level
        help_options = self._optionals._group_actions
        help_options = help_options + [self._positionals._group_actions[-1]]
        formatter.add_usage(self.usage, help_options, self._mutually_exclusive_groups)

        # description
        formatter.add_text(self.description)

        # start subcommands
        formatter.add_text(intro_by_level[level])

        # add argument groups based on metadata in commands
        index = index_commands()
        sections = index[level]

        for section in sorted(sections):
            if section == "help":
                continue  # Cover help in the epilog.

            group_description = section_descriptions.get(section, section)

            to_display = sections[section]
            commands = []

            # add commands whose order we care about first.
            if section in section_order:
                commands.extend(cmd for cmd in section_order[section] if cmd in to_display)

            # add rest in alphabetical order.
            commands.extend(cmd for cmd in sorted(sections[section]) if cmd not in commands)

            # add the group to the parser
            add_subcommand_group(group_description, commands)

        # optionals
        add_group(self._optionals)

        # epilog
        formatter.add_text(
            """\
{help}:
  spack help --all       list all commands and options
  spack help <command>   help on a specific command
  spack help --spec      help on the package specification syntax
  spack docs             open https://spack.rtfd.io/ in a browser
""".format(
                help=section_descriptions["help"]
            )
        )

        # determine help from format above
        return formatter.format_help()

    def add_subparsers(self, **kwargs):
        """Ensure that sensible defaults are propagated to subparsers"""
        kwargs.setdefault("metavar", "SUBCOMMAND")

        # From Python 3.7 we can require a subparser, earlier versions
        # of argparse will error because required=True is unknown
        if sys.version_info[:2] > (3, 6):
            kwargs.setdefault("required", True)

        sp = super().add_subparsers(**kwargs)
        # This monkey patching is needed for Python 3.6, which supports
        # having a required subparser but don't expose the API used above
        if sys.version_info[:2] == (3, 6):
            sp.required = True

        old_add_parser = sp.add_parser

        def add_parser(name, **kwargs):
            kwargs.setdefault("formatter_class", SpackHelpFormatter)
            return old_add_parser(name, **kwargs)

        sp.add_parser = add_parser
        return sp

    def add_command(self, cmd_name):
        """Add one subcommand to this parser."""
        # lazily initialize any subparsers
        if not hasattr(self, "subparsers"):
            # remove the dummy "command" argument.
            if self._actions[-1].dest == "command":
                self._remove_action(self._actions[-1])
            self.subparsers = self.add_subparsers(metavar="COMMAND", dest="command")

        if cmd_name not in self.subparsers._name_parser_map:
            # each command module implements a parser() function, to which we
            # pass its subparser for setup.
            module = spack.cmd.get_module(cmd_name)

            # build a list of aliases
            alias_list = [k for k, v in aliases.items() if v == cmd_name]

            subparser = self.subparsers.add_parser(
                cmd_name,
                aliases=alias_list,
                help=module.description,
                description=module.description,
            )
            module.setup_parser(subparser)

        # return the callable function for the command
        return spack.cmd.get_command(cmd_name)

    def format_help(self, level="short"):
        if self.prog == "spack":
            # use format_help_sections for the main spack parser, but not
            # for subparsers
            return self.format_help_sections(level)
        else:
            # in subparsers, self.prog is, e.g., 'spack install'
            return super().format_help()

    def _check_value(self, action, value):
        # converted value must be one of the choices (if specified)
        if action.choices is not None and value not in action.choices:
            cols = llnl.util.tty.colify.colified(sorted(action.choices), indent=4, tty=True)
            msg = "invalid choice: %r choose from:\n%s" % (value, cols)
            raise argparse.ArgumentError(action, msg)


def make_argument_parser(**kwargs):
    """Create an basic argument parser without any subcommands added."""
    parser = SpackArgumentParser(
        formatter_class=SpackHelpFormatter,
        add_help=False,
        description=(
            "A flexible package manager that supports multiple versions,\n"
            "configurations, platforms, and compilers."
        ),
        **kwargs,
    )

    # stat names in groups of 7, for nice wrapping.
    stat_lines = list(zip(*(iter(stat_names),) * 7))

    parser.add_argument(
        "-h",
        "--help",
        dest="help",
        action="store_const",
        const="short",
        default=None,
        help="show this help message and exit",
    )
    parser.add_argument(
        "-H",
        "--all-help",
        dest="help",
        action="store_const",
        const="long",
        default=None,
        help="show help for all commands (same as spack help --all)",
    )
    parser.add_argument(
        "--color",
        action="store",
        default=os.environ.get("SPACK_COLOR", "auto"),
        choices=("always", "never", "auto"),
        help="when to colorize output (default: auto)",
    )
    parser.add_argument(
        "-c",
        "--config",
        default=None,
        action="append",
        dest="config_vars",
        help="add one or more custom, one off config settings",
    )
    parser.add_argument(
        "-C",
        "--config-scope",
        dest="config_scopes",
        action="append",
        metavar="DIR",
        help="add a custom configuration scope",
    )
    parser.add_argument(
        "-d",
        "--debug",
        action="count",
        default=0,
        help="write out debug messages\n\n(more d's for more verbosity: -d, -dd, -ddd, etc.)",
    )
    parser.add_argument("--timestamp", action="store_true", help="add a timestamp to tty output")
    parser.add_argument(
        "--interactive-pdb",
        action="store_true",
        dest="interactive_pdb",
        help="required if you set_trace() inside of a phase",
    )

    env_group = parser.add_mutually_exclusive_group()
    env_group.add_argument(
        "-e",
        "--env",
        dest="env",
        metavar="ENV",
        action="store",
        help="run with a specific environment (see spack env)",
    )
    env_group.add_argument(
        "-D",
        "--env-dir",
        dest="env_dir",
        metavar="DIR",
        action="store",
        help="run with an environment directory (ignore managed environments)",
    )
    env_group.add_argument(
        "-E",
        "--no-env",
        dest="no_env",
        action="store_true",
        help="run without any environments activated (see spack env)",
    )
    parser.add_argument(
        "--use-env-repo",
        action="store_true",
        help="when running in an environment, use its package repository",
    )

    parser.add_argument(
        "-k",
        "--insecure",
        action="store_true",
        help="do not check ssl certificates when downloading",
    )
    parser.add_argument(
        "-l",
        "--enable-locks",
        action="store_true",
        dest="locks",
        default=None,
        help="use filesystem locking (default)",
    )
    parser.add_argument(
        "-L",
        "--disable-locks",
        action="store_false",
        dest="locks",
        help="do not use filesystem locking (unsafe)",
    )
    parser.add_argument(
        "-m", "--mock", action="store_true", help="use mock packages instead of real ones"
    )
    parser.add_argument(
        "-b",
        "--bootstrap",
        action="store_true",
        help="use bootstrap configuration (bootstrap store, config, externals)",
    )
    parser.add_argument(
        "-p",
        "--profile",
        action="store_true",
        dest="spack_profile",
        help="profile execution using cProfile",
    )
    parser.add_argument(
        "--sorted-profile",
        default=None,
        metavar="STAT",
        help=f"profile and sort\n\none or more of: {stat_lines[0]}",
    )
    parser.add_argument(
        "--lines",
        default=20,
        action="store",
        help="lines of profile output or 'all' (default: 20)",
    )
    parser.add_argument(
        "-v", "--verbose", action="store_true", help="print additional output during builds"
    )
    parser.add_argument(
        "--stacktrace",
        action="store_true",
        default="SPACK_STACKTRACE" in os.environ,
        help="add stacktraces to all printed statements",
    )
    parser.add_argument(
        "--backtrace",
        action="store_true",
        default="SPACK_BACKTRACE" in os.environ,
        help="always show backtraces for exceptions",
    )
    parser.add_argument(
        "-V", "--version", action="store_true", help="show version number and exit"
    )
    parser.add_argument(
        "--print-shell-vars", action="store", help="print info needed by setup-env.*sh"
    )

    return parser


def send_warning_to_tty(message, *args):
    """Redirects messages to tty.warn."""
    tty.warn(message)


def setup_main_options(args):
    """Configure spack globals based on the basic options."""
    # Assign a custom function to show warnings
    warnings.showwarning = send_warning_to_tty

    # Set up environment based on args.
    tty.set_verbose(args.verbose)
    tty.set_debug(args.debug)
    tty.set_stacktrace(args.stacktrace)

    # debug must be set first so that it can even affect behavior of
    # errors raised by spack.config.

    if args.debug or args.backtrace:
        spack.error.debug = True
        global SHOW_BACKTRACE
        SHOW_BACKTRACE = True

    if args.debug:
        spack.util.debug.register_interrupt_handler()
        spack.config.set("config:debug", True, scope="command_line")
        spack.util.environment.TRACING_ENABLED = True

    if args.timestamp:
        tty.set_timestamp(True)

    # override lock configuration if passed on command line
    if args.locks is not None:
        if args.locks is False:
            spack.util.lock.check_lock_safety(spack.paths.prefix)
        spack.config.set("config:locks", args.locks, scope="command_line")

    if args.mock:
        import spack.util.spack_yaml as syaml

        key = syaml.syaml_str("repos")
        key.override = True
        spack.config.CONFIG.scopes["command_line"].sections["repos"] = syaml.syaml_dict(
            [(key, [spack.paths.mock_packages_path])]
        )
        spack.repo.PATH = spack.repo.create(spack.config.CONFIG)

    # If the user asked for it, don't check ssl certs.
    if args.insecure:
        tty.warn("You asked for --insecure. Will NOT check SSL certificates.")
        spack.config.set("config:verify_ssl", False, scope="command_line")

    # Use the spack config command to handle parsing the config strings
    for config_var in args.config_vars or []:
        spack.config.add(fullpath=config_var, scope="command_line")

    # On Windows10 console handling for ASCI/VT100 sequences is not
    # on by default. Turn on before we try to write to console
    # with color
    color.try_enable_terminal_color_on_windows()
    # when to use color (takes always, auto, or never)
    color.set_color_when(args.color)


def allows_unknown_args(command):
    """Implements really simple argument injection for unknown arguments.

    Commands may add an optional argument called "unknown args" to
    indicate they can handle unknonwn args, and we'll pass the unknown
    args in.
    """
    info = dict(inspect.getmembers(command))
    varnames = info["__code__"].co_varnames
    argcount = info["__code__"].co_argcount
    return argcount == 3 and varnames[2] == "unknown_args"


def _invoke_command(command, parser, args, unknown_args):
    """Run a spack command *without* setting spack global options."""
    if allows_unknown_args(command):
        return_val = command(parser, args, unknown_args)
    else:
        if unknown_args:
            tty.die("unrecognized arguments: %s" % " ".join(unknown_args))
        return_val = command(parser, args)

    # Allow commands to return and error code if they want
    return 0 if return_val is None else return_val


class SpackCommand:
    """Callable object that invokes a spack command (for testing).

    Example usage::

        install = SpackCommand('install')
        install('-v', 'mpich')

    Use this to invoke Spack commands directly from Python and check
    their output.
    """

    def __init__(self, command_name, subprocess=False):
        """Create a new SpackCommand that invokes ``command_name`` when called.

        Args:
            command_name (str): name of the command to invoke
            subprocess (bool): whether to fork a subprocess or not. Currently not supported on
                Windows, where it is always False.
        """
        self.parser = make_argument_parser()
        self.command = self.parser.add_command(command_name)
        self.command_name = command_name
        # TODO: figure out how to support this on windows
        self.subprocess = subprocess if sys.platform != "win32" else False

    def __call__(self, *argv, **kwargs):
        """Invoke this SpackCommand.

        Args:
            argv (list): command line arguments.

        Keyword Args:
            fail_on_error (optional bool): Don't raise an exception on error
            global_args (optional list): List of global spack arguments:
                simulates ``spack [global_args] [command] [*argv]``

        Returns:
            (str): combined output and error as a string

        On return, if ``fail_on_error`` is False, return value of command
        is set in ``returncode`` property, and the error is set in the
        ``error`` property.  Otherwise, raise an error.
        """
        # set these before every call to clear them out
        self.returncode = None
        self.error = None

        prepend = kwargs["global_args"] if "global_args" in kwargs else []
        fail_on_error = kwargs.get("fail_on_error", True)

        if self.subprocess:
            p = sp.Popen(
                [spack.paths.spack_script, self.command_name] + prepend + list(argv),
                stdout=sp.PIPE,
                stderr=sp.STDOUT,
            )
            out, self.returncode = p.communicate()
            out = out.decode()
        else:
            args, unknown = self.parser.parse_known_args(
                prepend + [self.command_name] + list(argv)
            )

            out = io.StringIO()
            try:
<<<<<<< HEAD
                with spack.debug.log_output(out):
=======
                with log_output(out, echo=True):
>>>>>>> a236fce3
                    self.returncode = _invoke_command(self.command, self.parser, args, unknown)

            except SystemExit as e:
                self.returncode = e.code

            except BaseException as e:
                tty.debug(e)
                self.error = e
                if fail_on_error:
                    self._log_command_output(out)
                    raise
            out = out.getvalue()

        if fail_on_error and self.returncode not in (None, 0):
            self._log_command_output(out)
            raise SpackCommandError(
                "Command exited with code %d: %s(%s)"
                % (self.returncode, self.command_name, ", ".join("'%s'" % a for a in argv))
            )

        return out

    def _log_command_output(self, out):
        if tty.is_verbose():
            fmt = self.command_name + ": {0}"
            for ln in out.getvalue().split("\n"):
                if len(ln) > 0:
                    tty.verbose(fmt.format(ln.replace("==> ", "")))


def _profile_wrapper(command, parser, args, unknown_args):
    import cProfile

    try:
        nlines = int(args.lines)
    except ValueError:
        if args.lines != "all":
            tty.die("Invalid number for --lines: %s" % args.lines)
        nlines = -1

    # allow comma-separated list of fields
    sortby = ["time"]
    if args.sorted_profile:
        sortby = args.sorted_profile.split(",")
        for stat in sortby:
            if stat not in stat_names:
                tty.die("Invalid sort field: %s" % stat)

    try:
        # make a profiler and run the code.
        pr = cProfile.Profile()
        pr.enable()
        return _invoke_command(command, parser, args, unknown_args)

    finally:
        pr.disable()

        # print out profile stats.
        stats = pstats.Stats(pr, stream=sys.stderr)
        stats.sort_stats(*sortby)
        stats.print_stats(nlines)


@llnl.util.lang.memoized
def _compatible_sys_types():
    """Return a list of all the platform-os-target tuples compatible
    with the current host.
    """
    host_platform = spack.platforms.host()
    host_os = str(host_platform.operating_system("default_os"))
    host_target = archspec.cpu.host()
    compatible_targets = [host_target] + host_target.ancestors

    compatible_archs = [
        str(spack.spec.ArchSpec((str(host_platform), host_os, str(target))))
        for target in compatible_targets
    ]
    return compatible_archs


def print_setup_info(*info):
    """Print basic information needed by setup-env.[c]sh.

    Args:
        info (list): list of things to print: comma-separated list
            of 'csh', 'sh', or 'modules'

    This is in ``main.py`` to make it fast; the setup scripts need to
    invoke spack in login scripts, and it needs to be quick.
    """
    shell = "csh" if "csh" in info else "sh"

    def shell_set(var, value):
        if shell == "sh":
            print("%s='%s'" % (var, value))
        elif shell == "csh":
            print("set %s = '%s'" % (var, value))
        else:
            tty.die("shell must be sh or csh")

    # print sys type
    shell_set("_sp_sys_type", str(spack.spec.ArchSpec.default_arch()))
    shell_set("_sp_compatible_sys_types", ":".join(_compatible_sys_types()))
    # print roots for all module systems
    module_to_roots = {"tcl": list(), "lmod": list()}
    for name in module_to_roots.keys():
        path = spack.modules.common.root_path(name, "default")
        module_to_roots[name].append(path)

    other_spack_instances = spack.config.get("upstreams") or {}
    for install_properties in other_spack_instances.values():
        upstream_module_roots = install_properties.get("modules", {})
        upstream_module_roots = dict(
            (k, v) for k, v in upstream_module_roots.items() if k in module_to_roots
        )
        for module_type, root in upstream_module_roots.items():
            module_to_roots[module_type].append(root)

    for name, paths in module_to_roots.items():
        # Environment setup prepends paths, so the order is reversed here to
        # preserve the intended priority: the modules of the local Spack
        # instance are the highest-precedence.
        roots_val = ":".join(reversed(paths))
        shell_set("_sp_%s_roots" % name, roots_val)

    # print environment module system if available. This can be expensive
    # on clusters, so skip it if not needed.
    if "modules" in info:
        generic_arch = archspec.cpu.host().family
        module_spec = "environment-modules target={0}".format(generic_arch)
        specs = spack.store.STORE.db.query(module_spec)
        if specs:
            shell_set("_sp_module_prefix", specs[-1].prefix)
        else:
            shell_set("_sp_module_prefix", "not_installed")


def restore_macos_dyld_vars():
    """
    Spack mutates DYLD_* variables in `spack load` and `spack env activate`.
    Unlike Linux, macOS SIP clears these variables in new processes, meaning
    that os.environ["DYLD_*"] in our Python process is not the same as the user's
    shell. Therefore, we store the user's DYLD_* variables in SPACK_DYLD_* and
    restore them here.
    """
    if not sys.platform == "darwin":
        return

    for dyld_var in ("DYLD_LIBRARY_PATH", "DYLD_FALLBACK_LIBRARY_PATH"):
        stored_var_name = f"SPACK_{dyld_var}"
        if stored_var_name in os.environ:
            os.environ[dyld_var] = os.environ[stored_var_name]


def _main(argv=None):
    """Logic for the main entry point for the Spack command.

    ``main()`` calls ``_main()`` and catches any errors that emerge.

    ``_main()`` handles:

    1. Parsing arguments;
    2. Setting up configuration; and
    3. Finding and executing a Spack command.

    Args:
        argv (list or None): command line arguments, NOT including
            the executable name. If None, parses from ``sys.argv``.

    """
    # ------------------------------------------------------------------------
    # main() is tricky to get right, so be careful where you put things.
    #
    # Things in this first part of `main()` should *not* require any
    # configuration. This doesn't include much -- setting up th parser,
    # restoring some key environment variables, very simple CLI options, etc.
    # ------------------------------------------------------------------------

    # Create a parser with a simple positional argument first.  We'll
    # lazily load the subcommand(s) we need later. This allows us to
    # avoid loading all the modules from spack.cmd when we don't need
    # them, which reduces startup latency.
    parser = make_argument_parser()
    parser.add_argument("command", nargs=argparse.REMAINDER)
    args, unknown = parser.parse_known_args(argv)

    # Just print help and exit if run with no arguments at all
    no_args = (len(sys.argv) == 1) if argv is None else (len(argv) == 0)
    if no_args:
        parser.print_help()
        return 1

    # -h, -H, and -V are special as they do not require a command, but
    # all the other options do nothing without a command.
    if args.version:
        print(get_version())
        return 0
    elif args.help:
        sys.stdout.write(parser.format_help(level=args.help))
        return 0

    # ------------------------------------------------------------------------
    # This part of the `main()` sets up Spack's configuration.
    #
    # We set command line options (like --debug), then command line config
    # scopes, then environment configuration here.
    # ------------------------------------------------------------------------

    # Make spack load / env activate work on macOS
    restore_macos_dyld_vars()

    # make spack.config aware of any command line configuration scopes
    if args.config_scopes:
        spack.config.COMMAND_LINE_SCOPES = args.config_scopes

    # ensure options on spack command come before everything
    setup_main_options(args)

    # activate an environment if one was specified on the command line
    env_format_error = None
    if not args.no_env:
        try:
            env = spack.cmd.find_environment(args)
            if env:
                ev.activate(env, args.use_env_repo)
        except spack.config.ConfigFormatError as e:
            # print the context but delay this exception so that commands like
            # `spack config edit` can still work with a bad environment.
            e.print_context()
            env_format_error = e

    # ------------------------------------------------------------------------
    # Things that require configuration should go below here
    # ------------------------------------------------------------------------
    if args.print_shell_vars:
        print_setup_info(*args.print_shell_vars.split(","))
        return 0

    # At this point we've considered all the options to spack itself, so we
    # need a command or we're done.
    if not args.command:
        parser.print_help()
        return 1

    # Try to load the particular command the caller asked for.
    cmd_name = args.command[0]
    cmd_name = aliases.get(cmd_name, cmd_name)

    # set up a bootstrap context, if asked.
    # bootstrap context needs to include parsing the command, b/c things
    # like `ConstraintAction` and `ConfigSetAction` happen at parse time.
    bootstrap_context = llnl.util.lang.nullcontext()
    if args.bootstrap:
        import spack.bootstrap as bootstrap  # avoid circular imports

        bootstrap_context = bootstrap.ensure_bootstrap_configuration()

    with bootstrap_context:
        return finish_parse_and_run(parser, cmd_name, env_format_error)


def finish_parse_and_run(parser, cmd_name, env_format_error):
    """Finish parsing after we know the command to run."""
    # add the found command to the parser and re-run then re-parse
    command = parser.add_command(cmd_name)
    args, unknown = parser.parse_known_args()

    # Now that we know what command this is and what its args are, determine
    # whether we can continue with a bad environment and raise if not.
    if env_format_error:
        subcommand = getattr(args, "config_command", None)
        if (cmd_name, subcommand) != ("config", "edit"):
            raise env_format_error

    # many operations will fail without a working directory.
    set_working_dir()

    if args.interactive_pdb:
        spack.debug._pdb = True

    # now we can actually execute the command.
    if args.spack_profile or args.sorted_profile:
        _profile_wrapper(command, parser, args, unknown)
    else:
        return _invoke_command(command, parser, args, unknown)


def main(argv=None):
    """This is the entry point for the Spack command.

    ``main()`` itself is just an error handler -- it handles errors for
    everything in Spack that makes it to the top level.

    The logic is all in ``_main()``.

    Args:
        argv (list or None): command line arguments, NOT including
            the executable name. If None, parses from sys.argv.

    """
    try:
        return _main(argv)

    except SpackError as e:
        tty.debug(e)
        e.die()  # gracefully die on any SpackErrors

    except KeyboardInterrupt:
        if spack.config.get("config:debug") or SHOW_BACKTRACE:
            raise
        sys.stderr.write("\n")
        tty.error("Keyboard interrupt.")
        return signal.SIGINT.value

    except SystemExit as e:
        if spack.config.get("config:debug") or SHOW_BACKTRACE:
            traceback.print_exc()
        return e.code

    except Exception as e:
        if spack.config.get("config:debug") or SHOW_BACKTRACE:
            raise
        tty.error(e)
        return 3


class SpackCommandError(Exception):
    """Raised when SpackCommand execution fails."""<|MERGE_RESOLUTION|>--- conflicted
+++ resolved
@@ -720,11 +720,7 @@
 
             out = io.StringIO()
             try:
-<<<<<<< HEAD
-                with spack.debug.log_output(out):
-=======
-                with log_output(out, echo=True):
->>>>>>> a236fce3
+                with spack.debug.log_output(out, echo=True):
                     self.returncode = _invoke_command(self.command, self.parser, args, unknown)
 
             except SystemExit as e:
