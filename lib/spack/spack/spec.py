--- conflicted
+++ resolved
@@ -196,13 +196,8 @@
 #: every time we call str()
 _any_version = VersionList([':'])
 
-<<<<<<< HEAD
-"""Types of dependencies that Spack understands."""
+#: Types of dependencies that Spack understands.
 alldeps = ('build', 'link', 'run', 'include')
-=======
-#: Types of dependencies that Spack understands.
-alldeps = ('build', 'link', 'run')
->>>>>>> 581f70ff
 
 #: Max integer helps avoid passing too large a value to cyaml.
 maxint = 2 ** (ctypes.sizeof(ctypes.c_int) * 8 - 1) - 1
