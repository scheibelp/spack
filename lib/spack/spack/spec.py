# Copyright 2013-2018 Lawrence Livermore National Security, LLC and other
# Spack Project Developers. See the top-level COPYRIGHT file for details.
#
# SPDX-License-Identifier: (Apache-2.0 OR MIT)

"""
Spack allows very fine-grained control over how packages are installed and
over how they are built and configured.  To make this easy, it has its own
syntax for declaring a dependence.  We call a descriptor of a particular
package configuration a "spec".

The syntax looks like this:

.. code-block:: sh

    $ spack install mpileaks ^openmpi @1.2:1.4 +debug %intel @12.1 =bgqos_0
                    0        1        2        3      4      5     6

The first part of this is the command, 'spack install'.  The rest of the
line is a spec for a particular installation of the mpileaks package.

0. The package to install

1. A dependency of the package, prefixed by ^

2. A version descriptor for the package.  This can either be a specific
   version, like "1.2", or it can be a range of versions, e.g. "1.2:1.4".
   If multiple specific versions or multiple ranges are acceptable, they
   can be separated by commas, e.g. if a package will only build with
   versions 1.0, 1.2-1.4, and 1.6-1.8 of mavpich, you could say:

       depends_on("mvapich@1.0,1.2:1.4,1.6:1.8")

3. A compile-time variant of the package.  If you need openmpi to be
   built in debug mode for your package to work, you can require it by
   adding +debug to the openmpi spec when you depend on it.  If you do
   NOT want the debug option to be enabled, then replace this with -debug.

4. The name of the compiler to build with.

5. The versions of the compiler to build with.  Note that the identifier
   for a compiler version is the same '@' that is used for a package version.
   A version list denoted by '@' is associated with the compiler only if
   if it comes immediately after the compiler name.  Otherwise it will be
   associated with the current package spec.

6. The architecture to build with.  This is needed on machines where
   cross-compilation is required

Here is the EBNF grammar for a spec::

  spec-list    = { spec [ dep-list ] }
  dep_list     = { ^ spec }
  spec         = id [ options ]
  options      = { @version-list | +variant | -variant | ~variant |
                   %compiler | arch=architecture | [ flag ]=value}
  flag         = { cflags | cxxflags | fcflags | fflags | cppflags |
                   ldflags | ldlibs }
  variant      = id
  architecture = id
  compiler     = id [ version-list ]
  version-list = version [ { , version } ]
  version      = id | id: | :id | id:id
  id           = [A-Za-z0-9_][A-Za-z0-9_.-]*

Identifiers using the <name>=<value> command, such as architectures and
compiler flags, require a space before the name.

There is one context-sensitive part: ids in versions may contain '.', while
other ids may not.

There is one ambiguity: since '-' is allowed in an id, you need to put
whitespace space before -variant for it to be tokenized properly.  You can
either use whitespace, or you can just use ~variant since it means the same
thing.  Spack uses ~variant in directory names and in the canonical form of
specs to avoid ambiguity.  Both are provided because ~ can cause shell
expansion when it is the first character in an id typed on the command line.
"""
import base64
import sys
import collections
import ctypes
import hashlib
import itertools
import os
import re

from operator import attrgetter
from six import StringIO
from six import string_types
from six import iteritems

from llnl.util.filesystem import find_headers, find_libraries, is_exe
from llnl.util.lang import key_ordering, HashableMap, ObjectWrapper, dedupe
from llnl.util.lang import check_kwargs
from llnl.util.tty.color import cwrite, colorize, cescape, get_color_when

import spack.architecture
import spack.compiler
import spack.compilers as compilers
import spack.error
import spack.parse
import spack.repo
import spack.store
import spack.util.spack_json as sjson
import spack.util.spack_yaml as syaml

from spack.dependency import Dependency, all_deptypes, canonical_deptype
from spack.util.module_cmd import get_path_from_module, load_module
from spack.error import SpecError, UnsatisfiableSpecError
from spack.provider_index import ProviderIndex
from spack.util.crypto import prefix_bits
from spack.util.executable import Executable
from spack.util.prefix import Prefix
from spack.util.spack_yaml import syaml_dict
from spack.util.string import comma_or
from spack.variant import MultiValuedVariant, AbstractVariant
from spack.variant import BoolValuedVariant, substitute_abstract_variants
from spack.variant import VariantMap, UnknownVariantError
from spack.variant import DuplicateVariantError
from spack.variant import UnsatisfiableVariantSpecError
from spack.version import VersionList, VersionRange, Version, ver
from ruamel.yaml.error import MarkedYAMLError

__all__ = [
    'Spec',
    'parse',
    'parse_anonymous_spec',
    'SpecError',
    'SpecParseError',
    'DuplicateDependencyError',
    'DuplicateVariantError',
    'DuplicateCompilerSpecError',
    'UnsupportedCompilerError',
    'UnknownVariantError',
    'DuplicateArchitectureError',
    'InconsistentSpecError',
    'InvalidDependencyError',
    'NoProviderError',
    'MultipleProviderError',
    'UnsatisfiableSpecError',
    'UnsatisfiableSpecNameError',
    'UnsatisfiableVersionSpecError',
    'UnsatisfiableCompilerSpecError',
    'UnsatisfiableVariantSpecError',
    'UnsatisfiableCompilerFlagSpecError',
    'UnsatisfiableArchitectureSpecError',
    'UnsatisfiableProviderSpecError',
    'UnsatisfiableDependencySpecError',
    'AmbiguousHashError',
    'InvalidHashError',
    'NoSuchHashError',
    'RedundantSpecError']

#: Valid pattern for an identifier in Spack
identifier_re = r'\w[\w-]*'

compiler_color = '@g'          #: color for highlighting compilers
version_color = '@c'           #: color for highlighting versions
architecture_color = '@m'      #: color for highlighting architectures
enabled_variant_color = '@B'   #: color for highlighting enabled variants
disabled_variant_color = '@r'  #: color for highlighting disabled varaints
dependency_color = '@.'        #: color for highlighting dependencies
hash_color = '@K'              #: color for highlighting package hashes

#: This map determines the coloring of specs when using color output.
#: We make the fields different colors to enhance readability.
#: See llnl.util.tty.color for descriptions of the color codes.
color_formats = {'%': compiler_color,
                 '@': version_color,
                 '=': architecture_color,
                 '+': enabled_variant_color,
                 '~': disabled_variant_color,
                 '^': dependency_color,
                 '#': hash_color}

#: Regex used for splitting by spec field separators.
#: These need to be escaped to avoid metacharacters in
#: ``color_formats.keys()``.
_separators = '[\\%s]' % '\\'.join(color_formats.keys())

#: Versionlist constant so we don't have to build a list
#: every time we call str()
_any_version = VersionList([':'])

#: Max integer helps avoid passing too large a value to cyaml.
maxint = 2 ** (ctypes.sizeof(ctypes.c_int) * 8 - 1) - 1


def colorize_spec(spec):
    """Returns a spec colorized according to the colors specified in
       color_formats."""
    class insert_color:

        def __init__(self):
            self.last = None

        def __call__(self, match):
            # ignore compiler versions (color same as compiler)
            sep = match.group(0)
            if self.last == '%' and sep == '@':
                return cescape(sep)
            self.last = sep

            return '%s%s' % (color_formats[sep], cescape(sep))

    return colorize(re.sub(_separators, insert_color(), str(spec)) + '@.')


@key_ordering
class ArchSpec(object):
    """ The ArchSpec class represents an abstract architecture specification
        that a package should be built with.  At its core, each ArchSpec is
        comprised of three elements: a platform (e.g. Linux), an OS (e.g.
        RHEL6), and a target (e.g. x86_64).
    """

    # TODO: Formalize the specifications for architectures and then use
    # the appropriate parser here to read these specifications.
    def __init__(self, *args):
        to_attr_string = lambda s: str(s) if s and s != "None" else None

        self.platform, self.platform_os, self.target = (None, None, None)

        if len(args) == 1:
            spec_like = args[0]
            if isinstance(spec_like, ArchSpec):
                self._dup(spec_like)
            elif isinstance(spec_like, string_types):
                spec_fields = spec_like.split("-")

                if len(spec_fields) == 3:
                    self.platform, self.platform_os, self.target = tuple(
                        to_attr_string(f) for f in spec_fields)
                else:
                    raise ValueError("%s is an invalid arch spec" % spec_like)
        elif len(args) == 3:
            self.platform = to_attr_string(args[0])
            self.platform_os = to_attr_string(args[1])
            self.target = to_attr_string(args[2])
        elif len(args) != 0:
            raise TypeError("Can't make arch spec from %s" % args)

    def _autospec(self, spec_like):
        if isinstance(spec_like, ArchSpec):
            return spec_like
        return ArchSpec(spec_like)

    def _cmp_key(self):
        return (self.platform, self.platform_os, self.target)

    def _dup(self, other):
        self.platform = other.platform
        self.platform_os = other.platform_os
        self.target = other.target

    @property
    def platform(self):
        return self._platform

    @platform.setter
    def platform(self, value):
        """ The platform of the architecture spec will be verified as a
            supported Spack platform before it's set to ensure all specs
            refer to valid platforms.
        """
        value = str(value) if value is not None else None
        self._platform = value

    @property
    def platform_os(self):
        return self._platform_os

    @platform_os.setter
    def platform_os(self, value):
        """ The OS of the architecture spec will update the platform field
            if the OS is set to one of the reserved OS types so that the
            default OS type can be resolved.  Since the reserved OS
            information is only available for the host machine, the platform
            will assumed to be the host machine's platform.
        """
        value = str(value) if value is not None else None

        if value in spack.architecture.Platform.reserved_oss:
            curr_platform = str(spack.architecture.platform())
            self.platform = self.platform or curr_platform

            if self.platform != curr_platform:
                raise ValueError(
                    "Can't set arch spec OS to reserved value '%s' when the "
                    "arch platform (%s) isn't the current platform (%s)" %
                    (value, self.platform, curr_platform))

            spec_platform = spack.architecture.get_platform(self.platform)
            value = str(spec_platform.operating_system(value))

        self._platform_os = value

    @property
    def target(self):
        return self._target

    @target.setter
    def target(self, value):
        """ The target of the architecture spec will update the platform field
            if the target is set to one of the reserved target types so that
            the default target type can be resolved.  Since the reserved target
            information is only available for the host machine, the platform
            will assumed to be the host machine's platform.
        """
        value = str(value) if value is not None else None

        if value in spack.architecture.Platform.reserved_targets:
            curr_platform = str(spack.architecture.platform())
            self.platform = self.platform or curr_platform

            if self.platform != curr_platform:
                raise ValueError(
                    "Can't set arch spec target to reserved value '%s' when "
                    "the arch platform (%s) isn't the current platform (%s)" %
                    (value, self.platform, curr_platform))

            spec_platform = spack.architecture.get_platform(self.platform)
            value = str(spec_platform.target(value))

        self._target = value

    def satisfies(self, other, strict=False):
        other = self._autospec(other)
        sdict, odict = self.to_cmp_dict(), other.to_cmp_dict()

        if strict or self.concrete:
            return all(getattr(self, attr) == getattr(other, attr)
                       for attr in odict if odict[attr])
        else:
            return all(getattr(self, attr) == getattr(other, attr)
                       for attr in odict if sdict[attr] and odict[attr])

    def constrain(self, other):
        """ Projects all architecture fields that are specified in the given
            spec onto the instance spec if they're missing from the instance
            spec. This will only work if the two specs are compatible.
        """
        other = self._autospec(other)

        if not self.satisfies(other):
            raise UnsatisfiableArchitectureSpecError(self, other)

        constrained = False
        for attr, svalue in iteritems(self.to_cmp_dict()):
            ovalue = getattr(other, attr)
            if svalue is None and ovalue is not None:
                setattr(self, attr, ovalue)
                constrained = True

        return constrained

    def copy(self):
        clone = ArchSpec.__new__(ArchSpec)
        clone._dup(self)
        return clone

    @property
    def concrete(self):
        return all(v for k, v in iteritems(self.to_cmp_dict()))

    def to_cmp_dict(self):
        """Returns a dictionary that can be used for field comparison."""
        return dict([
            ('platform', self.platform),
            ('platform_os', self.platform_os),
            ('target', self.target)])

    def to_dict(self):
        d = syaml_dict([
            ('platform', self.platform),
            ('platform_os', self.platform_os),
            ('target', self.target)])
        return syaml_dict([('arch', d)])

    @staticmethod
    def from_dict(d):
        """Import an ArchSpec from raw YAML/JSON data.

        This routine implements a measure of compatibility with older
        versions of Spack.  Spack releases before 0.10 used a single
        string with no OS or platform identifiers.  We import old Spack
        architectures with platform ``spack09``, OS ``unknown``, and the
        old arch string as the target.

        Specs from `0.10` or later have a more fleshed out architecture
        descriptor with a platform, an OS, and a target.

        """
        if not isinstance(d['arch'], dict):
            return ArchSpec('spack09', 'unknown', d['arch'])

        d = d['arch']
        return ArchSpec(d['platform'], d['platform_os'], d['target'])

    def __str__(self):
        return "%s-%s-%s" % (self.platform, self.platform_os, self.target)

    def __repr__(self):
        return str(self)

    def __contains__(self, string):
        return string in str(self)


@key_ordering
class CompilerSpec(object):
    """The CompilerSpec field represents the compiler or range of compiler
       versions that a package should be built with.  CompilerSpecs have a
       name and a version list. """

    def __init__(self, *args):
        nargs = len(args)
        if nargs == 1:
            arg = args[0]
            # If there is one argument, it's either another CompilerSpec
            # to copy or a string to parse
            if isinstance(arg, string_types):
                c = SpecParser().parse_compiler(arg)
                self.name = c.name
                self.versions = c.versions

            elif isinstance(arg, CompilerSpec):
                self.name = arg.name
                self.versions = arg.versions.copy()

            else:
                raise TypeError(
                    "Can only build CompilerSpec from string or " +
                    "CompilerSpec. Found %s" % type(arg))

        elif nargs == 2:
            name, version = args
            self.name = name
            self.versions = VersionList()
            self.versions.add(ver(version))

        else:
            raise TypeError(
                "__init__ takes 1 or 2 arguments. (%d given)" % nargs)

    def _add_version(self, version):
        self.versions.add(version)

    def _autospec(self, compiler_spec_like):
        if isinstance(compiler_spec_like, CompilerSpec):
            return compiler_spec_like
        return CompilerSpec(compiler_spec_like)

    def satisfies(self, other, strict=False):
        other = self._autospec(other)
        return (self.name == other.name and
                self.versions.satisfies(other.versions, strict=strict))

    def constrain(self, other):
        """Intersect self's versions with other.

        Return whether the CompilerSpec changed.
        """
        other = self._autospec(other)

        # ensure that other will actually constrain this spec.
        if not other.satisfies(self):
            raise UnsatisfiableCompilerSpecError(other, self)

        return self.versions.intersect(other.versions)

    @property
    def concrete(self):
        """A CompilerSpec is concrete if its versions are concrete and there
           is an available compiler with the right version."""
        return self.versions.concrete

    @property
    def version(self):
        if not self.concrete:
            raise SpecError("Spec is not concrete: " + str(self))
        return self.versions[0]

    def copy(self):
        clone = CompilerSpec.__new__(CompilerSpec)
        clone.name = self.name
        clone.versions = self.versions.copy()
        return clone

    def _cmp_key(self):
        return (self.name, self.versions)

    def to_dict(self):
        d = syaml_dict([('name', self.name)])
        d.update(self.versions.to_dict())

        return syaml_dict([('compiler', d)])

    @staticmethod
    def from_dict(d):
        d = d['compiler']
        return CompilerSpec(d['name'], VersionList.from_dict(d))

    def __str__(self):
        out = self.name
        if self.versions and self.versions != _any_version:
            vlist = ",".join(str(v) for v in self.versions)
            out += "@%s" % vlist
        return out

    def __repr__(self):
        return str(self)


@key_ordering
class DependencySpec(object):
    """DependencySpecs connect two nodes in the DAG, and contain deptypes.

    Dependencies can be one (or more) of several types:

    - build: needs to be in the PATH at build time.
    - link: is linked to and added to compiler flags.
    - run: needs to be in the PATH for the package to run.

    Fields:
    - spec: Spec depended on by parent.
    - parent: Spec that depends on `spec`.
    - deptypes: list of strings, representing dependency relationships.
    """

    def __init__(self, parent, spec, deptypes):
        self.parent = parent
        self.spec = spec
        self.deptypes = tuple(sorted(set(deptypes)))

    def update_deptypes(self, deptypes):
        deptypes = set(deptypes)
        deptypes.update(self.deptypes)
        deptypes = tuple(sorted(deptypes))
        changed = self.deptypes != deptypes

        self.deptypes = deptypes
        return changed

    def copy(self):
        return DependencySpec(self.parent, self.spec, self.deptypes)

    def _cmp_key(self):
        return (self.parent.name if self.parent else None,
                self.spec.name if self.spec else None,
                self.deptypes)

    def __str__(self):
        return "%s %s--> %s" % (self.parent.name if self.parent else None,
                                self.deptypes,
                                self.spec.name if self.spec else None)


_valid_compiler_flags = [
    'cflags', 'cxxflags', 'fflags', 'ldflags', 'ldlibs', 'cppflags']


class FlagMap(HashableMap):

    def __init__(self, spec):
        super(FlagMap, self).__init__()
        self.spec = spec

    def satisfies(self, other, strict=False):
        if strict or (self.spec and self.spec._concrete):
            return all(f in self and set(self[f]) == set(other[f])
                       for f in other)
        else:
            return all(set(self[f]) == set(other[f])
                       for f in other if (other[f] != [] and f in self))

    def constrain(self, other):
        """Add all flags in other that aren't in self to self.

        Return whether the spec changed.
        """
        if other.spec and other.spec._concrete:
            for k in self:
                if k not in other:
                    raise UnsatisfiableCompilerFlagSpecError(
                        self[k], '<absent>')

        changed = False
        for k in other:
            if k in self and not set(self[k]) <= set(other[k]):
                raise UnsatisfiableCompilerFlagSpecError(
                    ' '.join(f for f in self[k]),
                    ' '.join(f for f in other[k]))
            elif k not in self:
                self[k] = other[k]
                changed = True
        return changed

    @staticmethod
    def valid_compiler_flags():
        return _valid_compiler_flags

    def copy(self):
        clone = FlagMap(None)
        for name, value in self.items():
            clone[name] = value
        return clone

    def _cmp_key(self):
        return tuple((k, tuple(v)) for k, v in sorted(iteritems(self)))

    def __str__(self):
        sorted_keys = [k for k in sorted(self.keys()) if self[k] != []]
        cond_symbol = ' ' if len(sorted_keys) > 0 else ''
        return cond_symbol + ' '.join(
            str(key) + '=\"' + ' '.join(
                str(f) for f in self[key]) + '\"'
            for key in sorted_keys) + cond_symbol


class DependencyMap(HashableMap):
    """Each spec has a DependencyMap containing specs for its dependencies.
       The DependencyMap is keyed by name. """

    def __str__(self):
        return "{deps: %s}" % ', '.join(str(d) for d in sorted(self.values()))


def _command_default_handler(descriptor, spec, cls):
    """Default handler when looking for the 'command' attribute.

    Tries to search for ``spec.name`` in the ``spec.prefix.bin`` directory.

    Parameters:
        descriptor (ForwardQueryToPackage): descriptor that triggered the call
        spec (Spec): spec that is being queried
        cls (type(spec)): type of spec, to match the signature of the
            descriptor ``__get__`` method

    Returns:
        Executable: An executable of the command

    Raises:
        RuntimeError: If the command is not found
    """
    path = os.path.join(spec.prefix.bin, spec.name)

    if is_exe(path):
        return Executable(path)
    else:
        msg = 'Unable to locate {0} command in {1}'
        raise RuntimeError(msg.format(spec.name, spec.prefix.bin))


def _headers_default_handler(descriptor, spec, cls):
    """Default handler when looking for the 'headers' attribute.

    Tries to search for ``*.h`` files recursively starting from
    ``spec.prefix.include``.

    Parameters:
        descriptor (ForwardQueryToPackage): descriptor that triggered the call
        spec (Spec): spec that is being queried
        cls (type(spec)): type of spec, to match the signature of the
            descriptor ``__get__`` method

    Returns:
        HeaderList: The headers in ``prefix.include``

    Raises:
        RuntimeError: If no headers are found
    """
    headers = find_headers('*', root=spec.prefix.include, recursive=True)

    if headers:
        return headers
    else:
        msg = 'Unable to locate {0} headers in {1}'
        raise RuntimeError(msg.format(spec.name, spec.prefix.include))


def _libs_default_handler(descriptor, spec, cls):
    """Default handler when looking for the 'libs' attribute.

    Tries to search for ``lib{spec.name}`` recursively starting from
    ``spec.prefix``. If ``spec.name`` starts with ``lib``, searches for
    ``{spec.name}`` instead.

    Parameters:
        descriptor (ForwardQueryToPackage): descriptor that triggered the call
        spec (Spec): spec that is being queried
        cls (type(spec)): type of spec, to match the signature of the
            descriptor ``__get__`` method

    Returns:
        LibraryList: The libraries found

    Raises:
        RuntimeError: If no libraries are found
    """

    # Variable 'name' is passed to function 'find_libraries', which supports
    # glob characters. For example, we have a package with a name 'abc-abc'.
    # Now, we don't know if the original name of the package is 'abc_abc'
    # (and it generates a library 'libabc_abc.so') or 'abc-abc' (and it
    # generates a library 'libabc-abc.so'). So, we tell the function
    # 'find_libraries' to give us anything that matches 'libabc?abc' and it
    # gives us either 'libabc-abc.so' or 'libabc_abc.so' (or an error)
    # depending on which one exists (there is a possibility, of course, to
    # get something like 'libabcXabc.so, but for now we consider this
    # unlikely).
    name = spec.name.replace('-', '?')

    # Avoid double 'lib' for packages whose names already start with lib
    if not name.startswith('lib'):
        name = 'lib' + name

    # To speedup the search for external packages configured e.g. in /usr,
    # perform first non-recursive search in prefix.lib then in prefix.lib64 and
    # finally search all of prefix recursively. The search stops when the first
    # match is found.
    prefix = spec.prefix
    search_paths = [(prefix.lib, False), (prefix.lib64, False), (prefix, True)]

    # If '+shared' search only for shared library; if '~shared' search only for
    # static library; otherwise, first search for shared and then for static.
    search_shared = [True] if ('+shared' in spec) else \
        ([False] if ('~shared' in spec) else [True, False])

    for shared in search_shared:
        for path, recursive in search_paths:
            libs = find_libraries(
                name, root=path, shared=shared, recursive=recursive
            )
            if libs:
                return libs

    msg = 'Unable to recursively locate {0} libraries in {1}'
    raise RuntimeError(msg.format(spec.name, prefix))


class ForwardQueryToPackage(object):
    """Descriptor used to forward queries from Spec to Package"""

    def __init__(self, attribute_name, default_handler=None):
        """Create a new descriptor.

        Parameters:
            attribute_name (str): name of the attribute to be
                searched for in the Package instance
            default_handler (callable, optional): default function to be
                called if the attribute was not found in the Package
                instance
        """
        self.attribute_name = attribute_name
        self.default = default_handler

    def __get__(self, instance, cls):
        """Retrieves the property from Package using a well defined chain
        of responsibility.

        The order of call is:

        1. if the query was through the name of a virtual package try to
            search for the attribute `{virtual_name}_{attribute_name}`
            in Package

        2. try to search for attribute `{attribute_name}` in Package

        3. try to call the default handler

        The first call that produces a value will stop the chain.

        If no call can handle the request then AttributeError is raised with a
        message indicating that no relevant attribute exists.
        If a call returns None, an AttributeError is raised with a message
        indicating a query failure, e.g. that library files were not found in a
        'libs' query.
        """
        pkg = instance.package
        try:
            query = instance.last_query
        except AttributeError:
            # There has been no query yet: this means
            # a spec is trying to access its own attributes
            _ = instance[instance.name]  # NOQA: ignore=F841
            query = instance.last_query

        callbacks_chain = []
        # First in the chain : specialized attribute for virtual packages
        if query.isvirtual:
            specialized_name = '{0}_{1}'.format(
                query.name, self.attribute_name
            )
            callbacks_chain.append(lambda: getattr(pkg, specialized_name))
        # Try to get the generic method from Package
        callbacks_chain.append(lambda: getattr(pkg, self.attribute_name))
        # Final resort : default callback
        if self.default is not None:
            callbacks_chain.append(lambda: self.default(self, instance, cls))

        # Trigger the callbacks in order, the first one producing a
        # value wins
        value = None
        message = None
        for f in callbacks_chain:
            try:
                value = f()
                # A callback can return None to trigger an error indicating
                # that the query failed.
                if value is None:
                    msg  = "Query of package '{name}' for '{attrib}' failed\n"
                    msg += "\tprefix : {spec.prefix}\n"
                    msg += "\tspec : {spec}\n"
                    msg += "\tqueried as : {query.name}\n"
                    msg += "\textra parameters : {query.extra_parameters}"
                    message = msg.format(
                        name=pkg.name, attrib=self.attribute_name,
                        spec=instance, query=instance.last_query)
                else:
                    return value
                break
            except AttributeError:
                pass
        # value is 'None'
        if message is not None:
            # Here we can use another type of exception. If we do that, the
            # unit test 'test_getitem_exceptional_paths' in the file
            # lib/spack/spack/test/spec_dag.py will need to be updated to match
            # the type.
            raise AttributeError(message)
        # 'None' value at this point means that there are no appropriate
        # properties defined and no default handler, or that all callbacks
        # raised AttributeError. In this case, we raise AttributeError with an
        # appropriate message.
        fmt = '\'{name}\' package has no relevant attribute \'{query}\'\n'  # NOQA: ignore=E501
        fmt += '\tspec : \'{spec}\'\n'
        fmt += '\tqueried as : \'{spec.last_query.name}\'\n'
        fmt += '\textra parameters : \'{spec.last_query.extra_parameters}\'\n'  # NOQA: ignore=E501
        message = fmt.format(
            name=pkg.name,
            query=self.attribute_name,
            spec=instance
        )
        raise AttributeError(message)

    def __set__(self, instance, value):
        cls_name = type(instance).__name__
        msg = "'{0}' object attribute '{1}' is read-only"
        raise AttributeError(msg.format(cls_name, self.attribute_name))


class SpecBuildInterface(ObjectWrapper):
    command = ForwardQueryToPackage(
        'command',
        default_handler=_command_default_handler
    )

    headers = ForwardQueryToPackage(
        'headers',
        default_handler=_headers_default_handler
    )

    libs = ForwardQueryToPackage(
        'libs',
        default_handler=_libs_default_handler
    )

    def __init__(self, spec, name, query_parameters):
        super(SpecBuildInterface, self).__init__(spec)

        # Represents a query state in a BuildInterface object
        QueryState = collections.namedtuple(
            'QueryState', ['name', 'extra_parameters', 'isvirtual']
        )

        is_virtual = Spec.is_virtual(name)
        self.last_query = QueryState(
            name=name,
            extra_parameters=query_parameters,
            isvirtual=is_virtual
        )


@key_ordering
class Spec(object):

    #: Cache for spec's prefix, computed lazily in the corresponding property
    _prefix = None

    @staticmethod
    def from_literal(spec_dict, normal=True):
        """Builds a Spec from a dictionary containing the spec literal.

        The dictionary must have a single top level key, representing the root,
        and as many secondary level keys as needed in the spec.

        The keys can be either a string or a Spec or a tuple containing the
        Spec and the dependency types.

        Args:
            spec_dict (dict): the dictionary containing the spec literal
            normal (bool): if True the same key appearing at different levels
                of the ``spec_dict`` will map to the same object in memory.

        Examples:
            A simple spec ``foo`` with no dependencies:

            .. code-block:: python

                {'foo': None}

            A spec ``foo`` with a ``(build, link)`` dependency ``bar``:

            .. code-block:: python

                {'foo':
                    {'bar:build,link': None}}

            A spec with a diamond dependency and various build types:

            .. code-block:: python

                {'dt-diamond': {
                    'dt-diamond-left:build,link': {
                        'dt-diamond-bottom:build': None
                    },
                    'dt-diamond-right:build,link': {
                        'dt-diamond-bottom:build,link,run': None
                    }
                }}

            The same spec with a double copy of ``dt-diamond-bottom`` and
            no diamond structure:

            .. code-block:: python

                {'dt-diamond': {
                    'dt-diamond-left:build,link': {
                        'dt-diamond-bottom:build': None
                    },
                    'dt-diamond-right:build,link': {
                        'dt-diamond-bottom:build,link,run': None
                    }
                }, normal=False}

            Constructing a spec using a Spec object as key:

            .. code-block:: python

                mpich = Spec('mpich')
                libelf = Spec('libelf@1.8.11')
                expected_normalized = Spec.from_literal({
                    'mpileaks': {
                        'callpath': {
                            'dyninst': {
                                'libdwarf': {libelf: None},
                                libelf: None
                            },
                            mpich: None
                        },
                        mpich: None
                    },
                })

        """

        # Maps a literal to a Spec, to be sure we are reusing the same object
        spec_cache = LazySpecCache()

        def spec_builder(d):
            # The invariant is that the top level dictionary must have
            # only one key
            assert len(d) == 1

            # Construct the top-level spec
            spec_like, dep_like = next(iter(d.items()))

            # If the requirements was for unique nodes (default)
            # then re-use keys from the local cache. Otherwise build
            # a new node every time.
            if not isinstance(spec_like, Spec):
                spec = spec_cache[spec_like] if normal else Spec(spec_like)
            else:
                spec = spec_like

            if dep_like is None:
                return spec

            def name_and_dependency_types(s):
                """Given a key in the dictionary containing the literal,
                extracts the name of the spec and its dependency types.

                Args:
                    s (str): key in the dictionary containing the literal

                """
                t = s.split(':')

                if len(t) > 2:
                    msg = 'more than one ":" separator in key "{0}"'
                    raise KeyError(msg.format(s))

                n = t[0]
                if len(t) == 2:
                    dtypes = tuple(dt.strip() for dt in t[1].split(','))
                else:
                    dtypes = ()

                return n, dtypes

            def spec_and_dependency_types(s):
                """Given a non-string key in the literal, extracts the spec
                and its dependency types.

                Args:
                    s (spec or tuple): either a Spec object or a tuple
                        composed of a Spec object and a string with the
                        dependency types

                """
                if isinstance(s, Spec):
                    return s, ()

                spec_obj, dtypes = s
                return spec_obj, tuple(dt.strip() for dt in dtypes.split(','))

            # Recurse on dependencies
            for s, s_dependencies in dep_like.items():

                if isinstance(s, string_types):
                    dag_node, dependency_types = name_and_dependency_types(s)
                else:
                    dag_node, dependency_types = spec_and_dependency_types(s)

                dependency_spec = spec_builder({dag_node: s_dependencies})
                spec._add_dependency(dependency_spec, dependency_types)

            return spec

        return spec_builder(spec_dict)

    def __init__(self, spec_like, **kwargs):
        # Copy if spec_like is a Spec.
        if isinstance(spec_like, Spec):
            self._dup(spec_like)
            return

        # Parse if the spec_like is a string.
        if not isinstance(spec_like, string_types):
            raise TypeError("Can't make spec out of %s" % type(spec_like))

        # parse string types *into* this spec
        spec_list = SpecParser(self).parse(spec_like)
        if len(spec_list) > 1:
            raise ValueError("More than one spec in string: " + spec_like)
        if len(spec_list) < 1:
            raise ValueError("String contains no specs: " + spec_like)

        # Specs are by default not assumed to be normal, but in some
        # cases we've read them from a file want to assume normal.
        # This allows us to manipulate specs that Spack doesn't have
        # package.py files for.
        self._normal = kwargs.get('normal', False)
        self._concrete = kwargs.get('concrete', False)

        # Allow a spec to be constructed with an external path.
        self.external_path = kwargs.get('external_path', None)
        self.external_module = kwargs.get('external_module', None)

        self._full_hash = kwargs.get('full_hash', None)

    @property
    def external(self):
        return bool(self.external_path) or bool(self.external_module)

    def get_dependency(self, name):
        dep = self._dependencies.get(name)
        if dep is not None:
            return dep
        raise InvalidDependencyError(
            self.name + " does not depend on " + comma_or(name))

    def _find_deps(self, where, deptype):
        deptype = canonical_deptype(deptype)

        return [dep for dep in where.values()
                if deptype and (not dep.deptypes or
                                any(d in deptype for d in dep.deptypes))]

    def dependencies(self, deptype='all'):
        return [d.spec
                for d in self._find_deps(self._dependencies, deptype)]

    def dependents(self, deptype='all'):
        return [d.parent
                for d in self._find_deps(self._dependents, deptype)]

    def dependencies_dict(self, deptype='all'):
        return dict((d.spec.name, d)
                    for d in self._find_deps(self._dependencies, deptype))

    def dependents_dict(self, deptype='all'):
        return dict((d.parent.name, d)
                    for d in self._find_deps(self._dependents, deptype))

    #
    # Private routines here are called by the parser when building a spec.
    #
    def _add_version(self, version):
        """Called by the parser to add an allowable version."""
        self.versions.add(version)

    def _add_flag(self, name, value):
        """Called by the parser to add a known flag.
        Known flags currently include "arch"
        """
        valid_flags = FlagMap.valid_compiler_flags()
        if name == 'arch' or name == 'architecture':
            parts = tuple(value.split('-'))
            plat, os, tgt = parts if len(parts) == 3 else (None, None, value)
            self._set_architecture(platform=plat, platform_os=os, target=tgt)
        elif name == 'platform':
            self._set_architecture(platform=value)
        elif name == 'os' or name == 'operating_system':
            self._set_architecture(platform_os=value)
        elif name == 'target':
            self._set_architecture(target=value)
        elif name in valid_flags:
            assert(self.compiler_flags is not None)
            self.compiler_flags[name] = spack.compiler.tokenize_flags(value)
        else:
            # FIXME:
            # All other flags represent variants. 'foo=true' and 'foo=false'
            # map to '+foo' and '~foo' respectively. As such they need a
            # BoolValuedVariant instance.
            if str(value).upper() == 'TRUE' or str(value).upper() == 'FALSE':
                self.variants[name] = BoolValuedVariant(name, value)
            else:
                self.variants[name] = AbstractVariant(name, value)

    def _set_architecture(self, **kwargs):
        """Called by the parser to set the architecture."""
        arch_attrs = ['platform', 'platform_os', 'target']
        if self.architecture and self.architecture.concrete:
            raise DuplicateArchitectureError(
                "Spec for '%s' cannot have two architectures." % self.name)

        if not self.architecture:
            new_vals = tuple(kwargs.get(arg, None) for arg in arch_attrs)
            self.architecture = ArchSpec(*new_vals)
        else:
            new_attrvals = [(a, v) for a, v in iteritems(kwargs)
                            if a in arch_attrs]
            for new_attr, new_value in new_attrvals:
                if getattr(self.architecture, new_attr):
                    raise DuplicateArchitectureError(
                        "Spec for '%s' cannot have two '%s' specified "
                        "for its architecture" % (self.name, new_attr))
                else:
                    setattr(self.architecture, new_attr, new_value)

    def _set_compiler(self, compiler):
        """Called by the parser to set the compiler."""
        if self.compiler:
            raise DuplicateCompilerSpecError(
                "Spec for '%s' cannot have two compilers." % self.name)
        self.compiler = compiler

    def _add_dependency(self, spec, deptypes):
        """Called by the parser to add another spec as a dependency."""
        if spec.name in self._dependencies:
            raise DuplicateDependencyError(
                "Cannot depend on '%s' twice" % spec)

        # create an edge and add to parent and child
        dspec = DependencySpec(self, spec, deptypes)
        self._dependencies[spec.name] = dspec
        spec._dependents[self.name] = dspec

    #
    # Public interface
    #
    @property
    def fullname(self):
        return (
            ('%s.%s' % (self.namespace, self.name)) if self.namespace else
            (self.name if self.name else ''))

    @property
    def root(self):
        """Follow dependent links and find the root of this spec's DAG.

        Spack specs have a single root (the package being installed).
        """
        if not self._dependents:
            return self

        return next(iter(self._dependents.values())).parent.root

    @property
    def package(self):
        if not self._package:
            self._package = spack.repo.get(self)
        return self._package

    @property
    def package_class(self):
        """Internal package call gets only the class object for a package.
           Use this to just get package metadata.
        """
        return spack.repo.path.get_pkg_class(self.fullname)

    @property
    def virtual(self):
        """Right now, a spec is virtual if no package exists with its name.

           TODO: revisit this -- might need to use a separate namespace and
           be more explicit about this.
           Possible idea: just use conventin and make virtual deps all
           caps, e.g., MPI vs mpi.
        """
        return Spec.is_virtual(self.name)

    @staticmethod
    def is_virtual(name):
        """Test if a name is virtual without requiring a Spec."""
        return (name is not None) and (not spack.repo.path.exists(name))

    @property
    def concrete(self):
        """A spec is concrete if it describes a single build of a package.

        More formally, a spec is concrete if concretize() has been called
        on it and it has been marked `_concrete`.

        Concrete specs either can be or have been built. All constraints
        have been resolved, optional dependencies have been added or
        removed, a compiler has been chosen, and all variants have
        values.
        """
        return self._concrete

    def traverse(self, **kwargs):
        direction = kwargs.get('direction', 'children')
        depth = kwargs.get('depth', False)

        get_spec = lambda s: s.spec
        if direction == 'parents':
            get_spec = lambda s: s.parent

        if depth:
            for d, dspec in self.traverse_edges(**kwargs):
                yield d, get_spec(dspec)
        else:
            for dspec in self.traverse_edges(**kwargs):
                yield get_spec(dspec)

    def traverse_edges(self, visited=None, d=0, deptype='all',
                       dep_spec=None, **kwargs):
        """Generic traversal of the DAG represented by this spec.
           This will yield each node in the spec.  Options:

           order    [=pre|post]
               Order to traverse spec nodes. Defaults to preorder traversal.
               Options are:

               'pre':  Pre-order traversal; each node is yielded before its
                       children in the dependency DAG.
               'post': Post-order  traversal; each node is yielded after its
                       children in the dependency DAG.

           cover    [=nodes|edges|paths]
               Determines how extensively to cover the dag.  Possible values:

               'nodes': Visit each node in the dag only once.  Every node
                        yielded by this function will be unique.
               'edges': If a node has been visited once but is reached along a
                        new path from the root, yield it but do not descend
                        into it.  This traverses each 'edge' in the DAG once.
               'paths': Explore every unique path reachable from the root.
                        This descends into visited subtrees and will yield
                        nodes twice if they're reachable by multiple paths.

           depth    [=False]
               Defaults to False.  When True, yields not just nodes in the
               spec, but also their depth from the root in a (depth, node)
               tuple.

           key   [=id]
               Allow a custom key function to track the identity of nodes
               in the traversal.

           root     [=True]
               If False, this won't yield the root node, just its descendents.

           direction [=children|parents]
               If 'children', does a traversal of this spec's children.  If
               'parents', traverses upwards in the DAG towards the root.

        """
        # get initial values for kwargs
        depth = kwargs.get('depth', False)
        key_fun = kwargs.get('key', id)
        if isinstance(key_fun, string_types):
            key_fun = attrgetter(key_fun)
        yield_root = kwargs.get('root', True)
        cover = kwargs.get('cover', 'nodes')
        direction = kwargs.get('direction', 'children')
        order = kwargs.get('order', 'pre')
        deptype = canonical_deptype(deptype)

        # Make sure kwargs have legal values; raise ValueError if not.
        def validate(name, val, allowed_values):
            if val not in allowed_values:
                raise ValueError("Invalid value for %s: %s.  Choices are %s"
                                 % (name, val, ",".join(allowed_values)))
        validate('cover',     cover,     ('nodes', 'edges', 'paths'))
        validate('direction', direction, ('children', 'parents'))
        validate('order',     order,     ('pre', 'post'))

        if visited is None:
            visited = set()
        key = key_fun(self)

        # Node traversal does not yield visited nodes.
        if key in visited and cover == 'nodes':
            return

        def return_val(dspec):
            if not dspec:
                # make a fake dspec for the root.
                if direction == 'parents':
                    dspec = DependencySpec(self, None, ())
                else:
                    dspec = DependencySpec(None, self, ())
            return (d, dspec) if depth else dspec

        yield_me = yield_root or d > 0

        # Preorder traversal yields before successors
        if yield_me and order == 'pre':
            yield return_val(dep_spec)

        # Edge traversal yields but skips children of visited nodes
        if not (key in visited and cover == 'edges'):
            visited.add(key)

            # This code determines direction and yields the children/parents
            if direction == 'children':
                where = self._dependencies
                succ = lambda dspec: dspec.spec
            elif direction == 'parents':
                where = self._dependents
                succ = lambda dspec: dspec.parent
            else:
                raise ValueError('Invalid traversal direction: %s' % direction)

            for name, dspec in sorted(where.items()):
                dt = dspec.deptypes
                if dt and not any(d in deptype for d in dt):
                    continue

                for child in succ(dspec).traverse_edges(
                        visited, d + 1, deptype, dspec, **kwargs):
                    yield child

        # Postorder traversal yields after successors
        if yield_me and order == 'post':
            yield return_val(dep_spec)

    @property
    def short_spec(self):
        """Returns a version of the spec with the dependencies hashed
           instead of completely enumerated."""
        return self.format('$_$@$%@$+$=$/')

    @property
    def cshort_spec(self):
        """Returns an auto-colorized version of ``self.short_spec``."""
        return self.cformat('$_$@$%@$+$=$/')

    @property
    def prefix(self):
        if self._prefix is None:
            upstream, record = spack.store.db.query_by_spec_hash(
                self.dag_hash())
            if upstream:
                self.prefix = record.path
            else:
                self.prefix = spack.store.layout.path_for_spec(self)
        return self._prefix

    @prefix.setter
    def prefix(self, value):
        self._prefix = Prefix(value)

    def dag_hash(self, length=None):
        """Return a hash of the entire spec DAG, including connectivity."""
        if self._hash:
            return self._hash[:length]
        else:
            yaml_text = syaml.dump(
                self.to_node_dict(), default_flow_style=True, width=maxint)
            sha = hashlib.sha1(yaml_text.encode('utf-8'))

            b32_hash = base64.b32encode(sha.digest()).lower()
            if sys.version_info[0] >= 3:
                b32_hash = b32_hash.decode('utf-8')

            if self.concrete:
                self._hash = b32_hash
            return b32_hash[:length]

    def dag_hash_bit_prefix(self, bits):
        """Get the first <bits> bits of the DAG hash as an integer type."""
        return base32_prefix_bits(self.dag_hash(), bits)

    def full_hash(self, length=None):
        if not self.concrete:
            raise SpecError("Spec is not concrete: " + str(self))

        if not self._full_hash:
            yaml_text = syaml.dump(
                self.to_node_dict(hash_function=lambda s: s.full_hash()),
                default_flow_style=True, width=maxint)
            package_hash = self.package.content_hash()
            sha = hashlib.sha1(yaml_text.encode('utf-8') + package_hash)

            b32_hash = base64.b32encode(sha.digest()).lower()
            if sys.version_info[0] >= 3:
                b32_hash = b32_hash.decode('utf-8')

            self._full_hash = b32_hash

        return self._full_hash[:length]

    def to_node_dict(self, hash_function=None, all_deps=False):
        d = syaml_dict()

        if self.versions:
            d.update(self.versions.to_dict())

        if self.architecture:
            d.update(self.architecture.to_dict())

        if self.compiler:
            d.update(self.compiler.to_dict())

        if self.namespace:
            d['namespace'] = self.namespace

        params = syaml_dict(
            sorted(
                v.yaml_entry() for _, v in self.variants.items()
            )
        )

        params.update(sorted(self.compiler_flags.items()))
        if params:
            d['parameters'] = params

        if self.external:
            d['external'] = {
                'path': self.external_path,
                'module': self.external_module
            }

        if not self._concrete:
            d['concrete'] = False

        if 'patches' in self.variants:
            variant = self.variants['patches']
            if hasattr(variant, '_patches_in_order_of_appearance'):
                d['patches'] = variant._patches_in_order_of_appearance

        # TODO: restore build dependencies here once we have less picky
        # TODO: concretization.
        if all_deps:
            deptypes = ('link', 'run', 'build')
        else:
            deptypes = ('link', 'run')
        deps = self.dependencies_dict(deptype=deptypes)
        if deps:
            if hash_function is None:
                hash_function = lambda s: s.dag_hash()
            d['dependencies'] = syaml_dict([
                (name,
                 syaml_dict([
                     ('hash', hash_function(dspec.spec)),
                     ('type', sorted(str(s) for s in dspec.deptypes))])
                 ) for name, dspec in sorted(deps.items())
            ])

        return syaml_dict([(self.name, d)])

    def to_dict(self, all_deps=False):
        if all_deps:
            deptypes = ('link', 'run', 'build')
        else:
            deptypes = ('link', 'run')
        node_list = []
        for s in self.traverse(order='pre', deptype=deptypes):
            node = s.to_node_dict(all_deps=all_deps)
            node[s.name]['hash'] = s.dag_hash()
            node_list.append(node)

        return syaml_dict([('spec', node_list)])

    def to_yaml(self, stream=None):
        return syaml.dump(
            self.to_dict(), stream=stream, default_flow_style=False)

    def to_json(self, stream=None):
        return sjson.dump(self.to_dict(), stream)

    @staticmethod
    def from_node_dict(node):
        name = next(iter(node))
        node = node[name]

        spec = Spec(name, full_hash=node.get('full_hash', None))
        spec.namespace = node.get('namespace', None)
        spec._hash = node.get('hash', None)

        if 'version' in node or 'versions' in node:
            spec.versions = VersionList.from_dict(node)

        if 'arch' in node:
            spec.architecture = ArchSpec.from_dict(node)

        if 'compiler' in node:
            spec.compiler = CompilerSpec.from_dict(node)
        else:
            spec.compiler = None

        if 'parameters' in node:
            for name, value in node['parameters'].items():
                if name in _valid_compiler_flags:
                    spec.compiler_flags[name] = value
                else:
                    spec.variants[name] = MultiValuedVariant.from_node_dict(
                        name, value)
        elif 'variants' in node:
            for name, value in node['variants'].items():
                spec.variants[name] = MultiValuedVariant.from_node_dict(
                    name, value
                )
            for name in FlagMap.valid_compiler_flags():
                spec.compiler_flags[name] = []

        if 'external' in node:
            spec.external_path = None
            spec.external_module = None
            # This conditional is needed because sometimes this function is
            # called with a node already constructed that contains a 'versions'
            # and 'external' field. Related to virtual packages provider
            # indexes.
            if node['external']:
                spec.external_path = node['external']['path']
                spec.external_module = node['external']['module']
                if spec.external_module is False:
                    spec.external_module = None
        else:
            spec.external_path = None
            spec.external_module = None

        # specs read in are concrete unless marked abstract
        spec._concrete = node.get('concrete', True)

        if 'patches' in node:
            patches = node['patches']
            if len(patches) > 0:
                mvar = spec.variants.setdefault(
                    'patches', MultiValuedVariant('patches', ())
                )
                mvar.value = patches
                # FIXME: Monkey patches mvar to store patches order
                mvar._patches_in_order_of_appearance = patches

        # Don't read dependencies here; from_node_dict() is used by
        # from_yaml() to read the root *and* each dependency spec.

        return spec

    @staticmethod
    def dependencies_from_node_dict(node):
        name = next(iter(node))
        node = node[name]
        if 'dependencies' not in node:
            return
        for t in Spec.read_yaml_dep_specs(node['dependencies']):
            yield t

    @staticmethod
    def read_yaml_dep_specs(dependency_dict):
        """Read the DependencySpec portion of a YAML-formatted Spec.

        This needs to be backward-compatible with older spack spec
        formats so that reindex will work on old specs/databases.
        """
        for dep_name, elt in dependency_dict.items():
            if isinstance(elt, string_types):
                # original format, elt is just the dependency hash.
                dag_hash, deptypes = elt, ['build', 'link']
            elif isinstance(elt, tuple):
                # original deptypes format: (used tuples, not future-proof)
                dag_hash, deptypes = elt
            elif isinstance(elt, dict):
                # new format: elements of dependency spec are keyed.
                dag_hash, deptypes = elt['hash'], elt['type']
            else:
                raise SpecError("Couldn't parse dependency types in spec.")

            yield dep_name, dag_hash, list(deptypes)

    @staticmethod
    def from_dict(data):
        """Construct a spec from YAML.

        Parameters:
        data -- a nested dict/list data structure read from YAML or JSON.
        """
        nodes = data['spec']

        # Read nodes out of list.  Root spec is the first element;
        # dependencies are the following elements.
        dep_list = [Spec.from_node_dict(node) for node in nodes]
        if not dep_list:
            raise SpecError("YAML spec contains no nodes.")
        deps = dict((spec.name, spec) for spec in dep_list)
        spec = dep_list[0]

        for node in nodes:
            # get dependency dict from the node.
            name = next(iter(node))

            if 'dependencies' not in node[name]:
                continue

            yaml_deps = node[name]['dependencies']
            for dname, dhash, dtypes in Spec.read_yaml_dep_specs(yaml_deps):
                # Fill in dependencies by looking them up by name in deps dict
                deps[name]._dependencies[dname] = DependencySpec(
                    deps[name], deps[dname], dtypes)

        return spec

    @staticmethod
    def from_yaml(stream):
        """Construct a spec from YAML.

        Parameters:
        stream -- string or file object to read from.
        """
        try:
            data = syaml.load(stream)
            return Spec.from_dict(data)
        except MarkedYAMLError as e:
            raise syaml.SpackYAMLError("error parsing YAML spec:", str(e))

    @staticmethod
    def from_json(stream):
        """Construct a spec from JSON.

        Parameters:
        stream -- string or file object to read from.
        """
        try:
            data = sjson.load(stream)
            return Spec.from_dict(data)
        except Exception as e:
            raise sjson.SpackJSONError("error parsing JSON spec:", str(e))

    def _concretize_helper(self, presets=None, visited=None):
        """Recursive helper function for concretize().
           This concretizes everything bottom-up.  As things are
           concretized, they're added to the presets, and ancestors
           will prefer the settings of their children.
        """
        if presets is None:
            presets = {}
        if visited is None:
            visited = set()

        if self.name in visited:
            return False

        if self.concrete:
            visited.add(self.name)
            return False

        changed = False

        # Concretize deps first -- this is a bottom-up process.
        for name in sorted(self._dependencies.keys()):
            changed |= self._dependencies[
                name].spec._concretize_helper(presets, visited)

        if self.name in presets:
            changed |= self.constrain(presets[self.name])
        else:
            # Concretize virtual dependencies last.  Because they're added
            # to presets below, their constraints will all be merged, but we'll
            # still need to select a concrete package later.
            if not self.virtual:
                import spack.concretize
                concretizer = spack.concretize.concretizer
                changed |= any(
                    (concretizer.concretize_architecture(self),
                     concretizer.concretize_compiler(self),
                     # flags must be concretized after compiler
                     concretizer.concretize_compiler_flags(self),
                     concretizer.concretize_version(self),
                     concretizer.concretize_variants(self)))
            presets[self.name] = self

        visited.add(self.name)
        return changed

    def _replace_with(self, concrete):
        """Replace this virtual spec with a concrete spec."""
        assert(self.virtual)
        for name, dep_spec in self._dependents.items():
            dependent = dep_spec.parent
            deptypes = dep_spec.deptypes

            # remove self from all dependents, unless it is already removed
            if self.name in dependent._dependencies:
                del dependent._dependencies[self.name]

            # add the replacement, unless it is already a dep of dependent.
            if concrete.name not in dependent._dependencies:
                dependent._add_dependency(concrete, deptypes)

    def _expand_virtual_packages(self):
        """Find virtual packages in this spec, replace them with providers,
           and normalize again to include the provider's (potentially virtual)
           dependencies.  Repeat until there are no virtual deps.

           Precondition: spec is normalized.

           .. todo::

              If a provider depends on something that conflicts with
              other dependencies in the spec being expanded, this can
              produce a conflicting spec.  For example, if mpich depends
              on hwloc@:1.3 but something in the spec needs hwloc1.4:,
              then we should choose an MPI other than mpich.  Cases like
              this are infrequent, but should implement this before it is
              a problem.
        """
        # Make an index of stuff this spec already provides
        self_index = ProviderIndex(self.traverse(), restrict=True)
        changed = False
        done = False

        while not done:
            done = True
            for spec in list(self.traverse()):
                replacement = None
                if spec.external:
                    continue
                if spec.virtual:
                    replacement = self._find_provider(spec, self_index)
                    if replacement:
                        # TODO: may break if in-place on self but
                        # shouldn't happen if root is traversed first.
                        spec._replace_with(replacement)
                        done = False
                        break

                if not replacement:
                    # Get a list of possible replacements in order of
                    # preference.
                    import spack.concretize
                    concretizer = spack.concretize.concretizer
                    candidates = concretizer.choose_virtual_or_external(spec)

                    # Try the replacements in order, skipping any that cause
                    # satisfiability problems.
                    for replacement in candidates:
                        if replacement is spec:
                            break

                        # Replace spec with the candidate and normalize
                        copy = self.copy()
                        copy[spec.name]._dup(replacement, deps=False)

                        try:
                            # If there are duplicate providers or duplicate
                            # provider deps, consolidate them and merge
                            # constraints.
                            copy.normalize(force=True)
                            break
                        except SpecError:
                            # On error, we'll try the next replacement.
                            continue

                # If replacement is external then trim the dependencies
                if replacement.external:
                    if (spec._dependencies):
                        changed = True
                        spec._dependencies = DependencyMap()
                    replacement._dependencies = DependencyMap()
                    replacement.architecture = self.architecture

                # TODO: could this and the stuff in _dup be cleaned up?
                def feq(cfield, sfield):
                    return (not cfield) or (cfield == sfield)

                if replacement is spec or (
                        feq(replacement.name, spec.name) and
                        feq(replacement.versions, spec.versions) and
                        feq(replacement.compiler, spec.compiler) and
                        feq(replacement.architecture, spec.architecture) and
                        feq(replacement._dependencies, spec._dependencies) and
                        feq(replacement.variants, spec.variants) and
                        feq(replacement.external_path,
                            spec.external_path) and
                        feq(replacement.external_module,
                            spec.external_module)):
                    continue
                # Refine this spec to the candidate. This uses
                # replace_with AND dup so that it can work in
                # place. TODO: make this more efficient.
                if spec.virtual:
                    spec._replace_with(replacement)
                    changed = True
                if spec._dup(replacement, deps=False, cleardeps=False):
                    changed = True

                spec._dependencies.owner = spec
                self_index.update(spec)
                done = False
                break

        return changed

    def concretize(self, tests=False):
        """A spec is concrete if it describes one build of a package uniquely.
        This will ensure that this spec is concrete.

        Args:
            tests (list or bool): list of packages that will need test
                dependencies, or True/False for test all/none

        If this spec could describe more than one version, variant, or build
        of a package, this will add constraints to make it concrete.

        Some rigorous validation and checks are also performed on the spec.
        Concretizing ensures that it is self-consistent and that it's
        consistent with requirements of its packages. See flatten() and
        normalize() for more details on this.
        """
        if not self.name:
            raise SpecError("Attempting to concretize anonymous spec")

        if self._concrete:
            return

        changed = True
        force = False

        user_spec_deps = self.flat_dependencies(copy=False)

        while changed:
            changes = (self.normalize(force, tests=tests,
                                      user_spec_deps=user_spec_deps),
                       self._expand_virtual_packages(),
                       self._concretize_helper())
            changed = any(changes)
            force = True

        visited_user_specs = set()
        for dep in self.traverse():
            visited_user_specs.add(dep.name)
            visited_user_specs.update(x.name for x in dep.package.provided)

        extra = set(user_spec_deps.keys()).difference(visited_user_specs)
        if extra:
            raise InvalidDependencyError(
                self.name + " does not depend on " + comma_or(extra))

        for s in self.traverse():
            # After concretizing, assign namespaces to anything left.
            # Note that this doesn't count as a "change".  The repository
            # configuration is constant throughout a spack run, and
            # normalize and concretize evaluate Packages using Repo.get(),
            # which respects precedence.  So, a namespace assignment isn't
            # changing how a package name would have been interpreted and
            # we can do it as late as possible to allow as much
            # compatibility across repositories as possible.
            if s.namespace is None:
                s.namespace = spack.repo.path.repo_for_pkg(s.name).namespace

            if s.concrete:
                continue

            # Add any patches from the package to the spec.
            patches = []
            for cond, patch_list in s.package_class.patches.items():
                if s.satisfies(cond):
                    for patch in patch_list:
                        patches.append(patch.sha256)
            if patches:
                mvar = s.variants.setdefault(
                    'patches', MultiValuedVariant('patches', ())
                )
                mvar.value = patches
                # FIXME: Monkey patches mvar to store patches order
                mvar._patches_in_order_of_appearance = patches

        # Apply patches required on dependencies by depends_on(..., patch=...)
        for dspec in self.traverse_edges(deptype=all,
                                         cover='edges', root=False):
            pkg_deps = dspec.parent.package_class.dependencies
            if dspec.spec.name not in pkg_deps:
                continue

            if dspec.spec.concrete:
                continue

            patches = []
            for cond, dependency in pkg_deps[dspec.spec.name].items():
                if dspec.parent.satisfies(cond):
                    for pcond, patch_list in dependency.patches.items():
                        if dspec.spec.satisfies(pcond):
                            for patch in patch_list:
                                patches.append(patch.sha256)
            if patches:
                mvar = dspec.spec.variants.setdefault(
                    'patches', MultiValuedVariant('patches', ())
                )
                mvar.value = mvar.value + tuple(patches)
                # FIXME: Monkey patches mvar to store patches order
                p = getattr(mvar, '_patches_in_order_of_appearance', [])
                mvar._patches_in_order_of_appearance = list(
                    dedupe(p + patches))

        for s in self.traverse():
            if s.external_module and not s.external_path:
                compiler = spack.compilers.compiler_for_spec(
                    s.compiler, s.architecture)
                for mod in compiler.modules:
                    load_module(mod)

                s.external_path = get_path_from_module(s.external_module)

        # Mark everything in the spec as concrete, as well.
        self._mark_concrete()

        # Now that the spec is concrete we should check if
        # there are declared conflicts
        matches = []
        for x in self.traverse():
            for conflict_spec, when_list in x.package_class.conflicts.items():
                if x.satisfies(conflict_spec, strict=True):
                    for when_spec, msg in when_list:
                        if x.satisfies(when_spec, strict=True):
                            matches.append((x, conflict_spec, when_spec, msg))
        if matches:
            raise ConflictsInSpecError(self, matches)

    def _mark_concrete(self, value=True):
        """Mark this spec and its dependencies as concrete.

        Only for internal use -- client code should use "concretize"
        unless there is a need to force a spec to be concrete.
        """
        for s in self.traverse():
            if (not value) and s.concrete and s.package.installed:
                continue
            s._normal = value
            s._concrete = value

    def concretized(self):
        """This is a non-destructive version of concretize().  First clones,
           then returns a concrete version of this package without modifying
           this package. """
        clone = self.copy(caches=False)
        clone.concretize()
        return clone

    def flat_dependencies(self, **kwargs):
        """Return a DependencyMap containing all of this spec's
           dependencies with their constraints merged.

           If copy is True, returns merged copies of its dependencies
           without modifying the spec it's called on.

           If copy is False, clears this spec's dependencies and
           returns them.
        """
        copy = kwargs.get('copy', True)

        flat_deps = {}
        try:
            deptree = self.traverse(root=False)
            for spec in deptree:

                if spec.name not in flat_deps:
                    if copy:
                        spec = spec.copy(deps=False)
                    flat_deps[spec.name] = spec
                else:
                    flat_deps[spec.name].constrain(spec)

            if not copy:
                for spec in flat_deps.values():
                    spec._dependencies.clear()
                    spec._dependents.clear()
                self._dependencies.clear()

            return flat_deps

        except UnsatisfiableSpecError as e:
            # Here, the DAG contains two instances of the same package
            # with inconsistent constraints.  Users cannot produce
            # inconsistent specs like this on the command line: the
            # parser doesn't allow it. Spack must be broken!
            raise InconsistentSpecError("Invalid Spec DAG: %s" % e.message)

    def index(self, deptype='all'):
        """Return DependencyMap that points to all the dependencies in this
           spec."""
        dm = DependencyMap()
        for spec in self.traverse(deptype=deptype):
            dm[spec.name] = spec
        return dm

    def _evaluate_dependency_conditions(self, name):
        """Evaluate all the conditions on a dependency with this name.

        Args:
            name (str): name of dependency to evaluate conditions on.

        Returns:
            (Dependency): new Dependency object combining all constraints.

        If the package depends on <name> in the current spec
        configuration, return the constrained dependency and
        corresponding dependency types.

        If no conditions are True (and we don't depend on it), return
        ``(None, None)``.
        """
        conditions = self.package_class.dependencies[name]

        substitute_abstract_variants(self)
        # evaluate when specs to figure out constraints on the dependency.
        dep = None
        for when_spec, dependency in conditions.items():
            if self.satisfies(when_spec, strict=True):
                if dep is None:
                    dep = Dependency(self.name, Spec(name), type=())
                try:
                    dep.merge(dependency)
                except UnsatisfiableSpecError as e:
                    e.message = ("Conflicting conditional dependencies on"
                                 "package %s for spec %s" % (self.name, self))
                    raise e

        return dep

    def _find_provider(self, vdep, provider_index):
        """Find provider for a virtual spec in the provider index.
           Raise an exception if there is a conflicting virtual
           dependency already in this spec.
        """
        assert(vdep.virtual)

        # note that this defensively copies.
        providers = provider_index.providers_for(vdep)

        # If there is a provider for the vpkg, then use that instead of
        # the virtual package.
        if providers:
            # Remove duplicate providers that can concretize to the same
            # result.
            for provider in providers:
                for spec in providers:
                    if spec is not provider and provider.satisfies(spec):
                        providers.remove(spec)
            # Can't have multiple providers for the same thing in one spec.
            if len(providers) > 1:
                raise MultipleProviderError(vdep, providers)
            return providers[0]
        else:
            # The user might have required something insufficient for
            # pkg_dep -- so we'll get a conflict.  e.g., user asked for
            # mpi@:1.1 but some package required mpi@2.1:.
            required = provider_index.providers_for(vdep.name)
            if len(required) > 1:
                raise MultipleProviderError(vdep, required)
            elif required:
                raise UnsatisfiableProviderSpecError(required[0], vdep)

    def _merge_dependency(
            self, dependency, visited, spec_deps, provider_index, tests):
        """Merge dependency information from a Package into this Spec.

        Args:
            dependency (Dependency): dependency metadata from a package;
                this is typically the result of merging *all* matching
                dependency constraints from the package.
            visited (set): set of dependency nodes already visited by
                ``normalize()``.
            spec_deps (dict): ``dict`` of all dependencies from the spec
                being normalized.
            provider_index (dict): ``provider_index`` of virtual dep
                providers in the ``Spec`` as normalized so far.

        NOTE: Caller should assume that this routine owns the
        ``dependency`` parameter, i.e., it needs to be a copy of any
        internal structures.

        This is the core of ``normalize()``.  There are some basic steps:

          * If dep is virtual, evaluate whether it corresponds to an
            existing concrete dependency, and merge if so.

          * If it's real and it provides some virtual dep, see if it provides
            what some virtual dependency wants and merge if so.

          * Finally, if none of the above, merge dependency and its
            constraints into this spec.

        This method returns True if the spec was changed, False otherwise.

        """
        changed = False
        dep = dependency.spec

        # If it's a virtual dependency, try to find an existing
        # provider in the spec, and merge that.
        if dep.virtual:
            visited.add(dep.name)
            provider = self._find_provider(dep, provider_index)
            if provider:
                dep = provider
        else:
            index = ProviderIndex([dep], restrict=True)
            items = list(spec_deps.items())
            for name, vspec in items:
                if not vspec.virtual:
                    continue

                if index.providers_for(vspec):
                    vspec._replace_with(dep)
                    del spec_deps[vspec.name]
                    changed = True
                else:
                    required = index.providers_for(vspec.name)
                    if required:
                        raise UnsatisfiableProviderSpecError(required[0], dep)
            provider_index.update(dep)

        # If the spec isn't already in the set of dependencies, add it.
        # Note: dep is always owned by this method. If it's from the
        # caller, it's a copy from _evaluate_dependency_conditions. If it
        # comes from a vdep, it's a defensive copy from _find_provider.
        if dep.name not in spec_deps:
            if self.concrete:
                return False

            spec_deps[dep.name] = dep
            changed = True
        else:
            # merge package/vdep information into spec
            try:
                changed |= spec_deps[dep.name].constrain(dep)
            except UnsatisfiableSpecError as e:
                fmt = 'An unsatisfiable {0}'.format(e.constraint_type)
                fmt += ' constraint has been detected for spec:'
                fmt += '\n\n{0}\n\n'.format(spec_deps[dep.name].tree(indent=4))
                fmt += 'while trying to concretize the partial spec:'
                fmt += '\n\n{0}\n\n'.format(self.tree(indent=4))
                fmt += '{0} requires {1} {2} {3}, but spec asked for {4}'

                e.message = fmt.format(
                    self.name,
                    dep.name,
                    e.constraint_type,
                    e.required,
                    e.provided)

                raise

        # Add merged spec to my deps and recurse
        spec_dependency = spec_deps[dep.name]
        if dep.name not in self._dependencies:
            self._add_dependency(spec_dependency, dependency.type)

        changed |= spec_dependency._normalize_helper(
            visited, spec_deps, provider_index, tests)
        return changed

    def _normalize_helper(self, visited, spec_deps, provider_index, tests):
        """Recursive helper function for _normalize."""
        if self.name in visited:
            return False
        visited.add(self.name)

        # if we descend into a virtual spec, there's nothing more
        # to normalize.  Concretize will finish resolving it later.
        if self.virtual or self.external:
            return False

        # Combine constraints from package deps with constraints from
        # the spec, until nothing changes.
        any_change = False
        changed = True

        while changed:
            changed = False
            for dep_name in self.package_class.dependencies:
                # Do we depend on dep_name?  If so pkg_dep is not None.
                dep = self._evaluate_dependency_conditions(dep_name)

                # If dep is a needed dependency, merge it.
                if dep:
                    merge = (
                        # caller requested test dependencies
                        tests is True or (tests and self.name in tests) or
                        # this is not a test-only dependency
                        dep.type - set(['test']))

                    if merge:
                        changed |= self._merge_dependency(
                            dep, visited, spec_deps, provider_index, tests)
            any_change |= changed

        return any_change

    def normalize(self, force=False, tests=False, user_spec_deps=None):
        """When specs are parsed, any dependencies specified are hanging off
           the root, and ONLY the ones that were explicitly provided are there.
           Normalization turns a partial flat spec into a DAG, where:

           1. Known dependencies of the root package are in the DAG.
           2. Each node's dependencies dict only contains its known direct
              deps.
           3. There is only ONE unique spec for each package in the DAG.

              * This includes virtual packages.  If there a non-virtual
                package that provides a virtual package that is in the spec,
                then we replace the virtual package with the non-virtual one.

           TODO: normalize should probably implement some form of cycle
           detection, to ensure that the spec is actually a DAG.
        """
        if not self.name:
            raise SpecError("Attempting to normalize anonymous spec")

        # Set _normal and _concrete to False when forced
        if force:
            self._mark_concrete(False)

        if self._normal:
            return False

        # Ensure first that all packages & compilers in the DAG exist.
        self.validate_or_raise()
        # Clear the DAG and collect all dependencies in the DAG, which will be
        # reapplied as constraints. All dependencies collected this way will
        # have been created by a previous execution of 'normalize'.
        # A dependency extracted here will only be reintegrated if it is
        # discovered to apply according to _normalize_helper, so
        # user-specified dependencies are recorded separately in case they
        # refer to specs which take several normalization passes to
        # materialize.
        all_spec_deps = self.flat_dependencies(copy=False)

        if user_spec_deps:
            for name, spec in user_spec_deps.items():
                if name not in all_spec_deps:
                    all_spec_deps[name] = spec
                else:
                    all_spec_deps[name].constrain(spec)

        # Initialize index of virtual dependency providers if
        # concretize didn't pass us one already
        provider_index = ProviderIndex(
            [s for s in all_spec_deps.values()], restrict=True)

        # traverse the package DAG and fill out dependencies according
        # to package files & their 'when' specs
        visited = set()

        any_change = self._normalize_helper(
            visited, all_spec_deps, provider_index, tests)

        # Mark the spec as normal once done.
        self._normal = True
        return any_change

    def normalized(self):
        """
        Return a normalized copy of this spec without modifying this spec.
        """
        clone = self.copy()
        clone.normalize()
        return clone

    def validate_or_raise(self):
        """Checks that names and values in this spec are real. If they're not,
        it will raise an appropriate exception.
        """
        # FIXME: this function should be lazy, and collect all the errors
        # FIXME: before raising the exceptions, instead of being greedy and
        # FIXME: raise just the first one encountered
        for spec in self.traverse():
            # raise an UnknownPackageError if the spec's package isn't real.
            if (not spec.virtual) and spec.name:
                spack.repo.get(spec.fullname)

            # validate compiler in addition to the package name.
            if spec.compiler:
                if not compilers.supported(spec.compiler):
                    raise UnsupportedCompilerError(spec.compiler.name)

            # Ensure correctness of variants (if the spec is not virtual)
            if not spec.virtual:
                pkg_cls = spec.package_class
                pkg_variants = pkg_cls.variants
                # reserved names are variants that may be set on any package
                # but are not necessarily recorded by the package's class
                not_existing = set(spec.variants) - (
                    set(pkg_variants) | set(spack.directives.reserved_names))
                if not_existing:
                    raise UnknownVariantError(spec.name, not_existing)

                substitute_abstract_variants(spec)

    def constrain(self, other, deps=True):
        """Merge the constraints of other with self.

        Returns True if the spec changed as a result, False if not.
        """
        # If we are trying to constrain a concrete spec, either the spec
        # already satisfies the constraint (and the method returns False)
        # or it raises an exception
        if self.concrete:
            if self.satisfies(other):
                return False
            else:
                raise UnsatisfiableSpecError(
                    self, other, 'constrain a concrete spec'
                )

        other = self._autospec(other)

        if not (self.name == other.name or
                (not self.name) or
                (not other.name)):
            raise UnsatisfiableSpecNameError(self.name, other.name)

        if (other.namespace is not None and
                self.namespace is not None and
                other.namespace != self.namespace):
            raise UnsatisfiableSpecNameError(self.fullname, other.fullname)

        if not self.versions.overlaps(other.versions):
            raise UnsatisfiableVersionSpecError(self.versions, other.versions)

        for v in [x for x in other.variants if x in self.variants]:
            if not self.variants[v].compatible(other.variants[v]):
                raise UnsatisfiableVariantSpecError(
                    self.variants[v], other.variants[v]
                )

        # TODO: Check out the logic here
        sarch, oarch = self.architecture, other.architecture
        if sarch is not None and oarch is not None:
            if sarch.platform is not None and oarch.platform is not None:
                if sarch.platform != oarch.platform:
                    raise UnsatisfiableArchitectureSpecError(sarch, oarch)
            if sarch.platform_os is not None and oarch.platform_os is not None:
                if sarch.platform_os != oarch.platform_os:
                    raise UnsatisfiableArchitectureSpecError(sarch, oarch)
            if sarch.target is not None and oarch.target is not None:
                if sarch.target != oarch.target:
                    raise UnsatisfiableArchitectureSpecError(sarch, oarch)

        changed = False
        if self.compiler is not None and other.compiler is not None:
            changed |= self.compiler.constrain(other.compiler)
        elif self.compiler is None:
            changed |= (self.compiler != other.compiler)
            self.compiler = other.compiler

        changed |= self.versions.intersect(other.versions)
        changed |= self.variants.constrain(other.variants)

        changed |= self.compiler_flags.constrain(other.compiler_flags)

        old = str(self.architecture)
        sarch, oarch = self.architecture, other.architecture
        if sarch is None or other.architecture is None:
            self.architecture = sarch or oarch
        else:
            if sarch.platform is None or oarch.platform is None:
                self.architecture.platform = sarch.platform or oarch.platform
            if sarch.platform_os is None or oarch.platform_os is None:
                sarch.platform_os = sarch.platform_os or oarch.platform_os
            if sarch.target is None or oarch.target is None:
                sarch.target = sarch.target or oarch.target
        changed |= (str(self.architecture) != old)

        if deps:
            changed |= self._constrain_dependencies(other)

        return changed

    def _constrain_dependencies(self, other):
        """Apply constraints of other spec's dependencies to this spec."""
        other = self._autospec(other)

        if not self._dependencies or not other._dependencies:
            return False

        # TODO: might want more detail than this, e.g. specific deps
        # in violation. if this becomes a priority get rid of this
        # check and be more specific about what's wrong.
        if not other.satisfies_dependencies(self):
            raise UnsatisfiableDependencySpecError(other, self)

        # Handle common first-order constraints directly
        changed = False
        for name in self.common_dependencies(other):
            changed |= self[name].constrain(other[name], deps=False)
            if name in self._dependencies:
                changed |= self._dependencies[name].update_deptypes(
                    other._dependencies[name].deptypes)

        # Update with additional constraints from other spec
        for name in other.dep_difference(self):
            dep_spec_copy = other.get_dependency(name)
            dep_copy = dep_spec_copy.spec
            deptypes = dep_spec_copy.deptypes
            self._add_dependency(dep_copy.copy(), deptypes)
            changed = True

        return changed

    def common_dependencies(self, other):
        """Return names of dependencies that self an other have in common."""
        common = set(
            s.name for s in self.traverse(root=False))
        common.intersection_update(
            s.name for s in other.traverse(root=False))
        return common

    def constrained(self, other, deps=True):
        """Return a constrained copy without modifying this spec."""
        clone = self.copy(deps=deps)
        clone.constrain(other, deps)
        return clone

    def dep_difference(self, other):
        """Returns dependencies in self that are not in other."""
        mine = set(s.name for s in self.traverse(root=False))
        mine.difference_update(
            s.name for s in other.traverse(root=False))
        return mine

    def _autospec(self, spec_like):
        """
        Used to convert arguments to specs.  If spec_like is a spec, returns
        it.  If it's a string, tries to parse a string.  If that fails, tries
        to parse a local spec from it (i.e. name is assumed to be self's name).
        """
        if isinstance(spec_like, spack.spec.Spec):
            return spec_like

        try:
            spec = spack.spec.Spec(spec_like)
            if not spec.name:
                raise SpecError(
                    "anonymous package -- this will always be handled")
            return spec
        except SpecError:
            return parse_anonymous_spec(spec_like, self.name)

    def satisfies(self, other, deps=True, strict=False, strict_deps=False):
        """Determine if this spec satisfies all constraints of another.

        There are two senses for satisfies:

          * `loose` (default): the absence of a constraint in self
            implies that it *could* be satisfied by other, so we only
            check that there are no conflicts with other for
            constraints that this spec actually has.

          * `strict`: strict means that we *must* meet all the
            constraints specified on other.
        """
        other = self._autospec(other)

        # The only way to satisfy a concrete spec is to match its hash exactly.
        if other.concrete:
            return self.concrete and self.dag_hash() == other.dag_hash()

        # A concrete provider can satisfy a virtual dependency.
        if not self.virtual and other.virtual:
            try:
                pkg = spack.repo.get(self.fullname)
            except spack.repo.UnknownEntityError:
                # If we can't get package info on this spec, don't treat
                # it as a provider of this vdep.
                return False

            if pkg.provides(other.name):
                for provided, when_specs in pkg.provided.items():
                    if any(self.satisfies(when_spec, deps=False, strict=strict)
                           for when_spec in when_specs):
                        if provided.satisfies(other):
                            return True
            return False

        # Otherwise, first thing we care about is whether the name matches
        if self.name != other.name and self.name and other.name:
            return False

        # namespaces either match, or other doesn't require one.
        if (other.namespace is not None and
                self.namespace is not None and
                self.namespace != other.namespace):
            return False
        if self.versions and other.versions:
            if not self.versions.satisfies(other.versions, strict=strict):
                return False
        elif strict and (self.versions or other.versions):
            return False

        # None indicates no constraints when not strict.
        if self.compiler and other.compiler:
            if not self.compiler.satisfies(other.compiler, strict=strict):
                return False
        elif strict and (other.compiler and not self.compiler):
            return False

        var_strict = strict
        if (not self.name) or (not other.name):
            var_strict = True
        if not self.variants.satisfies(other.variants, strict=var_strict):
            return False

        # Architecture satisfaction is currently just string equality.
        # If not strict, None means unconstrained.
        if self.architecture and other.architecture:
            if not self.architecture.satisfies(other.architecture, strict):
                return False
        elif strict and (other.architecture and not self.architecture):
            return False

        if not self.compiler_flags.satisfies(
                other.compiler_flags,
                strict=strict):
            return False

        # If we need to descend into dependencies, do it, otherwise we're done.
        if deps:
            deps_strict = strict
            if self._concrete and not other.name:
                # We're dealing with existing specs
                deps_strict = True
            return self.satisfies_dependencies(other, strict=deps_strict)
        else:
            return True

    def satisfies_dependencies(self, other, strict=False):
        """
        This checks constraints on common dependencies against each other.
        """
        other = self._autospec(other)

        # If there are no constraints to satisfy, we're done.
        if not other._dependencies:
            return True

        if strict:
            # if we have no dependencies, we can't satisfy any constraints.
            if not self._dependencies:
                return False

            selfdeps = self.traverse(root=False)
            otherdeps = other.traverse(root=False)
            if not all(any(d.satisfies(dep) for d in selfdeps)
                       for dep in otherdeps):
                return False

        elif not self._dependencies:
            # if not strict, this spec *could* eventually satisfy the
            # constraints on other.
            return True

        # Handle first-order constraints directly
        for name in self.common_dependencies(other):
            if not self[name].satisfies(other[name], deps=False):
                return False

        # For virtual dependencies, we need to dig a little deeper.
        self_index = ProviderIndex(self.traverse(), restrict=True)
        other_index = ProviderIndex(other.traverse(), restrict=True)

        # This handles cases where there are already providers for both vpkgs
        if not self_index.satisfies(other_index):
            return False

        # These two loops handle cases where there is an overly restrictive
        # vpkg in one spec for a provider in the other (e.g., mpi@3: is not
        # compatible with mpich2)
        for spec in self.virtual_dependencies():
            if (spec.name in other_index and
                    not other_index.providers_for(spec)):
                return False

        for spec in other.virtual_dependencies():
            if spec.name in self_index and not self_index.providers_for(spec):
                return False

        return True

    def virtual_dependencies(self):
        """Return list of any virtual deps in this spec."""
        return [spec for spec in self.traverse() if spec.virtual]

    @property
    def patches(self):
        """Return patch objects for any patch sha256 sums on this Spec.

        This is for use after concretization to iterate over any patches
        associated with this spec.

        TODO: this only checks in the package; it doesn't resurrect old
        patches from install directories, but it probably should.
        """
        if 'patches' not in self.variants:
            return []

        patches = []

        # FIXME: The private attribute below is attached after
        # FIXME: concretization to store the order of patches somewhere.
        # FIXME: Needs to be refactored in a cleaner way.
        for sha256 in self.variants['patches']._patches_in_order_of_appearance:
            patch = self.package_class.lookup_patch(sha256)
            if patch:
                patches.append(patch)
                continue

            # if not found in this package, check immediate dependents
            # for dependency patches
            for dep_spec in self._dependents.values():
                patch = dep_spec.parent.package_class.lookup_patch(sha256)

                if patch:
                    patches.append(patch)

        return patches

    def _dup(self, other, deps=True, cleardeps=True, caches=None):
        """Copy the spec other into self.  This is an overwriting
        copy. It does not copy any dependents (parents), but by default
        copies dependencies.

        To duplicate an entire DAG, call _dup() on the root of the DAG.

        Args:
            other (Spec): spec to be copied onto ``self``
            deps (bool or Sequence): if True copies all the dependencies. If
                False copies None. If a sequence of dependency types copy
                only those types.
            cleardeps (bool): if True clears the dependencies of ``self``,
                before possibly copying the dependencies of ``other`` onto
                ``self``
            caches (bool or None): preserve cached fields such as
                ``_normal``, ``_concrete``, and ``_cmp_key_cache``. By
                default this is ``False`` if DAG structure would be
                changed by the copy, ``True`` if it's an exact copy.

        Returns:
            True if ``self`` changed because of the copy operation,
            False otherwise.

        """
        # We don't count dependencies as changes here
        changed = True
        if hasattr(self, 'name'):
            changed = (self.name != other.name and
                       self.versions != other.versions and
                       self.architecture != other.architecture and
                       self.compiler != other.compiler and
                       self.variants != other.variants and
                       self._normal != other._normal and
                       self.concrete != other.concrete and
                       self.external_path != other.external_path and
                       self.external_module != other.external_module and
                       self.compiler_flags != other.compiler_flags)

        self._package = None

        # Local node attributes get copied first.
        self.name = other.name
        self.versions = other.versions.copy()
        self.architecture = other.architecture.copy() if other.architecture \
            else None
        self.compiler = other.compiler.copy() if other.compiler else None
        if cleardeps:
            self._dependents = DependencyMap()
            self._dependencies = DependencyMap()
        self.compiler_flags = other.compiler_flags.copy()
        self.compiler_flags.spec = self
        self.variants = other.variants.copy()

        # FIXME: we manage _patches_in_order_of_appearance specially here
        # to keep it from leaking out of spec.py, but we should figure
        # out how to handle it more elegantly in the Variant classes.
        for k, v in other.variants.items():
            patches = getattr(v, '_patches_in_order_of_appearance', None)
            if patches:
                self.variants[k]._patches_in_order_of_appearance = patches

        self.variants.spec = self
        self.external_path = other.external_path
        self.external_module = other.external_module
        self.namespace = other.namespace

        # Cached fields are results of expensive operations.
        # If we preserved the original structure, we can copy them
        # safely. If not, they need to be recomputed.
        if caches is None:
            caches = (deps is True or deps == all_deptypes)

        # If we copy dependencies, preserve DAG structure in the new spec
        if deps:
            # If caller restricted deptypes to be copied, adjust that here.
            # By default, just copy all deptypes
            deptypes = all_deptypes
            if isinstance(deps, (tuple, list)):
                deptypes = deps
            self._dup_deps(other, deptypes, caches)

        self._concrete = other._concrete

        if caches:
            self._hash = other._hash
            self._cmp_key_cache = other._cmp_key_cache
            self._normal = other._normal
            self._full_hash = other._full_hash
        else:
            self._hash = None
            self._cmp_key_cache = None
            self._normal = False
            self._full_hash = None

        return changed

    def _dup_deps(self, other, deptypes, caches):
        new_specs = {self.name: self}
        for dspec in other.traverse_edges(cover='edges',
                                          root=False):
            if (dspec.deptypes and
                not any(d in deptypes for d in dspec.deptypes)):
                continue

            if dspec.parent.name not in new_specs:
                new_specs[dspec.parent.name] = dspec.parent.copy(
                    deps=False, caches=caches)
            if dspec.spec.name not in new_specs:
                new_specs[dspec.spec.name] = dspec.spec.copy(
                    deps=False, caches=caches)

            new_specs[dspec.parent.name]._add_dependency(
                new_specs[dspec.spec.name], dspec.deptypes)

    def copy(self, deps=True, **kwargs):
        """Make a copy of this spec.

        Args:
            deps (bool or tuple): Defaults to True. If boolean, controls
                whether dependencies are copied (copied if True). If a
                tuple is provided, *only* dependencies of types matching
                those in the tuple are copied.
            kwargs: additional arguments for internal use (passed to ``_dup``).

        Returns:
            A copy of this spec.

        Examples:
            Deep copy with dependnecies::

                spec.copy()
                spec.copy(deps=True)

            Shallow copy (no dependencies)::

                spec.copy(deps=False)

            Only build and run dependencies::

                deps=('build', 'run'):

        """
        clone = Spec.__new__(Spec)
        clone._dup(self, deps=deps, **kwargs)
        return clone

    @property
    def version(self):
        if not self.versions.concrete:
            raise SpecError("Spec version is not concrete: " + str(self))
        return self.versions[0]

    def __getitem__(self, name):
        """Get a dependency from the spec by its name. This call implicitly
        sets a query state in the package being retrieved. The behavior of
        packages may be influenced by additional query parameters that are
        passed after a colon symbol.

        Note that if a virtual package is queried a copy of the Spec is
        returned while for non-virtual a reference is returned.
        """
        query_parameters = name.split(':')
        if len(query_parameters) > 2:
            msg = 'key has more than one \':\' symbol.'
            msg += ' At most one is admitted.'
            raise KeyError(msg)

        name, query_parameters = query_parameters[0], query_parameters[1:]
        if query_parameters:
            # We have extra query parameters, which are comma separated
            # values
            csv = query_parameters.pop().strip()
            query_parameters = re.split(r'\s*,\s*', csv)

        try:
            value = next(
                itertools.chain(
                    # Regular specs
                    (x for x in self.traverse() if x.name == name),
                    (x for x in self.traverse()
                     if (not x.virtual) and x.package.provides(name))
                )
            )
        except StopIteration:
            raise KeyError("No spec with name %s in %s" % (name, self))

        if self._concrete:
            return SpecBuildInterface(value, name, query_parameters)

        return value

    def __contains__(self, spec):
        """True if this spec satisfies the provided spec, or if any dependency
           does.  If the spec has no name, then we parse this one first.
        """
        spec = self._autospec(spec)
        for s in self.traverse():
            if s.satisfies(spec, strict=True):
                return True

        return False

    def sorted_deps(self):
        """Return a list of all dependencies sorted by name."""
        deps = self.flat_dependencies()
        return tuple(deps[name] for name in sorted(deps))

    def _eq_dag(self, other, vs, vo, deptypes):
        """Recursive helper for eq_dag and ne_dag.  Does the actual DAG
           traversal."""
        vs.add(id(self))
        vo.add(id(other))

        if self.ne_node(other):
            return False

        if len(self._dependencies) != len(other._dependencies):
            return False

        ssorted = [self._dependencies[name]
                   for name in sorted(self._dependencies)]
        osorted = [other._dependencies[name]
                   for name in sorted(other._dependencies)]

        for s_dspec, o_dspec in zip(ssorted, osorted):
            if deptypes and s_dspec.deptypes != o_dspec.deptypes:
                return False

            s, o = s_dspec.spec, o_dspec.spec
            visited_s = id(s) in vs
            visited_o = id(o) in vo

            # Check for duplicate or non-equal dependencies
            if visited_s != visited_o:
                return False

            # Skip visited nodes
            if visited_s or visited_o:
                continue

            # Recursive check for equality
            if not s._eq_dag(o, vs, vo, deptypes):
                return False

        return True

    def eq_dag(self, other, deptypes=True):
        """True if the full dependency DAGs of specs are equal."""
        return self._eq_dag(other, set(), set(), deptypes)

    def ne_dag(self, other, deptypes=True):
        """True if the full dependency DAGs of specs are not equal."""
        return not self.eq_dag(other, set(), set(), deptypes)

    def _cmp_node(self):
        """Comparison key for just *this node* and not its deps."""
        return (self.name,
                self.namespace,
                tuple(self.versions),
                self.variants,
                self.architecture,
                self.compiler,
                self.compiler_flags)

    def eq_node(self, other):
        """Equality with another spec, not including dependencies."""
        return self._cmp_node() == other._cmp_node()

    def ne_node(self, other):
        """Inequality with another spec, not including dependencies."""
        return self._cmp_node() != other._cmp_node()

    def _cmp_key(self):
        """This returns a key for the spec *including* DAG structure.

        The key is the concatenation of:
          1. A tuple describing this node in the DAG.
          2. The hash of each of this node's dependencies' cmp_keys.
        """
        if self._cmp_key_cache:
            return self._cmp_key_cache

        dep_tuple = tuple(
            (d.spec.name, hash(d.spec), tuple(sorted(d.deptypes)))
            for name, d in sorted(self._dependencies.items()))

        key = (self._cmp_node(), dep_tuple)
        if self._concrete:
            self._cmp_key_cache = key
        return key

    def colorized(self):
        return colorize_spec(self)

    def format(self, format_string='$_$@$%@+$+$=', **kwargs):
        """Prints out particular pieces of a spec, depending on what is
        in the format string.

        The format strings you can provide are::

            $_   Package name
            $.   Full package name (with namespace)
            $@   Version with '@' prefix
            $%   Compiler with '%' prefix
            $%@  Compiler with '%' prefix & compiler version with '@' prefix
            $%+  Compiler with '%' prefix & compiler flags prefixed by name
            $%@+ Compiler, compiler version, and compiler flags with same
                 prefixes as above
            $+   Options
            $=   Architecture prefixed by 'arch='
            $/   7-char prefix of DAG hash with '-' prefix
            $$   $

        You can also use full-string versions, which elide the prefixes::

            ${PACKAGE}       Package name
            ${FULLPACKAGE}   Full package name (with namespace)
            ${VERSION}       Version
            ${COMPILER}      Full compiler string
            ${COMPILERNAME}  Compiler name
            ${COMPILERVER}   Compiler version
            ${COMPILERFLAGS} Compiler flags
            ${OPTIONS}       Options
            ${ARCHITECTURE}  Architecture
            ${PLATFORM}      Platform
            ${OS}            Operating System
            ${TARGET}        Target
            ${SHA1}          Dependencies 8-char sha1 prefix
            ${HASH:len}      DAG hash with optional length specifier

            ${SPACK_ROOT}    The spack root directory
            ${SPACK_INSTALL} The default spack install directory,
                             ${SPACK_PREFIX}/opt
            ${PREFIX}        The package prefix
            ${NAMESPACE}     The package namespace

        Note these are case-insensitive: for example you can specify either
        ``${PACKAGE}`` or ``${package}``.

        Optionally you can provide a width, e.g. ``$20_`` for a 20-wide name.
        Like printf, you can provide '-' for left justification, e.g.
        ``$-20_`` for a left-justified name.

        Anything else is copied verbatim into the output stream.

        Args:
            format_string (str): string containing the format to be expanded

        Keyword Args:
            color (bool): True if returned string is colored
            transform (dict): maps full-string formats to a callable \
                that accepts a string and returns another one

        Examples:

            The following line:

            .. code-block:: python

                s = spec.format('$_$@$+')

            translates to the name, version, and options of the package, but no
            dependencies, arch, or compiler.

        TODO: allow, e.g., ``$6#`` to customize short hash length
        TODO: allow, e.g., ``$//`` for full hash.
        """
        color = kwargs.get('color', False)

        # Dictionary of transformations for named tokens
        token_transforms = dict(
            (k.upper(), v) for k, v in kwargs.get('transform', {}).items())

        length = len(format_string)
        out = StringIO()
        named = escape = compiler = False
        named_str = fmt = ''

        def write(s, c=None):
            f = cescape(s)
            if c is not None:
                f = color_formats[c] + f + '@.'
            cwrite(f, stream=out, color=color)

        iterator = enumerate(format_string)
        for i, c in iterator:
            if escape:
                fmt = '%'
                if c == '-':
                    fmt += c
                    i, c = next(iterator)

                while c in '0123456789':
                    fmt += c
                    i, c = next(iterator)
                fmt += 's'

                if c == '_':
                    name = self.name if self.name else ''
                    out.write(fmt % name)
                elif c == '.':
                    name = self.fullname if self.fullname else ''
                    out.write(fmt % name)
                elif c == '@':
                    if self.versions and self.versions != _any_version:
                        write(fmt % (c + str(self.versions)), c)
                elif c == '%':
                    if self.compiler:
                        write(fmt % (c + str(self.compiler.name)), c)
                    compiler = True
                elif c == '+':
                    if self.variants:
                        write(fmt % str(self.variants), c)
                elif c == '=':
                    if self.architecture and str(self.architecture):
                        a_str = ' arch' + c + str(self.architecture) + ' '
                        write(fmt % (a_str), c)
                elif c == '/':
                    out.write('/' + fmt % (self.dag_hash(7)))
                elif c == '$':
                    if fmt != '%s':
                        raise ValueError("Can't use format width with $$.")
                    out.write('$')
                elif c == '{':
                    named = True
                    named_str = ''
                escape = False

            elif compiler:
                if c == '@':
                    if (self.compiler and self.compiler.versions and
                            self.compiler.versions != _any_version):
                        write(c + str(self.compiler.versions), '%')
                elif c == '+':
                    if self.compiler_flags:
                        write(fmt % str(self.compiler_flags), '%')
                    compiler = False
                elif c == '$':
                    escape = True
                    compiler = False
                else:
                    out.write(c)
                    compiler = False

            elif named:
                if not c == '}':
                    if i == length - 1:
                        raise ValueError("Error: unterminated ${ in format:"
                                         "'%s'" % format_string)
                    named_str += c
                    continue
                named_str = named_str.upper()

                # Retrieve the token transformation from the dictionary.
                #
                # The default behavior is to leave the string unchanged
                # (`lambda x: x` is the identity function)
                transform = token_transforms.get(named_str, lambda s, x: x)

                if named_str == 'PACKAGE':
                    name = self.name if self.name else ''
                    write(fmt % transform(self, name))
                elif named_str == 'FULLPACKAGE':
                    name = self.fullname if self.fullname else ''
                    write(fmt % transform(self, name))
                elif named_str == 'VERSION':
                    if self.versions and self.versions != _any_version:
                        write(fmt % transform(self, str(self.versions)), '@')
                elif named_str == 'COMPILER':
                    if self.compiler:
                        write(fmt % transform(self, self.compiler), '%')
                elif named_str == 'COMPILERNAME':
                    if self.compiler:
                        write(fmt % transform(self, self.compiler.name), '%')
                elif named_str in ['COMPILERVER', 'COMPILERVERSION']:
                    if self.compiler:
                        write(
                            fmt % transform(self, self.compiler.versions),
                            '%'
                        )
                elif named_str == 'COMPILERFLAGS':
                    if self.compiler:
                        write(
                            fmt % transform(self, str(self.compiler_flags)),
                            '%'
                        )
                elif named_str == 'OPTIONS':
                    if self.variants:
                        write(fmt % transform(self, str(self.variants)), '+')
                elif named_str in ["ARCHITECTURE", "PLATFORM", "TARGET", "OS"]:
                    if self.architecture and str(self.architecture):
                        if named_str == "ARCHITECTURE":
                            write(
                                fmt % transform(self, str(self.architecture)),
                                '='
                            )
                        elif named_str == "PLATFORM":
                            platform = str(self.architecture.platform)
                            write(fmt % transform(self, platform), '=')
                        elif named_str == "OS":
                            operating_sys = str(self.architecture.platform_os)
                            write(fmt % transform(self, operating_sys), '=')
                        elif named_str == "TARGET":
                            target = str(self.architecture.target)
                            write(fmt % transform(self, target), '=')
                elif named_str == 'SHA1':
                    if self.dependencies:
                        out.write(fmt % transform(self, str(self.dag_hash(7))))
                elif named_str == 'SPACK_ROOT':
                    out.write(fmt % transform(self, spack.paths.prefix))
                elif named_str == 'SPACK_INSTALL':
                    out.write(fmt % transform(self, spack.store.root))
                elif named_str == 'PREFIX':
                    out.write(fmt % transform(self, self.prefix))
                elif named_str.startswith('HASH'):
                    if named_str.startswith('HASH:'):
                        _, hashlen = named_str.split(':')
                        hashlen = int(hashlen)
                    else:
                        hashlen = None
                    out.write(fmt % (self.dag_hash(hashlen)))
                elif named_str == 'NAMESPACE':
                    out.write(fmt % transform(self.namespace))

                named = False

            elif c == '$':
                escape = True
                if i == length - 1:
                    raise ValueError("Error: unterminated $ in format: '%s'"
                                     % format_string)
            else:
                out.write(c)

        result = out.getvalue()
        return result

    def cformat(self, *args, **kwargs):
        """Same as format, but color defaults to auto instead of False."""
        kwargs = kwargs.copy()
        kwargs.setdefault('color', None)
        return self.format(*args, **kwargs)

    def dep_string(self):
        return ''.join(" ^" + dep.format() for dep in self.sorted_deps())

    def __str__(self):
        ret = self.format() + self.dep_string()
        return ret.strip()

    def _install_status(self):
        """Helper for tree to print DB install status."""
        if not self.concrete:
            return None
        try:
            record = spack.store.db.get_record(self)
            return record.installed
        except KeyError:
            return None

    def _installed_explicitly(self):
        """Helper for tree to print DB install status."""
        if not self.concrete:
            return None
        try:
            record = spack.store.db.get_record(self)
            return record.explicit
        except KeyError:
            return None

    def tree(self, **kwargs):
        """Prints out this spec and its dependencies, tree-formatted
           with indentation."""
        color = kwargs.pop('color', get_color_when())
        depth = kwargs.pop('depth', False)
        hashes = kwargs.pop('hashes', False)
        hlen = kwargs.pop('hashlen', None)
        install_status = kwargs.pop('install_status', False)
        cover = kwargs.pop('cover', 'nodes')
        indent = kwargs.pop('indent', 0)
        fmt = kwargs.pop('format', '$_$@$%@+$+$=')
        prefix = kwargs.pop('prefix', None)
        show_types = kwargs.pop('show_types', False)
        deptypes = kwargs.pop('deptypes', 'all')
        recurse_dependencies = kwargs.pop('recurse_dependencies', True)
        check_kwargs(kwargs, self.tree)

        out = ""
        for d, dep_spec in self.traverse_edges(
                order='pre', cover=cover, depth=True, deptypes=deptypes):
            node = dep_spec.spec

            if prefix is not None:
                out += prefix(node)
            out += " " * indent

            if depth:
                out += "%-4d" % d

            if install_status:
                status = node._install_status()
<<<<<<< HEAD
                if node.package.installed_upstream:
                    out += colorize("@g{[^]}  ", color=color)
                elif status is None:
                    out += "     "  # Package isn't installed
=======
                if status is None:
                    out += colorize("@K{ - }  ", color=color)  # not installed
>>>>>>> c645c8e2
                elif status:
                    out += colorize("@g{[+]}  ", color=color)  # installed
                else:
                    out += colorize("@r{[-]}  ", color=color)  # missing

            if hashes:
                out += colorize('@K{%s}  ', color=color) % node.dag_hash(hlen)

            if show_types:
                types = set()
                if cover == 'nodes':
                    # when only covering nodes, we merge dependency types
                    # from all dependents before showing them.
                    for name, ds in node.dependents_dict().items():
                        if ds.deptypes:
                            types.update(set(ds.deptypes))
                elif dep_spec.deptypes:
                    # when covering edges or paths, we show dependency
                    # types only for the edge through which we visited
                    types = set(dep_spec.deptypes)

                out += '['
                for t in all_deptypes:
                    out += ''.join(t[0] if t in types else ' ')
                out += ']  '

            out += ("    " * d)
            if d > 0:
                out += "^"
            out += node.format(fmt, color=color) + "\n"

            # Check if we wanted just the first line
            if not recurse_dependencies:
                break

        return out

    def __repr__(self):
        return str(self)


class LazySpecCache(collections.defaultdict):
    """Cache for Specs that uses a spec_like as key, and computes lazily
    the corresponding value ``Spec(spec_like``.
    """
    def __init__(self):
        super(LazySpecCache, self).__init__(Spec)

    def __missing__(self, key):
        value = self.default_factory(key)
        self[key] = value
        return value


#
# These are possible token types in the spec grammar.
#
HASH, DEP, AT, COLON, COMMA, ON, OFF, PCT, EQ, ID, VAL = range(11)


class SpecLexer(spack.parse.Lexer):

    """Parses tokens that make up spack specs."""

    def __init__(self):
        super(SpecLexer, self).__init__([
            (r'/', lambda scanner, val: self.token(HASH,  val)),
            (r'\^', lambda scanner, val: self.token(DEP,   val)),
            (r'\@', lambda scanner, val: self.token(AT,    val)),
            (r'\:', lambda scanner, val: self.token(COLON, val)),
            (r'\,', lambda scanner, val: self.token(COMMA, val)),
            (r'\+', lambda scanner, val: self.token(ON,    val)),
            (r'\-', lambda scanner, val: self.token(OFF,   val)),
            (r'\~', lambda scanner, val: self.token(OFF,   val)),
            (r'\%', lambda scanner, val: self.token(PCT,   val)),
            (r'\=', lambda scanner, val: self.token(EQ,    val)),
            # This is more liberal than identifier_re (see above).
            # Checked by check_identifier() for better error messages.
            (r'\w[\w.-]*', lambda scanner, val: self.token(ID,    val)),
            (r'\s+', lambda scanner, val: None)],
            [EQ],
            [(r'[\S].*', lambda scanner, val: self.token(VAL,    val)),
             (r'\s+', lambda scanner, val: None)],
            [VAL])


# Lexer is always the same for every parser.
_lexer = SpecLexer()


class SpecParser(spack.parse.Parser):

    def __init__(self, initial_spec=None):
        """Construct a new SpecParser.

        Args:
            initial_spec (Spec, optional): provide a Spec that we'll parse
                directly into. This is used to avoid construction of a
                superfluous Spec object in the Spec constructor.
        """
        super(SpecParser, self).__init__(_lexer)
        self.previous = None
        self._initial = initial_spec

    def do_parse(self):
        specs = []

        try:
            while self.next:
                # TODO: clean this parsing up a bit
                if self.accept(ID):
                    self.previous = self.token
                    if self.accept(EQ):
                        # We're parsing an anonymous spec beginning with a
                        # key-value pair.
                        if not specs:
                            self.push_tokens([self.previous, self.token])
                            self.previous = None
                            specs.append(self.spec(None))
                        else:
                            if specs[-1].concrete:
                                # Trying to add k-v pair to spec from hash
                                raise RedundantSpecError(specs[-1],
                                                         'key-value pair')
                            # We should never end up here.
                            # This requires starting a new spec with ID, EQ
                            # After another spec that is not concrete
                            # If the previous spec is not concrete, this is
                            # handled in the spec parsing loop
                            # If it is concrete, see the if statement above
                            # If there is no previous spec, we don't land in
                            # this else case.
                            self.unexpected_token()
                    else:
                        # We're parsing a new spec by name
                        self.previous = None
                        specs.append(self.spec(self.token.value))
                elif self.accept(HASH):
                    # We're finding a spec by hash
                    specs.append(self.spec_by_hash())

                elif self.accept(DEP):
                    if not specs:
                        # We're parsing an anonymous spec beginning with a
                        # dependency. Push the token to recover after creating
                        # anonymous spec
                        self.push_tokens([self.token])
                        specs.append(self.spec(None))
                    else:
                        if self.accept(HASH):
                            # We're finding a dependency by hash for an
                            # anonymous spec
                            dep = self.spec_by_hash()
                        else:
                            # We're adding a dependency to the last spec
                            self.expect(ID)
                            dep = self.spec(self.token.value)

                        # Raise an error if the previous spec is already
                        # concrete (assigned by hash)
                        if specs[-1]._hash:
                            raise RedundantSpecError(specs[-1], 'dependency')
                        # command line deps get empty deptypes now.
                        # Real deptypes are assigned later per packages.
                        specs[-1]._add_dependency(dep, ())

                else:
                    # If the next token can be part of a valid anonymous spec,
                    # create the anonymous spec
                    if self.next.type in (AT, ON, OFF, PCT):
                        # Raise an error if the previous spec is already
                        # concrete (assigned by hash)
                        if specs and specs[-1]._hash:
                            raise RedundantSpecError(specs[-1],
                                                     'compiler, version, '
                                                     'or variant')
                        specs.append(self.spec(None))
                    else:
                        self.unexpected_token()

        except spack.parse.ParseError as e:
            raise SpecParseError(e)

        # If the spec has an os or a target and no platform, give it
        # the default platform
        platform_default = spack.architecture.platform().name
        for spec in specs:
            for s in spec.traverse():
                if s.architecture and not s.architecture.platform and \
                        (s.architecture.platform_os or s.architecture.target):
                    s._set_architecture(platform=platform_default)
        return specs

    def parse_compiler(self, text):
        self.setup(text)
        return self.compiler()

    def spec_by_hash(self):
        self.expect(ID)

        specs = spack.store.db.query()
        matches = [spec for spec in specs if
                   spec.dag_hash()[:len(self.token.value)] == self.token.value]

        if not matches:
            raise NoSuchHashError(self.token.value)

        if len(matches) != 1:
            raise AmbiguousHashError(
                "Multiple packages specify hash beginning '%s'."
                % self.token.value, *matches)

        return matches[0]

    def spec(self, name):
        """Parse a spec out of the input. If a spec is supplied, initialize
           and return it instead of creating a new one."""
        if name:
            spec_namespace, dot, spec_name = name.rpartition('.')
            if not spec_namespace:
                spec_namespace = None
            self.check_identifier(spec_name)
        else:
            spec_namespace = None
            spec_name = None

        if self._initial is None:
            # This will init the spec without calling Spec.__init__
            spec = Spec.__new__(Spec)
        else:
            # this is used by Spec.__init__
            spec = self._initial
            self._initial = None

        spec.name = spec_name
        spec.versions = VersionList()
        spec.variants = VariantMap(spec)
        spec.architecture = None
        spec.compiler = None
        spec.external_path = None
        spec.external_module = None
        spec.compiler_flags = FlagMap(spec)
        spec._dependents = DependencyMap()
        spec._dependencies = DependencyMap()
        spec.namespace = spec_namespace
        spec._hash = None
        spec._cmp_key_cache = None

        spec._package = None
        spec._normal = False
        spec._concrete = False
        spec._full_hash = None

        # record this so that we know whether version is
        # unspecified or not.
        added_version = False

        while self.next:
            if self.accept(AT):
                vlist = self.version_list()
                for version in vlist:
                    spec._add_version(version)
                added_version = True

            elif self.accept(ON):
                name = self.variant()
                spec.variants[name] = BoolValuedVariant(name, True)

            elif self.accept(OFF):
                name = self.variant()
                spec.variants[name] = BoolValuedVariant(name, False)

            elif self.accept(PCT):
                spec._set_compiler(self.compiler())

            elif self.accept(ID):
                self.previous = self.token
                if self.accept(EQ):
                    # We're adding a key-value pair to the spec
                    self.expect(VAL)
                    spec._add_flag(self.previous.value, self.token.value)
                    self.previous = None
                else:
                    # We've found the start of a new spec. Go back to do_parse
                    # and read this token again.
                    self.push_tokens([self.token])
                    self.previous = None
                    break

            elif self.accept(HASH):
                # Get spec by hash and confirm it matches what we already have
                hash_spec = self.spec_by_hash()
                if hash_spec.satisfies(spec):
                    spec._dup(hash_spec)
                    break
                else:
                    raise InvalidHashError(spec, hash_spec.dag_hash())

            else:
                break

        # If there was no version in the spec, consier it an open range
        if not added_version and not spec._hash:
            spec.versions = VersionList(':')

        return spec

    def variant(self, name=None):
        if name:
            return name
        else:
            self.expect(ID)
            self.check_identifier()
            return self.token.value

    def version(self):
        start = None
        end = None
        if self.accept(ID):
            start = self.token.value

        if self.accept(COLON):
            if self.accept(ID):
                if self.next and self.next.type is EQ:
                    # This is a start: range followed by a key=value pair
                    self.push_tokens([self.token])
                else:
                    end = self.token.value
        elif start:
            # No colon, but there was a version.
            return Version(start)
        else:
            # No colon and no id: invalid version.
            self.next_token_error("Invalid version specifier")

        if start:
            start = Version(start)
        if end:
            end = Version(end)
        return VersionRange(start, end)

    def version_list(self):
        vlist = []
        vlist.append(self.version())
        while self.accept(COMMA):
            vlist.append(self.version())
        return vlist

    def compiler(self):
        self.expect(ID)
        self.check_identifier()

        compiler = CompilerSpec.__new__(CompilerSpec)
        compiler.name = self.token.value
        compiler.versions = VersionList()
        if self.accept(AT):
            vlist = self.version_list()
            for version in vlist:
                compiler._add_version(version)
        else:
            compiler.versions = VersionList(':')
        return compiler

    def check_identifier(self, id=None):
        """The only identifiers that can contain '.' are versions, but version
           ids are context-sensitive so we have to check on a case-by-case
           basis. Call this if we detect a version id where it shouldn't be.
        """
        if not id:
            id = self.token.value
        if '.' in id:
            self.last_token_error(
                "{0}: Identifier cannot contain '.'".format(id))


def parse(string):
    """Returns a list of specs from an input string.
       For creating one spec, see Spec() constructor.
    """
    return SpecParser().parse(string)


def parse_anonymous_spec(spec_like, pkg_name):
    """Allow the user to omit the package name part of a spec if they
       know what it has to be already.

       e.g., provides('mpi@2', when='@1.9:') says that this package
       provides MPI-3 when its version is higher than 1.9.
    """
    if not isinstance(spec_like, (str, Spec)):
        raise TypeError('spec must be Spec or spec string.  Found %s'
                        % type(spec_like))

    if isinstance(spec_like, str):
        try:
            anon_spec = Spec(spec_like)
            if anon_spec.name != pkg_name:
                raise SpecParseError(spack.parse.ParseError(
                    "",
                    "",
                    "Expected anonymous spec for package %s but found spec for"
                    "package %s" % (pkg_name, anon_spec.name)))
        except SpecParseError:
            anon_spec = Spec(pkg_name + ' ' + spec_like)
            if anon_spec.name != pkg_name:
                raise ValueError(
                    "Invalid spec for package %s: %s" % (pkg_name, spec_like))
    else:
        anon_spec = spec_like.copy()

    if anon_spec.name != pkg_name:
        raise ValueError("Spec name '%s' must match package name '%s'"
                         % (anon_spec.name, pkg_name))

    return anon_spec


def base32_prefix_bits(hash_string, bits):
    """Return the first <bits> bits of a base32 string as an integer."""
    if bits > len(hash_string) * 5:
        raise ValueError("Too many bits! Requested %d bit prefix of '%s'."
                         % (bits, hash_string))

    hash_bytes = base64.b32decode(hash_string, casefold=True)
    return prefix_bits(hash_bytes, bits)


class SpecParseError(SpecError):
    """Wrapper for ParseError for when we're parsing specs."""
    def __init__(self, parse_error):
        super(SpecParseError, self).__init__(parse_error.message)
        self.string = parse_error.string
        self.pos = parse_error.pos


class DuplicateDependencyError(SpecError):
    """Raised when the same dependency occurs in a spec twice."""


class DuplicateCompilerSpecError(SpecError):
    """Raised when the same compiler occurs in a spec twice."""


class UnsupportedCompilerError(SpecError):
    """Raised when the user asks for a compiler spack doesn't know about."""
    def __init__(self, compiler_name):
        super(UnsupportedCompilerError, self).__init__(
            "The '%s' compiler is not yet supported." % compiler_name)


class DuplicateArchitectureError(SpecError):
    """Raised when the same architecture occurs in a spec twice."""


class InconsistentSpecError(SpecError):
    """Raised when two nodes in the same spec DAG have inconsistent
       constraints."""


class InvalidDependencyError(SpecError):
    """Raised when a dependency in a spec is not actually a dependency
       of the package."""


class NoProviderError(SpecError):
    """Raised when there is no package that provides a particular
       virtual dependency.
    """
    def __init__(self, vpkg):
        super(NoProviderError, self).__init__(
            "No providers found for virtual package: '%s'" % vpkg)
        self.vpkg = vpkg


class MultipleProviderError(SpecError):
    """Raised when there is no package that provides a particular
       virtual dependency.
    """
    def __init__(self, vpkg, providers):
        """Takes the name of the vpkg"""
        super(MultipleProviderError, self).__init__(
            "Multiple providers found for '%s': %s"
            % (vpkg, [str(s) for s in providers]))
        self.vpkg = vpkg
        self.providers = providers


class UnsatisfiableSpecNameError(UnsatisfiableSpecError):
    """Raised when two specs aren't even for the same package."""
    def __init__(self, provided, required):
        super(UnsatisfiableSpecNameError, self).__init__(
            provided, required, "name")


class UnsatisfiableVersionSpecError(UnsatisfiableSpecError):
    """Raised when a spec version conflicts with package constraints."""
    def __init__(self, provided, required):
        super(UnsatisfiableVersionSpecError, self).__init__(
            provided, required, "version")


class UnsatisfiableCompilerSpecError(UnsatisfiableSpecError):
    """Raised when a spec comiler conflicts with package constraints."""
    def __init__(self, provided, required):
        super(UnsatisfiableCompilerSpecError, self).__init__(
            provided, required, "compiler")


class UnsatisfiableCompilerFlagSpecError(UnsatisfiableSpecError):
    """Raised when a spec variant conflicts with package constraints."""
    def __init__(self, provided, required):
        super(UnsatisfiableCompilerFlagSpecError, self).__init__(
            provided, required, "compiler_flags")


class UnsatisfiableArchitectureSpecError(UnsatisfiableSpecError):
    """Raised when a spec architecture conflicts with package constraints."""
    def __init__(self, provided, required):
        super(UnsatisfiableArchitectureSpecError, self).__init__(
            provided, required, "architecture")


class UnsatisfiableProviderSpecError(UnsatisfiableSpecError):
    """Raised when a provider is supplied but constraints don't match
       a vpkg requirement"""
    def __init__(self, provided, required):
        super(UnsatisfiableProviderSpecError, self).__init__(
            provided, required, "provider")


# TODO: get rid of this and be more specific about particular incompatible
# dep constraints
class UnsatisfiableDependencySpecError(UnsatisfiableSpecError):
    """Raised when some dependency of constrained specs are incompatible"""
    def __init__(self, provided, required):
        super(UnsatisfiableDependencySpecError, self).__init__(
            provided, required, "dependency")


class AmbiguousHashError(SpecError):
    def __init__(self, msg, *specs):
        specs_str = '\n  ' + '\n  '.join(spec.format('$.$@$%@+$+$=$/')
                                         for spec in specs)
        super(AmbiguousHashError, self).__init__(msg + specs_str)


class InvalidHashError(SpecError):
    def __init__(self, spec, hash):
        super(InvalidHashError, self).__init__(
            "The spec specified by %s does not match provided spec %s"
            % (hash, spec))


class NoSuchHashError(SpecError):
    def __init__(self, hash):
        super(NoSuchHashError, self).__init__(
            "No installed spec matches the hash: '%s'"
            % hash)


class RedundantSpecError(SpecError):
    def __init__(self, spec, addition):
        super(RedundantSpecError, self).__init__(
            "Attempting to add %s to spec %s which is already concrete."
            " This is likely the result of adding to a spec specified by hash."
            % (addition, spec))


class ConflictsInSpecError(SpecError, RuntimeError):
    def __init__(self, spec, matches):
        message = 'Conflicts in concretized spec "{0}"\n'.format(
            spec.short_spec
        )

        visited = set()

        long_message = ''

        match_fmt_default = '{0}. "{1}" conflicts with "{2}"\n'
        match_fmt_custom = '{0}. "{1}" conflicts with "{2}" [{3}]\n'

        for idx, (s, c, w, msg) in enumerate(matches):

            if s not in visited:
                visited.add(s)
                long_message += 'List of matching conflicts for spec:\n\n'
                long_message += s.tree(indent=4) + '\n'

            if msg is None:
                long_message += match_fmt_default.format(idx + 1, c, w)
            else:
                long_message += match_fmt_custom.format(idx + 1, c, w, msg)

        super(ConflictsInSpecError, self).__init__(message, long_message)<|MERGE_RESOLUTION|>--- conflicted
+++ resolved
@@ -3264,15 +3264,10 @@
 
             if install_status:
                 status = node._install_status()
-<<<<<<< HEAD
                 if node.package.installed_upstream:
                     out += colorize("@g{[^]}  ", color=color)
                 elif status is None:
-                    out += "     "  # Package isn't installed
-=======
-                if status is None:
                     out += colorize("@K{ - }  ", color=color)  # not installed
->>>>>>> c645c8e2
                 elif status:
                     out += colorize("@g{[+]}  ", color=color)  # installed
                 else:
