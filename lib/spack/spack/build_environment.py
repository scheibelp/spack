##############################################################################
# Copyright (c) 2013-2017, Lawrence Livermore National Security, LLC.
# Produced at the Lawrence Livermore National Laboratory.
#
# This file is part of Spack.
# Created by Todd Gamblin, tgamblin@llnl.gov, All rights reserved.
# LLNL-CODE-647188
#
# For details, see https://github.com/llnl/spack
# Please also see the NOTICE and LICENSE files for our notice and the LGPL.
#
# This program is free software; you can redistribute it and/or modify
# it under the terms of the GNU Lesser General Public License (as
# published by the Free Software Foundation) version 2.1, February 1999.
#
# This program is distributed in the hope that it will be useful, but
# WITHOUT ANY WARRANTY; without even the IMPLIED WARRANTY OF
# MERCHANTABILITY or FITNESS FOR A PARTICULAR PURPOSE. See the terms and
# conditions of the GNU Lesser General Public License for more details.
#
# You should have received a copy of the GNU Lesser General Public
# License along with this program; if not, write to the Free Software
# Foundation, Inc., 59 Temple Place, Suite 330, Boston, MA 02111-1307 USA
##############################################################################
"""
This module contains all routines related to setting up the package
build environment.  All of this is set up by package.py just before
install() is called.

There are two parts to the build environment:

1. Python build environment (i.e. install() method)

   This is how things are set up when install() is called.  Spack
   takes advantage of each package being in its own module by adding a
   bunch of command-like functions (like configure(), make(), etc.) in
   the package's module scope.  Ths allows package writers to call
   them all directly in Package.install() without writing 'self.'
   everywhere.  No, this isn't Pythonic.  Yes, it makes the code more
   readable and more like the shell script from which someone is
   likely porting.

2. Build execution environment

   This is the set of environment variables, like PATH, CC, CXX,
   etc. that control the build.  There are also a number of
   environment variables used to pass information (like RPATHs and
   other information about dependencies) to Spack's compiler wrappers.
   All of these env vars are also set up here.

Skimming this module is a nice way to get acquainted with the types of
calls you can make from within the install() function.
"""
import inspect
import itertools
import multiprocessing
import os
import shutil
import sys
import traceback
from six import iteritems
from six import StringIO

import llnl.util.tty as tty
from llnl.util.tty.color import colorize
from llnl.util.filesystem import *

import spack
import spack.store
from spack.environment import EnvironmentModifications, validate
from spack.util.environment import *
from spack.util.executable import Executable
from spack.util.module_cmd import load_module, get_path_from_module
from spack.util.log_parse import *


#
# This can be set by the user to globally disable parallel builds.
#
SPACK_NO_PARALLEL_MAKE = 'SPACK_NO_PARALLEL_MAKE'

#
# These environment variables are set by
# set_build_environment_variables and used to pass parameters to
# Spack's compiler wrappers.
#
SPACK_ENV_PATH = 'SPACK_ENV_PATH'
SPACK_DEPENDENCIES = 'SPACK_DEPENDENCIES'
SPACK_RPATH_DEPS = 'SPACK_RPATH_DEPS'
SPACK_LINK_DEPS = 'SPACK_LINK_DEPS'
SPACK_PREFIX = 'SPACK_PREFIX'
SPACK_INSTALL = 'SPACK_INSTALL'
SPACK_DEBUG = 'SPACK_DEBUG'
SPACK_SHORT_SPEC = 'SPACK_SHORT_SPEC'
SPACK_DEBUG_LOG_DIR = 'SPACK_DEBUG_LOG_DIR'


# Platform-specific library suffix.
dso_suffix = 'dylib' if sys.platform == 'darwin' else 'so'


class MakeExecutable(Executable):
    """Special callable executable object for make so the user can
       specify parallel or not on a per-invocation basis.  Using
       'parallel' as a kwarg will override whatever the package's
       global setting is, so you can either default to true or false
       and override particular calls.

       Note that if the SPACK_NO_PARALLEL_MAKE env var is set it overrides
       everything.
    """

    def __init__(self, name, jobs):
        super(MakeExecutable, self).__init__(name)
        self.jobs = jobs

    def __call__(self, *args, **kwargs):
        disable = env_flag(SPACK_NO_PARALLEL_MAKE)
        parallel = not disable and kwargs.get('parallel', self.jobs > 1)

        if parallel:
            jobs = "-j%d" % self.jobs
            args = (jobs,) + args

        return super(MakeExecutable, self).__call__(*args, **kwargs)


def set_compiler_environment_variables(pkg, env):
    assert(pkg.spec.concrete)
    compiler = pkg.compiler
    flags = pkg.spec.compiler_flags

    # Set compiler variables used by CMake and autotools
    assert all(key in compiler.link_paths for key in (
        'cc', 'cxx', 'f77', 'fc'))

    # Populate an object with the list of environment modifications
    # and return it
    # TODO : add additional kwargs for better diagnostics, like requestor,
    # ttyout, ttyerr, etc.
    link_dir = spack.build_env_path

    # Set SPACK compiler variables so that our wrapper knows what to call
    if compiler.cc:
        env.set('SPACK_CC', compiler.cc)
        env.set('CC', join_path(link_dir, compiler.link_paths['cc']))
    if compiler.cxx:
        env.set('SPACK_CXX', compiler.cxx)
        env.set('CXX', join_path(link_dir, compiler.link_paths['cxx']))
    if compiler.f77:
        env.set('SPACK_F77', compiler.f77)
        env.set('F77', join_path(link_dir, compiler.link_paths['f77']))
    if compiler.fc:
        env.set('SPACK_FC',  compiler.fc)
        env.set('FC', join_path(link_dir, compiler.link_paths['fc']))

    # Set SPACK compiler rpath flags so that our wrapper knows what to use
    env.set('SPACK_CC_RPATH_ARG',  compiler.cc_rpath_arg)
    env.set('SPACK_CXX_RPATH_ARG', compiler.cxx_rpath_arg)
    env.set('SPACK_F77_RPATH_ARG', compiler.f77_rpath_arg)
    env.set('SPACK_FC_RPATH_ARG',  compiler.fc_rpath_arg)

    # Add every valid compiler flag to the environment, prefixed with "SPACK_"
    for flag in spack.spec.FlagMap.valid_compiler_flags():
        # Concreteness guarantees key safety here
        if flags[flag] != []:
            env.set('SPACK_' + flag.upper(), ' '.join(f for f in flags[flag]))

    env.set('SPACK_COMPILER_SPEC', str(pkg.spec.compiler))

    compiler.setup_custom_environment(pkg, env)

    return env


def set_build_environment_variables(pkg, env, dirty):
    """Ensure a clean install environment when we build packages.

    This involves unsetting pesky environment variables that may
    affect the build. It also involves setting environment variables
    used by Spack's compiler wrappers.

    Args:
        pkg: The package we are building
        env: The build environment
        dirty (bool): Skip unsetting the user's environment settings
    """
    # Gather information about various types of dependencies
<<<<<<< HEAD
    build_deps      = pkg.spec.dependencies(deptype='build')
    link_deps       = pkg.spec.traverse(
        root=False, deptype=('link', 'include'))
    build_link_deps = set(itertools.chain(build_deps, link_deps))
=======
    build_deps      = set(pkg.spec.dependencies(deptype=('build', 'test')))
    link_deps       = set(pkg.spec.traverse(root=False, deptype=('link')))
    build_link_deps = build_deps | link_deps
>>>>>>> 9e95e839
    rpath_deps      = get_rpath_deps(pkg)

    build_run_prefixes  = [dep.prefix for dep in build_deps]
    link_prefixes       = [dep.prefix for dep in link_deps]
    build_link_prefixes = [dep.prefix for dep in build_link_deps]
    rpath_prefixes      = [dep.prefix for dep in rpath_deps]

    # add run-time dependencies of direct build-time dependencies:
    for build_dep in build_deps:
        for run_dep in build_dep.traverse(deptype='run'):
            build_run_prefixes.append(run_dep.prefix)

    # Filter out system paths: ['/', '/usr', '/usr/local']
    # These paths can be introduced into the build when an external package
    # is added as a dependency. The problem with these paths is that they often
    # contain hundreds of other packages installed in the same directory.
    # If these paths come first, they can overshadow Spack installations.
    build_run_prefixes  = filter_system_paths(build_run_prefixes)
    link_prefixes       = filter_system_paths(link_prefixes)
    build_link_prefixes = filter_system_paths(build_link_prefixes)
    rpath_prefixes      = filter_system_paths(rpath_prefixes)

    # Prefixes of all of the package's dependencies go in SPACK_DEPENDENCIES
    env.set_path(SPACK_DEPENDENCIES, build_link_prefixes)

    # These variables control compiler wrapper behavior
    env.set_path(SPACK_RPATH_DEPS, rpath_prefixes)
    env.set_path(SPACK_LINK_DEPS, link_prefixes)

    # Add dependencies to CMAKE_PREFIX_PATH
    env.set_path('CMAKE_PREFIX_PATH', build_link_prefixes)

    # Install prefix
    env.set(SPACK_PREFIX, pkg.prefix)

    # Install root prefix
    env.set(SPACK_INSTALL, spack.store.root)

    # Stuff in here sanitizes the build environment to eliminate
    # anything the user has set that may interfere.
    if not dirty:
        # Remove these vars from the environment during build because they
        # can affect how some packages find libraries.  We want to make
        # sure that builds never pull in unintended external dependencies.
        env.unset('LD_LIBRARY_PATH')
        env.unset('LIBRARY_PATH')
        env.unset('CPATH')
        env.unset('LD_RUN_PATH')
        env.unset('DYLD_LIBRARY_PATH')

        # Remove any macports installs from the PATH.  The macports ld can
        # cause conflicts with the built-in linker on el capitan.  Solves
        # assembler issues, e.g.:
        #    suffix or operands invalid for `movq'"
        path = get_path('PATH')
        for p in path:
            if '/macports/' in p:
                env.remove_path('PATH', p)

    # Set environment variables if specified for
    # the given compiler
    compiler = pkg.compiler
    environment = compiler.environment
    if 'set' in environment:
        env_to_set = environment['set']
        for key, value in iteritems(env_to_set):
            env.set('SPACK_ENV_SET_%s' % key, value)
            env.set('%s' % key, value)
        # Let shell know which variables to set
        env_variables = ":".join(env_to_set.keys())
        env.set('SPACK_ENV_TO_SET', env_variables)

    if compiler.extra_rpaths:
        extra_rpaths = ':'.join(compiler.extra_rpaths)
        env.set('SPACK_COMPILER_EXTRA_RPATHS', extra_rpaths)

    # Add bin directories from dependencies to the PATH for the build.
    for prefix in build_run_prefixes:
        for dirname in ['bin', 'bin64']:
            bin_dir = os.path.join(prefix, dirname)
            if os.path.isdir(bin_dir):
                env.prepend_path('PATH', bin_dir)

    # Add spack build environment path with compiler wrappers first in
    # the path. We add both spack.env_path, which includes default
    # wrappers (cc, c++, f77, f90), AND a subdirectory containing
    # compiler-specific symlinks.  The latter ensures that builds that
    # are sensitive to the *name* of the compiler see the right name
    # when we're building with the wrappers.
    #
    # Conflicts on case-insensitive systems (like "CC" and "cc") are
    # handled by putting one in the <build_env_path>/case-insensitive
    # directory.  Add that to the path too.
    env_paths = []
    compiler_specific = join_path(spack.build_env_path, pkg.compiler.name)
    for item in [spack.build_env_path, compiler_specific]:
        env_paths.append(item)
        ci = join_path(item, 'case-insensitive')
        if os.path.isdir(ci):
            env_paths.append(ci)

    for item in reversed(env_paths):
        env.prepend_path('PATH', item)
    env.set_path(SPACK_ENV_PATH, env_paths)

    # Working directory for the spack command itself, for debug logs.
    if spack.debug:
        env.set(SPACK_DEBUG, 'TRUE')
    env.set(SPACK_SHORT_SPEC, pkg.spec.short_spec)
    env.set(SPACK_DEBUG_LOG_DIR, spack.spack_working_dir)

    # Add any pkgconfig directories to PKG_CONFIG_PATH
    for prefix in build_link_prefixes:
        for directory in ('lib', 'lib64', 'share'):
            pcdir = join_path(prefix, directory, 'pkgconfig')
            if os.path.isdir(pcdir):
                env.prepend_path('PKG_CONFIG_PATH', pcdir)

    return env


def set_module_variables_for_package(pkg, module):
    """Populate the module scope of install() with some useful functions.
       This makes things easier for package writers.
    """
    # number of jobs spack will build with.
    jobs = spack.build_jobs
    if not pkg.parallel:
        jobs = 1
    elif pkg.make_jobs:
        jobs = pkg.make_jobs

    m = module
    m.make_jobs = jobs

    # TODO: make these build deps that can be installed if not found.
    m.make = MakeExecutable('make', jobs)
    m.gmake = MakeExecutable('gmake', jobs)
    m.scons = MakeExecutable('scons', jobs)
    m.ninja = MakeExecutable('ninja', jobs)

    # easy shortcut to os.environ
    m.env = os.environ

    # Find the configure script in the archive path
    # Don't use which for this; we want to find it in the current dir.
    m.configure = Executable('./configure')

    m.cmake = Executable('cmake')
    m.ctest = Executable('ctest')

    # Standard CMake arguments
    m.std_cmake_args = spack.CMakePackage._std_args(pkg)

    # Put spack compiler paths in module scope.
    link_dir = spack.build_env_path
    m.spack_cc = join_path(link_dir, pkg.compiler.link_paths['cc'])
    m.spack_cxx = join_path(link_dir, pkg.compiler.link_paths['cxx'])
    m.spack_f77 = join_path(link_dir, pkg.compiler.link_paths['f77'])
    m.spack_fc = join_path(link_dir, pkg.compiler.link_paths['fc'])

    # Emulate some shell commands for convenience
    m.pwd = os.getcwd
    m.cd = os.chdir
    m.mkdir = os.mkdir
    m.makedirs = os.makedirs
    m.remove = os.remove
    m.removedirs = os.removedirs
    m.symlink = os.symlink

    m.mkdirp = mkdirp
    m.install = install
    m.install_tree = install_tree
    m.rmtree = shutil.rmtree
    m.move = shutil.move

    # Useful directories within the prefix are encapsulated in
    # a Prefix object.
    m.prefix = pkg.prefix

    # Platform-specific library suffix.
    m.dso_suffix = dso_suffix


def get_rpath_deps(pkg):
    """Return immediate or transitive RPATHs depending on the package."""
    if pkg.transitive_rpaths:
        return [d for d in pkg.spec.traverse(root=False, deptype=('link'))]
    else:
        return pkg.spec.dependencies(deptype='link')


def get_rpaths(pkg):
    """Get a list of all the rpaths for a package."""
    rpaths = [pkg.prefix.lib, pkg.prefix.lib64]
    deps = get_rpath_deps(pkg)
    rpaths.extend(d.prefix.lib for d in deps
                  if os.path.isdir(d.prefix.lib))
    rpaths.extend(d.prefix.lib64 for d in deps
                  if os.path.isdir(d.prefix.lib64))
    # Second module is our compiler mod name. We use that to get rpaths from
    # module show output.
    if pkg.compiler.modules and len(pkg.compiler.modules) > 1:
        rpaths.append(get_path_from_module(pkg.compiler.modules[1]))
    return rpaths


def get_std_cmake_args(pkg):
    """List of standard arguments used if a package is a CMakePackage.

    Returns:
        list of str: standard arguments that would be used if this
        package were a CMakePackage instance.

    Args:
        pkg (PackageBase): package under consideration

    Returns:
        list of str: arguments for cmake
    """
    return spack.CMakePackage._std_args(pkg)


def parent_class_modules(cls):
    """
    Get list of super class modules that are all descend from spack.Package
    """
    if (not issubclass(cls, spack.package.Package) or
        issubclass(spack.package.Package, cls)):
        return []
    result = []
    module = sys.modules.get(cls.__module__)
    if module:
        result = [module]
    for c in cls.__bases__:
        result.extend(parent_class_modules(c))
    return result


def load_external_modules(pkg):
    """Traverse a package's spec DAG and load any external modules.

    Traverse a package's dependencies and load any external modules
    associated with them.

    Args:
        pkg (PackageBase): package to load deps for
    """
    for dep in list(pkg.spec.traverse()):
        if dep.external_module:
            load_module(dep.external_module)


def setup_package(pkg, dirty):
    """Execute all environment setup routines."""
    spack_env = EnvironmentModifications()
    run_env = EnvironmentModifications()

    # Before proceeding, ensure that specs and packages are consistent
    #
    # This is a confusing behavior due to how packages are
    # constructed.  `setup_dependent_package` may set attributes on
    # specs in the DAG for use by other packages' install
    # method. However, spec.package will look up a package via
    # spack.repo, which defensively copies specs into packages.  This
    # code ensures that all packages in the DAG have pieces of the
    # same spec object at build time.
    #
    for s in pkg.spec.traverse():
        assert s.package.spec is s

    # Trap spack-tracked compiler flags as appropriate.
    # Must be before set_compiler_environment_variables
    # Current implementation of default flag handler relies on this being
    # the first thing to affect the spack_env (so there is no appending), or
    # on no other build_environment methods trying to affect these variables
    # (CFLAGS, CXXFLAGS, etc). Currently both are true, either is sufficient.
    for flag in spack.spec.FlagMap.valid_compiler_flags():
        trap_func = getattr(pkg, flag + '_handler',
                            getattr(pkg, 'default_flag_handler',
                                    lambda x, y: y[1]))
        flag_val = pkg.spec.compiler_flags[flag]
        pkg.spec.compiler_flags[flag] = trap_func(spack_env, (flag, flag_val))

    set_compiler_environment_variables(pkg, spack_env)
    set_build_environment_variables(pkg, spack_env, dirty)
    pkg.architecture.platform.setup_platform_environment(pkg, spack_env)

    # traverse in postorder so package can use vars from its dependencies
    spec = pkg.spec
    for dspec in pkg.spec.traverse(order='post', root=False, deptype='build'):
        # If a user makes their own package repo, e.g.
        # spack.repos.mystuff.libelf.Libelf, and they inherit from
        # an existing class like spack.repos.original.libelf.Libelf,
        # then set the module variables for both classes so the
        # parent class can still use them if it gets called.
        spkg = dspec.package
        modules = parent_class_modules(spkg.__class__)
        for mod in modules:
            set_module_variables_for_package(spkg, mod)
        set_module_variables_for_package(spkg, spkg.module)

        # Allow dependencies to modify the module
        dpkg = dspec.package
        dpkg.setup_dependent_package(pkg.module, spec)
        dpkg.setup_dependent_environment(spack_env, run_env, spec)

    set_module_variables_for_package(pkg, pkg.module)
    pkg.setup_environment(spack_env, run_env)

    # Make sure nothing's strange about the Spack environment.
    validate(spack_env, tty.warn)
    spack_env.apply_modifications()

    # All module loads that otherwise would belong in previous functions
    # have to occur after the spack_env object has its modifications applied.
    # Otherwise the environment modifications could undo module changes, such
    # as unsetting LD_LIBRARY_PATH after a module changes it.
    for mod in pkg.compiler.modules:
        # Fixes issue https://github.com/LLNL/spack/issues/3153
        if os.environ.get("CRAY_CPU_TARGET") == "mic-knl":
            load_module("cce")
        load_module(mod)

    if pkg.architecture.target.module_name:
        load_module(pkg.architecture.target.module_name)

    load_external_modules(pkg)


def fork(pkg, function, dirty):
    """Fork a child process to do part of a spack build.

    Args:

        pkg (PackageBase): package whose environment we should set up the
            forked process for.
        function (callable): argless function to run in the child
            process.
        dirty (bool): If True, do NOT clean the environment before
            building.

    Usage::

        def child_fun():
            # do stuff
        build_env.fork(pkg, child_fun)

    Forked processes are run with the build environment set up by
    spack.build_environment.  This allows package authors to have full
    control over the environment, etc. without affecting other builds
    that might be executed in the same spack call.

    If something goes wrong, the child process catches the error and
    passes it to the parent wrapped in a ChildError.  The parent is
    expected to handle (or re-raise) the ChildError.
    """

    def child_process(child_pipe, input_stream):
        # We are in the child process. Python sets sys.stdin to
        # open(os.devnull) to prevent our process and its parent from
        # simultaneously reading from the original stdin. But, we assume
        # that the parent process is not going to read from it till we
        # are done with the child, so we undo Python's precaution.
        if input_stream is not None:
            sys.stdin = input_stream

        try:
            setup_package(pkg, dirty=dirty)
            return_value = function()
            child_pipe.send(return_value)
        except StopIteration as e:
            # StopIteration is used to stop installations
            # before the final stage, mainly for debug purposes
            tty.msg(e.message)
            child_pipe.send(None)

        except:
            # catch ANYTHING that goes wrong in the child process
            exc_type, exc, tb = sys.exc_info()

            # Need to unwind the traceback in the child because traceback
            # objects can't be sent to the parent.
            tb_string = traceback.format_exc()

            # build up some context from the offending package so we can
            # show that, too.
            package_context = get_package_context(tb)

            build_log = None
            if hasattr(pkg, 'log_path'):
                build_log = pkg.log_path

            # make a pickleable exception to send to parent.
            msg = "%s: %s" % (exc_type.__name__, str(exc))

            ce = ChildError(msg,
                            exc_type.__module__,
                            exc_type.__name__,
                            tb_string, build_log, package_context)
            child_pipe.send(ce)

        finally:
            child_pipe.close()

    parent_pipe, child_pipe = multiprocessing.Pipe()
    input_stream = None
    try:
        # Forward sys.stdin when appropriate, to allow toggling verbosity
        if sys.stdin.isatty() and hasattr(sys.stdin, 'fileno'):
            input_stream = os.fdopen(os.dup(sys.stdin.fileno()))

        p = multiprocessing.Process(
            target=child_process, args=(child_pipe, input_stream))
        p.start()

    except InstallError as e:
        e.pkg = pkg
        raise

    finally:
        # Close the input stream in the parent process
        if input_stream is not None:
            input_stream.close()

    child_result = parent_pipe.recv()
    p.join()

    # let the caller know which package went wrong.
    if isinstance(child_result, InstallError):
        child_result.pkg = pkg

    # If the child process raised an error, print its output here rather
    # than waiting until the call to SpackError.die() in main(). This
    # allows exception handling output to be logged from within Spack.
    # see spack.main.SpackCommand.
    if isinstance(child_result, ChildError):
        child_result.print_context()
        raise child_result

    return child_result


def get_package_context(traceback, context=3):
    """Return some context for an error message when the build fails.

    Args:
        traceback (traceback): A traceback from some exception raised during
            install
        context (int): Lines of context to show before and after the line
            where the error happened

    This function inspects the stack to find where we failed in the
    package file, and it adds detailed context to the long_message
    from there.

    """
    def make_stack(tb, stack=None):
        """Tracebacks come out of the system in caller -> callee order.  Return
        an array in callee -> caller order so we can traverse it."""
        if stack is None:
            stack = []
        if tb is not None:
            make_stack(tb.tb_next, stack)
            stack.append(tb)
        return stack

    stack = make_stack(traceback)

    for tb in stack:
        frame = tb.tb_frame
        if 'self' in frame.f_locals:
            # Find the first proper subclass of PackageBase.
            obj = frame.f_locals['self']
            if isinstance(obj, spack.package.PackageBase):
                break

    # we found obj, the Package implementation we care about.
    # point out the location in the install method where we failed.
    lines = []
    lines.append("%s:%d, in %s:" % (
        inspect.getfile(frame.f_code), frame.f_lineno, frame.f_code.co_name
    ))

    # Build a message showing context in the install method.
    sourcelines, start = inspect.getsourcelines(frame)

    l = frame.f_lineno - start
    start_ctx = max(0, l - context)
    sourcelines = sourcelines[start_ctx:l + context + 1]
    for i, line in enumerate(sourcelines):
        is_error = start_ctx + i == l
        mark = ">> " if is_error else "   "
        marked = "  %s%-6d%s" % (mark, start_ctx + i, line.rstrip())
        if is_error:
            marked = colorize('@R{%s}' % marked)
        lines.append(marked)

    return lines


class InstallError(spack.error.SpackError):
    """Raised by packages when a package fails to install.

    Any subclass of InstallError will be annotated by Spack wtih a
    ``pkg`` attribute on failure, which the caller can use to get the
    package for which the exception was raised.
    """


class ChildError(InstallError):
    """Special exception class for wrapping exceptions from child processes
       in Spack's build environment.

    The main features of a ChildError are:

    1. They're serializable, so when a child build fails, we can send one
       of these to the parent and let the parent report what happened.

    2. They have a ``traceback`` field containing a traceback generated
       on the child immediately after failure.  Spack will print this on
       failure in lieu of trying to run sys.excepthook on the parent
       process, so users will see the correct stack trace from a child.

    3. They also contain context, which shows context in the Package
       implementation where the error happened.  This helps people debug
       Python code in their packages.  To get it, Spack searches the
       stack trace for the deepest frame where ``self`` is in scope and
       is an instance of PackageBase.  This will generally find a useful
       spot in the ``package.py`` file.

    The long_message of a ChildError displays one of two things:

      1. If the original error was a ProcessError, indicating a command
         died during the build, we'll show context from the build log.

      2. If the original error was any other type of error, we'll show
         context from the Python code.

    SpackError handles displaying the special traceback if we're in debug
    mode with spack -d.

    """
    # List of errors considered "build errors", for which we'll show log
    # context instead of Python context.
    build_errors = [('spack.util.executable', 'ProcessError')]

    def __init__(self, msg, module, classname, traceback_string, build_log,
                 context):
        super(ChildError, self).__init__(msg)
        self.module = module
        self.name = classname
        self.traceback = traceback_string
        self.build_log = build_log
        self.context = context

    @property
    def long_message(self):
        out = StringIO()
        out.write(self._long_message if self._long_message else '')

        if (self.module, self.name) in ChildError.build_errors:
            # The error happened in some external executed process. Show
            # the build log with errors highlighted.
            if self.build_log:
                errors, warnings = parse_log_events(self.build_log)
                nerr = len(errors)
                if nerr > 0:
                    if nerr == 1:
                        out.write("\n1 error found in build log:\n")
                    else:
                        out.write("\n%d errors found in build log:\n" % nerr)
                    out.write(make_log_context(errors))

        else:
            # The error happened in in the Python code, so try to show
            # some context from the Package itself.
            out.write('%s: %s\n\n' % (self.name, self.message))
            if self.context:
                out.write('\n'.join(self.context))
                out.write('\n')

        if out.getvalue():
            out.write('\n')

        if self.build_log:
            out.write('See build log for details:\n')
            out.write('  %s' % self.build_log)

        return out.getvalue()

    def __str__(self):
        return self.message + self.long_message + self.traceback

    def __reduce__(self):
        """__reduce__ is used to serialize (pickle) ChildErrors.

        Return a function to reconstruct a ChildError, along with the
        salient properties we'll need.
        """
        return _make_child_error, (
            self.message,
            self.module,
            self.name,
            self.traceback,
            self.build_log,
            self.context)


def _make_child_error(msg, module, name, traceback, build_log, context):
    """Used by __reduce__ in ChildError to reconstruct pickled errors."""
    return ChildError(msg, module, name, traceback, build_log, context)<|MERGE_RESOLUTION|>--- conflicted
+++ resolved
@@ -186,16 +186,10 @@
         dirty (bool): Skip unsetting the user's environment settings
     """
     # Gather information about various types of dependencies
-<<<<<<< HEAD
-    build_deps      = pkg.spec.dependencies(deptype='build')
-    link_deps       = pkg.spec.traverse(
-        root=False, deptype=('link', 'include'))
-    build_link_deps = set(itertools.chain(build_deps, link_deps))
-=======
     build_deps      = set(pkg.spec.dependencies(deptype=('build', 'test')))
-    link_deps       = set(pkg.spec.traverse(root=False, deptype=('link')))
+    link_deps       = set(pkg.spec.traverse(
+                              root=False, deptype=('link', 'include')))
     build_link_deps = build_deps | link_deps
->>>>>>> 9e95e839
     rpath_deps      = get_rpath_deps(pkg)
 
     build_run_prefixes  = [dep.prefix for dep in build_deps]
