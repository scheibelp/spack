##############################################################################
# Copyright (c) 2013-2016, Lawrence Livermore National Security, LLC.
# Produced at the Lawrence Livermore National Laboratory.
#
# This file is part of Spack.
# Created by Todd Gamblin, tgamblin@llnl.gov, All rights reserved.
# LLNL-CODE-647188
#
# For details, see https://github.com/llnl/spack
# Please also see the LICENSE file for our notice and the LGPL.
#
# This program is free software; you can redistribute it and/or modify
# it under the terms of the GNU Lesser General Public License (as
# published by the Free Software Foundation) version 2.1, February 1999.
#
# This program is distributed in the hope that it will be useful, but
# WITHOUT ANY WARRANTY; without even the IMPLIED WARRANTY OF
# MERCHANTABILITY or FITNESS FOR A PARTICULAR PURPOSE. See the terms and
# conditions of the GNU Lesser General Public License for more details.
#
# You should have received a copy of the GNU Lesser General Public
# License along with this program; if not, write to the Free Software
# Foundation, Inc., 59 Temple Place, Suite 330, Boston, MA 02111-1307 USA
##############################################################################
"""
This module contains all routines related to setting up the package
build environment.  All of this is set up by package.py just before
install() is called.

There are two parts to the build environment:

1. Python build environment (i.e. install() method)

   This is how things are set up when install() is called.  Spack
   takes advantage of each package being in its own module by adding a
   bunch of command-like functions (like configure(), make(), etc.) in
   the package's module scope.  Ths allows package writers to call
   them all directly in Package.install() without writing 'self.'
   everywhere.  No, this isn't Pythonic.  Yes, it makes the code more
   readable and more like the shell script from which someone is
   likely porting.

2. Build execution environment

   This is the set of environment variables, like PATH, CC, CXX,
   etc. that control the build.  There are also a number of
   environment variables used to pass information (like RPATHs and
   other information about dependencies) to Spack's compiler wrappers.
   All of these env vars are also set up here.

Skimming this module is a nice way to get acquainted with the types of
calls you can make from within the install() function.
"""
<<<<<<< HEAD
import glob
=======
import multiprocessing
>>>>>>> 39772e4c
import os
import shutil
import sys

import llnl.util.tty as tty
import spack
from llnl.util.filesystem import *
from spack.environment import EnvironmentModifications, validate
from spack.util.environment import *
from spack.util.executable import Executable, which

#
# This can be set by the user to globally disable parallel builds.
#
SPACK_NO_PARALLEL_MAKE = 'SPACK_NO_PARALLEL_MAKE'

#
# These environment variables are set by
# set_build_environment_variables and used to pass parameters to
# Spack's compiler wrappers.
#
SPACK_ENV_PATH = 'SPACK_ENV_PATH'
SPACK_DEPENDENCIES = 'SPACK_DEPENDENCIES'
SPACK_RPATH_DEPS = 'SPACK_RPATH_DEPS'
SPACK_LINK_DEPS = 'SPACK_LINK_DEPS'
SPACK_PREFIX = 'SPACK_PREFIX'
SPACK_INSTALL = 'SPACK_INSTALL'
SPACK_DEBUG = 'SPACK_DEBUG'
SPACK_SHORT_SPEC = 'SPACK_SHORT_SPEC'
SPACK_DEBUG_LOG_DIR = 'SPACK_DEBUG_LOG_DIR'


# Platform-specific library suffix.
dso_suffix = 'dylib' if sys.platform == 'darwin' else 'so'


class MakeExecutable(Executable):
    """Special callable executable object for make so the user can
       specify parallel or not on a per-invocation basis.  Using
       'parallel' as a kwarg will override whatever the package's
       global setting is, so you can either default to true or false
       and override particular calls.

       Note that if the SPACK_NO_PARALLEL_MAKE env var is set it overrides
       everything.
    """

    def __init__(self, name, jobs, destdir=None):
        super(MakeExecutable, self).__init__(name)
        self.jobs = jobs
        self.destdir = destdir

    def __call__(self, *args, **kwargs):
        disable = env_flag(SPACK_NO_PARALLEL_MAKE)
        parallel = not disable and kwargs.get('parallel', self.jobs > 1)

        if parallel:
            jobs = "-j%d" % self.jobs
            args = (jobs,) + args

        if self.destdir and 'install' in args:
            args = ("DESTDIR={0}".format(self.destdir),) + args

        return super(MakeExecutable, self).__call__(*args, **kwargs)


def load_module(mod):
    """Takes a module name and removes modules until it is possible to
    load that module. It then loads the provided module. Depends on the
    modulecmd implementation of modules used in cray and lmod.
    """
    # Create an executable of the module command that will output python code
    modulecmd = which('modulecmd')
    modulecmd.add_default_arg('python')

    # Read the module and remove any conflicting modules
    # We do this without checking that they are already installed
    # for ease of programming because unloading a module that is not
    # loaded does nothing.
    text = modulecmd('show', mod, output=str, error=str).split()
    for i, word in enumerate(text):
        if word == 'conflict':
            exec(compile(modulecmd('unload', text[i + 1], output=str,
                                   error=str), '<string>', 'exec'))
    # Load the module now that there are no conflicts
    load = modulecmd('load', mod, output=str, error=str)
    exec(compile(load, '<string>', 'exec'))


def get_path_from_module(mod):
    """Inspects a TCL module for entries that indicate the absolute path
    at which the library supported by said module can be found.
    """
    # Create a modulecmd executable
    modulecmd = which('modulecmd')
    modulecmd.add_default_arg('python')

    # Read the module
    text = modulecmd('show', mod, output=str, error=str).split('\n')
    # If it lists its package directory, return that
    for line in text:
        if line.find(mod.upper() + '_DIR') >= 0:
            words = line.split()
            return words[2]

    # If it lists a -rpath instruction, use that
    for line in text:
        rpath = line.find('-rpath/')
        if rpath >= 0:
            return line[rpath + 6:line.find('/lib')]

    # If it lists a -L instruction, use that
    for line in text:
        L = line.find('-L/')
        if L >= 0:
            return line[L + 2:line.find('/lib')]

    # If it sets the LD_LIBRARY_PATH or CRAY_LD_LIBRARY_PATH, use that
    for line in text:
        if line.find('LD_LIBRARY_PATH') >= 0:
            words = line.split()
            path = words[2]
            return path[:path.find('/lib')]
    # Unable to find module path
    return None


def set_compiler_environment_variables(pkg, env):
    assert(pkg.spec.concrete)
    compiler = pkg.compiler
    flags = pkg.spec.compiler_flags

    # Set compiler variables used by CMake and autotools
    assert all(key in compiler.link_paths for key in (
        'cc', 'cxx', 'f77', 'fc'))

    # Populate an object with the list of environment modifications
    # and return it
    # TODO : add additional kwargs for better diagnostics, like requestor,
    # ttyout, ttyerr, etc.
    link_dir = spack.build_env_path

    # Set SPACK compiler variables so that our wrapper knows what to call
    if compiler.cc:
        env.set('SPACK_CC', compiler.cc)
        env.set('CC', join_path(link_dir, compiler.link_paths['cc']))
    if compiler.cxx:
        env.set('SPACK_CXX', compiler.cxx)
        env.set('CXX', join_path(link_dir, compiler.link_paths['cxx']))
    if compiler.f77:
        env.set('SPACK_F77', compiler.f77)
        env.set('F77', join_path(link_dir, compiler.link_paths['f77']))
    if compiler.fc:
        env.set('SPACK_FC',  compiler.fc)
        env.set('FC', join_path(link_dir, compiler.link_paths['fc']))

    # Set SPACK compiler rpath flags so that our wrapper knows what to use
    env.set('SPACK_CC_RPATH_ARG',  compiler.cc_rpath_arg)
    env.set('SPACK_CXX_RPATH_ARG', compiler.cxx_rpath_arg)
    env.set('SPACK_F77_RPATH_ARG', compiler.f77_rpath_arg)
    env.set('SPACK_FC_RPATH_ARG',  compiler.fc_rpath_arg)

    # Add every valid compiler flag to the environment, prefixed with "SPACK_"
    for flag in spack.spec.FlagMap.valid_compiler_flags():
        # Concreteness guarantees key safety here
        if flags[flag] != []:
            env.set('SPACK_' + flag.upper(), ' '.join(f for f in flags[flag]))

    env.set('SPACK_COMPILER_SPEC', str(pkg.spec.compiler))

    for mod in compiler.modules:
        load_module(mod)

    compiler.setup_custom_environment(env)

    return env


def set_build_environment_variables(pkg, env, dirty=False):
    """
    This ensures a clean install environment when we build packages.

    Arguments:
    dirty -- skip unsetting the user's environment settings.
    """
    # Add spack build environment path with compiler wrappers first in
    # the path. We add both spack.env_path, which includes default
    # wrappers (cc, c++, f77, f90), AND a subdirectory containing
    # compiler-specific symlinks.  The latter ensures that builds that
    # are sensitive to the *name* of the compiler see the right name
    # when we're building with the wrappers.
    #
    # Conflicts on case-insensitive systems (like "CC" and "cc") are
    # handled by putting one in the <build_env_path>/case-insensitive
    # directory.  Add that to the path too.
    env_paths = []
    compiler_specific = join_path(spack.build_env_path, pkg.compiler.name)
    for item in [spack.build_env_path, compiler_specific]:
        env_paths.append(item)
        ci = join_path(item, 'case-insensitive')
        if os.path.isdir(ci):
            env_paths.append(ci)

    env_paths = filter_system_paths(env_paths)

    for item in reversed(env_paths):
        env.prepend_path('PATH', item)
    env.set_path(SPACK_ENV_PATH, env_paths)

    # Prefixes of all of the package's dependencies go in SPACK_DEPENDENCIES
    dep_prefixes = [d.prefix for d in
                    pkg.spec.traverse(root=False, deptype=('build', 'link'))]
    dep_prefixes = filter_system_paths(dep_prefixes)
    env.set_path(SPACK_DEPENDENCIES, dep_prefixes)

    # These variables control compiler wrapper behavior
    env.set_path(SPACK_RPATH_DEPS, filter_system_paths([
        d.prefix for d in get_rpath_deps(pkg)]))
    env.set_path(SPACK_LINK_DEPS, filter_system_paths([
        d.prefix for d in pkg.spec.traverse(root=False, deptype=('link'))]))

    # Add dependencies to CMAKE_PREFIX_PATH
    env.set_path('CMAKE_PREFIX_PATH', dep_prefixes)

    # Install prefix
    env.set(SPACK_PREFIX, pkg.prefix)

    # Install root prefix
    env.set(SPACK_INSTALL, spack.install_path)

    # Stuff in here sanitizes the build environemnt to eliminate
    # anything the user has set that may interfere.
    if not dirty:
        # Remove these vars from the environment during build because they
        # can affect how some packages find libraries.  We want to make
        # sure that builds never pull in unintended external dependencies.
        env.unset('LD_LIBRARY_PATH')
        env.unset('LIBRARY_PATH')
        env.unset('CPATH')
        env.unset('LD_RUN_PATH')
        env.unset('DYLD_LIBRARY_PATH')

        # Remove any macports installs from the PATH.  The macports ld can
        # cause conflicts with the built-in linker on el capitan.  Solves
        # assembler issues, e.g.:
        #    suffix or operands invalid for `movq'"
        path = get_path('PATH')
        for p in path:
            if '/macports/' in p:
                env.remove_path('PATH', p)

    # Add bin directories from dependencies to the PATH for the build.
    bin_dirs = reversed(filter(os.path.isdir, [
        '%s/bin' % d.prefix for d in pkg.spec.dependencies(deptype='build')]))
    bin_dirs = filter_system_bin_paths(bin_dirs)
    for item in bin_dirs:
        env.prepend_path('PATH', item)

    # Working directory for the spack command itself, for debug logs.
    if spack.debug:
        env.set(SPACK_DEBUG, 'TRUE')
    env.set(SPACK_SHORT_SPEC, pkg.spec.short_spec)
    env.set(SPACK_DEBUG_LOG_DIR, spack.spack_working_dir)

    # Add any pkgconfig directories to PKG_CONFIG_PATH
    for pre in dep_prefixes:
        for directory in ('lib', 'lib64', 'share'):
            pcdir = join_path(pre, directory, 'pkgconfig')
            if os.path.isdir(pcdir):
                env.prepend_path('PKG_CONFIG_PATH', pcdir)

    if pkg.spec.architecture.target.module_name:
        load_module(pkg.spec.architecture.target.module_name)

    return env


class RedirectionInstallContext(object):
    """
    Provides file commands which redirect paths relative to a specified
    directory; furthermore it only redirects paths with a specified prefix.
    For example if the prefix is /x/y/ and the destination directory is
    /redirect/, then creating a file /x/y/z will actually create a file in
    /redirect/x/y/z. For the purposes of matching against the prefix, /x/y
    will be considered a match with /x/y/.

    For commands that return file paths, the provided commands strip off the
    redirect prefix (when it is present), which ensures they are safe to use
    as symlink targets (for example).

    Paths used as locations for file commands (e.g. when copying, moving, or
    deleting) should be redirected (if they target the package prefix).
    """
    def __init__(self, pkgPrefix, destdir):
        if not pkgPrefix.endswith(os.sep):
            pkgPrefix += os.sep
        self.pkgPrefix = pkgPrefix
        self.destdir = destdir

    def redirect_path(self, path):
        path = os.path.abspath(path)
        # Append os.sep so that if self.pkgPrefix = "/x/y/z/", it will be
        # considered a prefix of "/x/y/z".
        if self.destdir and (path + os.sep).startswith(self.pkgPrefix):
            if path.startswith(os.sep):
                path = path[len(os.sep):]
            return join_path(self.destdir, path)
        else:
            return path

    def strip_destdir(self, path):
        path = os.path.abspath(path)
        if self.destdir and path.startswith(self.destdir):
            path = os.sep + path[len(self.destdir):]
        return path

    def install_redirect(self, src, dst):
        install(src, self.redirect_path(dst))

    def mkdirp_redirect(self, *paths):
        paths = list(self.redirect_path(x) for x in paths)
        mkdirp(*paths)

    def symlink_redirect(self, src, dst, force=False):
        # Redirects dst, removes DESTDIR from src. Does not need to assume that
        # src intends pkgPrefix as a prefix but does assume that no intended
        # prefix has DESTDIR as a prefix.
        srcPath = self.strip_destdir(src)
        if force:
            force_symlink(srcPath, self.redirect_path(dst))
        else:
            os.symlink(srcPath, self.redirect_path(dst))

    def pwd_redirect(self):
        return self.strip_destdir(os.getcwd())

    def force_symlink_redirect(self, src, dst):
        self.symlink_redirect(src, dst, force=True)

    def working_dir_redirect(self, dirname, **kwargs):
        return working_dir(self.redirect_path(dirname), **kwargs)

    def glob_redirect(self, pathPattern):
        return list(self.strip_destdir(x) for x in
                    glob.glob(self.redirect_path(pathPattern)))

    def open_redirect(self, path, *args):
        return open(self.redirect_path(path), *args)


class RedirectedCommand(object):
    def __init__(self, fn, redirContext, numPaths=1):
        self.fn = fn
        self.redirCtxt = redirContext
        self.numPaths = numPaths

    def __call__(self, *args, **kwargs):
        newArgs = list(args[:-self.numPaths])
        newArgs.extend(self.redirCtxt.redirect_path(p)
                       for p in args[-self.numPaths:])
        return self.fn(*newArgs, **kwargs)


def set_module_variables_for_package(pkg, module):
    """Populate the module scope of install() with some useful functions.
       This makes things easier for package writers.
    """
    # number of jobs spack will build with.
    jobs = multiprocessing.cpu_count()
    if not pkg.parallel:
        jobs = 1
    elif pkg.make_jobs:
        jobs = pkg.make_jobs

    m = module
    m.make_jobs = jobs

    pkgCtxt = pkg.installCtxt
    destdir = pkgCtxt.destdir

    # TODO: make these build deps that can be installed if not found.
    m.make  = MakeExecutable('make', jobs, destdir)
    m.gmake = MakeExecutable('gmake', jobs, destdir)
    m.make_redir = MakeExecutable('make-redir', jobs, destdir)
    m.scons = MakeExecutable('scons', jobs)

    # easy shortcut to os.environ
    m.env = os.environ

    # Find the configure script in the archive path
    # Don't use which for this; we want to find it in the current dir.
    m.configure = Executable('./configure')

    m.cmake = Executable('cmake')
    m.ctest = Executable('ctest')

    # Standard CMake arguments
    m.std_cmake_args = spack.CMakePackage._std_args(pkg)

    # Put spack compiler paths in module scope.
    link_dir = spack.build_env_path
    m.spack_cc = join_path(link_dir, pkg.compiler.link_paths['cc'])
    m.spack_cxx = join_path(link_dir, pkg.compiler.link_paths['cxx'])
    m.spack_f77 = join_path(link_dir, pkg.compiler.link_paths['f77'])
    m.spack_fc  = join_path(link_dir, pkg.compiler.link_paths['fc'])

    # Emulate some shell commands for convenience
    if pkgCtxt.destdir:
        m.pwd = pkgCtxt.pwd_redirect
        m.symlink = pkgCtxt.symlink_redirect
        m.mkdirp  = pkgCtxt.mkdirp_redirect
        m.glob_redirect = pkgCtxt.glob_redirect

        m.cd = RedirectedCommand(os.chdir, pkgCtxt, 1)
        m.mkdir = RedirectedCommand(os.mkdir, pkgCtxt, 1)
        m.makedirs = RedirectedCommand(os.makedirs, pkgCtxt, 1)
        m.remove = RedirectedCommand(os.remove, pkgCtxt, 1)
        m.removedirs = RedirectedCommand(os.removedirs, pkgCtxt, 1)

        m.install = pkgCtxt.install_redirect
        m.install_tree = RedirectedCommand(install_tree, pkgCtxt, 2)
        m.move = RedirectedCommand(shutil.move, pkgCtxt, 2)
        m.rmtree = RedirectedCommand(shutil.rmtree, pkgCtxt, 1)
        m.cp = RedirectedCommand(which('cp'), pkgCtxt, 2)

        # These are only set for redirected installations of pkg
        m.working_dir  = pkgCtxt.working_dir_redirect
        m.open = pkgCtxt.open_redirect
        m.force_symlink = pkgCtxt.force_symlink_redirect
    else:
        m.glob_redirect = glob.glob
        m.pwd = os.getcwd
        m.cd = os.chdir
        m.mkdir = os.mkdir
        m.makedirs = os.makedirs
        m.remove = os.remove
        m.removedirs = os.removedirs
        m.symlink = os.symlink
        m.cp = which('cp')

        m.mkdirp  = mkdirp
        m.install = install
        m.install_tree = install_tree
        m.move = shutil.move
        m.rmtree = shutil.rmtree

    # Useful directories within the prefix are encapsulated in
    # a Prefix object.
    m.prefix = pkg.prefix

    # Platform-specific library suffix.
    m.dso_suffix = dso_suffix


def get_rpath_deps(pkg):
    """Return immediate or transitive RPATHs depending on the package."""
    if pkg.transitive_rpaths:
        return [d for d in pkg.spec.traverse(root=False, deptype=('link'))]
    else:
        return pkg.spec.dependencies(deptype='link')


def get_rpaths(pkg):
    """Get a list of all the rpaths for a package."""
    rpaths = [pkg.prefix.lib, pkg.prefix.lib64]
    deps = get_rpath_deps(pkg)
    rpaths.extend(d.prefix.lib for d in deps
                  if os.path.isdir(d.prefix.lib))
    rpaths.extend(d.prefix.lib64 for d in deps
                  if os.path.isdir(d.prefix.lib64))
    # Second module is our compiler mod name. We use that to get rpaths from
    # module show output.
    if pkg.compiler.modules and len(pkg.compiler.modules) > 1:
        rpaths.append(get_path_from_module(pkg.compiler.modules[1]))
    return rpaths


def get_std_cmake_args(cmake_pkg):
    # standard CMake arguments
    ret = ['-DCMAKE_INSTALL_PREFIX=%s' % cmake_pkg.prefix,
           '-DCMAKE_BUILD_TYPE=RelWithDebInfo',
           '-DCMAKE_VERBOSE_MAKEFILE=ON']
    if platform.mac_ver()[0]:
        ret.append('-DCMAKE_FIND_FRAMEWORK=LAST')

    # Set up CMake rpath
    ret.append('-DCMAKE_INSTALL_RPATH_USE_LINK_PATH=FALSE')
    ret.append('-DCMAKE_INSTALL_RPATH=%s' % ":".join(get_rpaths(cmake_pkg)))

    return ret


def parent_class_modules(cls):
    """
    Get list of super class modules that are all descend from spack.Package
    """
    if not issubclass(cls, spack.Package) or issubclass(spack.Package, cls):
        return []
    result = []
    module = sys.modules.get(cls.__module__)
    if module:
        result = [module]
    for c in cls.__bases__:
        result.extend(parent_class_modules(c))
    return result


def load_external_modules(pkg):
    """ traverse the spec list and find any specs that have external modules.
    """
    for dep in list(pkg.spec.traverse()):
        if dep.external_module:
            load_module(dep.external_module)


def setup_package(pkg, dirty=False):
    """Execute all environment setup routines."""
    spack_env = EnvironmentModifications()
    run_env = EnvironmentModifications()

    # Before proceeding, ensure that specs and packages are consistent
    #
    # This is a confusing behavior due to how packages are
    # constructed.  `setup_dependent_package` may set attributes on
    # specs in the DAG for use by other packages' install
    # method. However, spec.package will look up a package via
    # spack.repo, which defensively copies specs into packages.  This
    # code ensures that all packages in the DAG have pieces of the
    # same spec object at build time.
    #
    # This is safe for the build process, b/c the build process is a
    # throwaway environment, but it is kind of dirty.
    #
    # TODO: Think about how to avoid this fix and do something cleaner.
    for s in pkg.spec.traverse():
        s.package.spec = s

    set_compiler_environment_variables(pkg, spack_env)
    set_build_environment_variables(pkg, spack_env, dirty)
    pkg.spec.architecture.platform.setup_platform_environment(pkg, spack_env)
    load_external_modules(pkg)
    # traverse in postorder so package can use vars from its dependencies
    spec = pkg.spec
    for dspec in pkg.spec.traverse(order='post', root=False, deptype='build'):
        # If a user makes their own package repo, e.g.
        # spack.repos.mystuff.libelf.Libelf, and they inherit from
        # an existing class like spack.repos.original.libelf.Libelf,
        # then set the module variables for both classes so the
        # parent class can still use them if it gets called.
        spkg = dspec.package
        modules = parent_class_modules(spkg.__class__)
        for mod in modules:
            set_module_variables_for_package(spkg, mod)
        set_module_variables_for_package(spkg, spkg.module)

        # Allow dependencies to modify the module
        dpkg = dspec.package
        dpkg.setup_dependent_package(pkg.module, spec)
        dpkg.setup_dependent_environment(spack_env, run_env, spec)

    set_module_variables_for_package(pkg, pkg.module)
    pkg.setup_environment(spack_env, run_env)

    # Make sure nothing's strange about the Spack environment.
    validate(spack_env, tty.warn)
    spack_env.apply_modifications()


def fork(pkg, function, dirty=False):
    """Fork a child process to do part of a spack build.

    :param pkg: pkg whose environemnt we should set up the forked process for.
    :param function: arg-less function to run in the child process.
    :param dirty: If True, do NOT clean the environment before building.

    Usage::

       def child_fun():
           # do stuff
       build_env.fork(pkg, child_fun)

    Forked processes are run with the build environment set up by
    spack.build_environment.  This allows package authors to have
    full control over the environment, etc. without affecting
    other builds that might be executed in the same spack call.

    If something goes wrong, the child process is expected to print
    the error and the parent process will exit with error as
    well. If things go well, the child exits and the parent
    carries on.
    """

    def child_execution(child_connection):
        try:
            setup_package(pkg, dirty=dirty)
            function()
            child_connection.send([None, None, None])
        except Exception as e:
            child_connection.send([type(e), e, None])
        finally:
            child_connection.close()

    parent_connection, child_connection = multiprocessing.Pipe()
    p = multiprocessing.Process(
        target=child_execution,
        args=(child_connection,)
    )
    p.start()
    exc_type, exception, traceback = parent_connection.recv()
    p.join()
    if exception is not None:
        raise exception


class InstallError(spack.error.SpackError):
    """Raised when a package fails to install"""<|MERGE_RESOLUTION|>--- conflicted
+++ resolved
@@ -51,11 +51,8 @@
 Skimming this module is a nice way to get acquainted with the types of
 calls you can make from within the install() function.
 """
-<<<<<<< HEAD
 import glob
-=======
 import multiprocessing
->>>>>>> 39772e4c
 import os
 import shutil
 import sys
