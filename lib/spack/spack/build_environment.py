##############################################################################
# Copyright (c) 2013-2017, Lawrence Livermore National Security, LLC.
# Produced at the Lawrence Livermore National Laboratory.
#
# This file is part of Spack.
# Created by Todd Gamblin, tgamblin@llnl.gov, All rights reserved.
# LLNL-CODE-647188
#
# For details, see https://github.com/spack/spack
# Please also see the NOTICE and LICENSE files for our notice and the LGPL.
#
# This program is free software; you can redistribute it and/or modify
# it under the terms of the GNU Lesser General Public License (as
# published by the Free Software Foundation) version 2.1, February 1999.
#
# This program is distributed in the hope that it will be useful, but
# WITHOUT ANY WARRANTY; without even the IMPLIED WARRANTY OF
# MERCHANTABILITY or FITNESS FOR A PARTICULAR PURPOSE. See the terms and
# conditions of the GNU Lesser General Public License for more details.
#
# You should have received a copy of the GNU Lesser General Public
# License along with this program; if not, write to the Free Software
# Foundation, Inc., 59 Temple Place, Suite 330, Boston, MA 02111-1307 USA
##############################################################################
"""
This module contains all routines related to setting up the package
build environment.  All of this is set up by package.py just before
install() is called.

There are two parts to the build environment:

1. Python build environment (i.e. install() method)

   This is how things are set up when install() is called.  Spack
   takes advantage of each package being in its own module by adding a
   bunch of command-like functions (like configure(), make(), etc.) in
   the package's module scope.  Ths allows package writers to call
   them all directly in Package.install() without writing 'self.'
   everywhere.  No, this isn't Pythonic.  Yes, it makes the code more
   readable and more like the shell script from which someone is
   likely porting.

2. Build execution environment

   This is the set of environment variables, like PATH, CC, CXX,
   etc. that control the build.  There are also a number of
   environment variables used to pass information (like RPATHs and
   other information about dependencies) to Spack's compiler wrappers.
   All of these env vars are also set up here.

Skimming this module is a nice way to get acquainted with the types of
calls you can make from within the install() function.
"""
import inspect
import multiprocessing
import os
import shutil
import sys
import traceback
from six import iteritems
from six import StringIO

import llnl.util.tty as tty
from llnl.util.tty.color import colorize
from llnl.util.filesystem import join_path, mkdirp, install, install_tree

import spack
import spack.store
from spack.environment import EnvironmentModifications, validate
from spack.util.environment import env_flag, filter_system_paths, get_path
from spack.util.executable import Executable
from spack.util.module_cmd import load_module, get_path_from_module
from spack.util.log_parse import parse_log_events, make_log_context


#
# This can be set by the user to globally disable parallel builds.
#
SPACK_NO_PARALLEL_MAKE = 'SPACK_NO_PARALLEL_MAKE'

#
# These environment variables are set by
# set_build_environment_variables and used to pass parameters to
# Spack's compiler wrappers.
#
SPACK_ENV_PATH = 'SPACK_ENV_PATH'
SPACK_DEPENDENCIES = 'SPACK_DEPENDENCIES'
SPACK_RPATH_DEPS = 'SPACK_RPATH_DEPS'
SPACK_LINK_DEPS = 'SPACK_LINK_DEPS'
SPACK_PREFIX = 'SPACK_PREFIX'
SPACK_INSTALL = 'SPACK_INSTALL'
SPACK_DEBUG = 'SPACK_DEBUG'
SPACK_SHORT_SPEC = 'SPACK_SHORT_SPEC'
SPACK_DEBUG_LOG_ID = 'SPACK_DEBUG_LOG_ID'
SPACK_DEBUG_LOG_DIR = 'SPACK_DEBUG_LOG_DIR'


# Platform-specific library suffix.
dso_suffix = 'dylib' if sys.platform == 'darwin' else 'so'


class MakeExecutable(Executable):
    """Special callable executable object for make so the user can
       specify parallel or not on a per-invocation basis.  Using
       'parallel' as a kwarg will override whatever the package's
       global setting is, so you can either default to true or false
       and override particular calls.

       Note that if the SPACK_NO_PARALLEL_MAKE env var is set it overrides
       everything.
    """

    def __init__(self, name, jobs):
        super(MakeExecutable, self).__init__(name)
        self.jobs = jobs

    def __call__(self, *args, **kwargs):
        disable = env_flag(SPACK_NO_PARALLEL_MAKE)
        parallel = not disable and kwargs.get('parallel', self.jobs > 1)

        if parallel:
            jobs = "-j%d" % self.jobs
            args = (jobs,) + args

        return super(MakeExecutable, self).__call__(*args, **kwargs)


def set_compiler_environment_variables(pkg, env):
    assert(pkg.spec.concrete)
    compiler = pkg.compiler

    # Set compiler variables used by CMake and autotools
    assert all(key in compiler.link_paths for key in (
        'cc', 'cxx', 'f77', 'fc'))

    # Populate an object with the list of environment modifications
    # and return it
    # TODO : add additional kwargs for better diagnostics, like requestor,
    # ttyout, ttyerr, etc.
    link_dir = spack.build_env_path

    # Set SPACK compiler variables so that our wrapper knows what to call
    if compiler.cc:
        env.set('SPACK_CC', compiler.cc)
        env.set('CC', join_path(link_dir, compiler.link_paths['cc']))
    if compiler.cxx:
        env.set('SPACK_CXX', compiler.cxx)
        env.set('CXX', join_path(link_dir, compiler.link_paths['cxx']))
    if compiler.f77:
        env.set('SPACK_F77', compiler.f77)
        env.set('F77', join_path(link_dir, compiler.link_paths['f77']))
    if compiler.fc:
        env.set('SPACK_FC',  compiler.fc)
        env.set('FC', join_path(link_dir, compiler.link_paths['fc']))

    # Set SPACK compiler rpath flags so that our wrapper knows what to use
    env.set('SPACK_CC_RPATH_ARG',  compiler.cc_rpath_arg)
    env.set('SPACK_CXX_RPATH_ARG', compiler.cxx_rpath_arg)
    env.set('SPACK_F77_RPATH_ARG', compiler.f77_rpath_arg)
    env.set('SPACK_FC_RPATH_ARG',  compiler.fc_rpath_arg)

    # Trap spack-tracked compiler flags as appropriate.
    # env_flags are easy to accidentally override.
    inject_flags = {}
    env_flags = {}
    build_system_flags = {}
    for flag in spack.spec.FlagMap.valid_compiler_flags():
        injf, envf, bsf = pkg.flag_handler(flag, pkg.spec.compiler_flags[flag])
        inject_flags[flag] = injf or []
        env_flags[flag] = envf or []
        build_system_flags[flag] = bsf or []

    # Place compiler flags as specified by flag_handler
    for flag in spack.spec.FlagMap.valid_compiler_flags():
        # Concreteness guarantees key safety here
        if inject_flags[flag]:
            # variables SPACK_<FLAG> inject flags through wrapper
            var_name = 'SPACK_{0}'.format(flag.upper())
            env.set(var_name, ' '.join(f for f in inject_flags[flag]))
        if env_flags[flag]:
            # implicit variables
            env.set(flag.upper(), ' '.join(f for f in env_flags[flag]))
    pkg.flags_to_build_system_args(build_system_flags)

    env.set('SPACK_COMPILER_SPEC', str(pkg.spec.compiler))

    compiler.setup_custom_environment(pkg, env)

    return env


def set_build_environment_variables(pkg, env, dirty):
    """Ensure a clean install environment when we build packages.

    This involves unsetting pesky environment variables that may
    affect the build. It also involves setting environment variables
    used by Spack's compiler wrappers.

    Args:
        pkg: The package we are building
        env: The build environment
        dirty (bool): Skip unsetting the user's environment settings
    """
    # Gather information about various types of dependencies
    build_deps      = set(pkg.spec.dependencies(deptype=('build', 'test')))
    link_deps       = set(pkg.spec.traverse(root=False, deptype=('link')))
    build_link_deps = build_deps | link_deps
    rpath_deps      = get_rpath_deps(pkg)

    build_prefixes      = [dep.prefix for dep in build_deps]
    link_prefixes       = [dep.prefix for dep in link_deps]
    build_link_prefixes = [dep.prefix for dep in build_link_deps]
    rpath_prefixes      = [dep.prefix for dep in rpath_deps]

    # add run-time dependencies of direct build-time dependencies:
    for build_dep in build_deps:
        for run_dep in build_dep.traverse(deptype='run'):
            build_prefixes.append(run_dep.prefix)

    # Filter out system paths: ['/', '/usr', '/usr/local']
    # These paths can be introduced into the build when an external package
    # is added as a dependency. The problem with these paths is that they often
    # contain hundreds of other packages installed in the same directory.
    # If these paths come first, they can overshadow Spack installations.
    build_prefixes      = filter_system_paths(build_prefixes)
    link_prefixes       = filter_system_paths(link_prefixes)
    build_link_prefixes = filter_system_paths(build_link_prefixes)
    rpath_prefixes      = filter_system_paths(rpath_prefixes)

    # Prefixes of all of the package's dependencies go in SPACK_DEPENDENCIES
    env.set_path(SPACK_DEPENDENCIES, build_link_prefixes)

    # These variables control compiler wrapper behavior
    env.set_path(SPACK_RPATH_DEPS, rpath_prefixes)
    env.set_path(SPACK_LINK_DEPS, link_prefixes)

    # Add dependencies to CMAKE_PREFIX_PATH
    env.set_path('CMAKE_PREFIX_PATH', build_link_prefixes)

    # Install prefix
    env.set(SPACK_PREFIX, pkg.prefix)

    # Install root prefix
    env.set(SPACK_INSTALL, spack.store.root)

    # Stuff in here sanitizes the build environment to eliminate
    # anything the user has set that may interfere.
    if not dirty:
        # Remove these vars from the environment during build because they
        # can affect how some packages find libraries.  We want to make
        # sure that builds never pull in unintended external dependencies.
        env.unset('LD_LIBRARY_PATH')
        env.unset('LIBRARY_PATH')
        env.unset('CPATH')
        env.unset('LD_RUN_PATH')
        env.unset('DYLD_LIBRARY_PATH')

        # Remove any macports installs from the PATH.  The macports ld can
        # cause conflicts with the built-in linker on el capitan.  Solves
        # assembler issues, e.g.:
        #    suffix or operands invalid for `movq'"
        path = get_path('PATH')
        for p in path:
            if '/macports/' in p:
                env.remove_path('PATH', p)

    # Set environment variables if specified for
    # the given compiler
    compiler = pkg.compiler
    environment = compiler.environment
    if 'set' in environment:
        env_to_set = environment['set']
        for key, value in iteritems(env_to_set):
            env.set('SPACK_ENV_SET_%s' % key, value)
            env.set('%s' % key, value)
        # Let shell know which variables to set
        env_variables = ":".join(env_to_set.keys())
        env.set('SPACK_ENV_TO_SET', env_variables)

    if compiler.extra_rpaths:
        extra_rpaths = ':'.join(compiler.extra_rpaths)
        env.set('SPACK_COMPILER_EXTRA_RPATHS', extra_rpaths)

    # Add bin directories from dependencies to the PATH for the build.
    for prefix in build_prefixes:
        for dirname in ['bin', 'bin64']:
            bin_dir = os.path.join(prefix, dirname)
            if os.path.isdir(bin_dir):
                env.prepend_path('PATH', bin_dir)

    # Add spack build environment path with compiler wrappers first in
    # the path. We add both spack.env_path, which includes default
    # wrappers (cc, c++, f77, f90), AND a subdirectory containing
    # compiler-specific symlinks.  The latter ensures that builds that
    # are sensitive to the *name* of the compiler see the right name
    # when we're building with the wrappers.
    #
    # Conflicts on case-insensitive systems (like "CC" and "cc") are
    # handled by putting one in the <build_env_path>/case-insensitive
    # directory.  Add that to the path too.
    env_paths = []
    compiler_specific = join_path(spack.build_env_path, pkg.compiler.name)
    for item in [spack.build_env_path, compiler_specific]:
        env_paths.append(item)
        ci = join_path(item, 'case-insensitive')
        if os.path.isdir(ci):
            env_paths.append(ci)

    for item in reversed(env_paths):
        env.prepend_path('PATH', item)
    env.set_path(SPACK_ENV_PATH, env_paths)

    # Working directory for the spack command itself, for debug logs.
    if spack.debug:
        env.set(SPACK_DEBUG, 'TRUE')
    env.set(SPACK_SHORT_SPEC, pkg.spec.short_spec)
    env.set(SPACK_DEBUG_LOG_ID, pkg.spec.format('${PACKAGE}-${HASH:7}'))
    env.set(SPACK_DEBUG_LOG_DIR, spack.spack_working_dir)

    # Add any pkgconfig directories to PKG_CONFIG_PATH
    for prefix in build_link_prefixes:
        for directory in ('lib', 'lib64', 'share'):
            pcdir = join_path(prefix, directory, 'pkgconfig')
            if os.path.isdir(pcdir):
                env.prepend_path('PKG_CONFIG_PATH', pcdir)

    return env


def set_module_variables_for_package(pkg, module):
    """Populate the module scope of install() with some useful functions.
       This makes things easier for package writers.
    """
    # number of jobs spack will build with.
    jobs = spack.build_jobs
    if not pkg.parallel:
        jobs = 1
    elif pkg.make_jobs:
        jobs = pkg.make_jobs

    m = module
    m.make_jobs = jobs

    # TODO: make these build deps that can be installed if not found.
    m.make = MakeExecutable('make', jobs)
    m.gmake = MakeExecutable('gmake', jobs)
    m.scons = MakeExecutable('scons', jobs)
    m.ninja = MakeExecutable('ninja', jobs)

    # easy shortcut to os.environ
    m.env = os.environ

    # Find the configure script in the archive path
    # Don't use which for this; we want to find it in the current dir.
    m.configure = Executable('./configure')

    m.cmake = Executable('cmake')
    m.ctest = Executable('ctest')

    # Standard CMake arguments
    m.std_cmake_args = spack.CMakePackage._std_args(pkg)

    # Put spack compiler paths in module scope.
    link_dir = spack.build_env_path
    m.spack_cc = join_path(link_dir, pkg.compiler.link_paths['cc'])
    m.spack_cxx = join_path(link_dir, pkg.compiler.link_paths['cxx'])
    m.spack_f77 = join_path(link_dir, pkg.compiler.link_paths['f77'])
    m.spack_fc = join_path(link_dir, pkg.compiler.link_paths['fc'])

    # Emulate some shell commands for convenience
    m.pwd = os.getcwd
    m.cd = os.chdir
    m.mkdir = os.mkdir
    m.makedirs = os.makedirs
    m.remove = os.remove
    m.removedirs = os.removedirs
    m.symlink = os.symlink

    m.mkdirp = mkdirp
    m.install = install
    m.install_tree = install_tree
    m.rmtree = shutil.rmtree
    m.move = shutil.move

    # Useful directories within the prefix are encapsulated in
    # a Prefix object.
    m.prefix = pkg.prefix

    # Platform-specific library suffix.
    m.dso_suffix = dso_suffix

    def static_to_shared_library(static_lib, shared_lib=None, **kwargs):
        compiler_path = kwargs.get('compiler', m.spack_cc)
        compiler = Executable(compiler_path)

        return _static_to_shared_library(pkg.spec.architecture, compiler,
                                         static_lib, shared_lib, **kwargs)

    m.static_to_shared_library = static_to_shared_library


def _static_to_shared_library(arch, compiler, static_lib, shared_lib=None,
                              **kwargs):
    """
    Converts a static library to a shared library. The static library has to
    be built with PIC for the conversion to work.

    Parameters:
        static_lib (str): Path to the static library.
        shared_lib (str): Path to the shared library. Default is to derive
                          from the static library's path.

    Keyword arguments:
        compiler (str): Path to the compiler. Default is spack_cc.
        compiler_output: Where to print compiler output to.
        arguments (str list): Additional arguments for the compiler.
        version (str): Library version. Default is unspecified.
        compat_version (str): Library compatibility version. Default is
                              version.
    """
    compiler_output = kwargs.get('compiler_output', None)
    arguments = kwargs.get('arguments', [])
    version = kwargs.get('version', None)
    compat_version = kwargs.get('compat_version', version)

    if not shared_lib:
        shared_lib = '{0}.{1}'.format(os.path.splitext(static_lib)[0],
                                      dso_suffix)

    compiler_args = []

    # TODO: Compiler arguments should not be hardcoded but provided by
    #       the different compiler classes.
    if 'linux' in arch:
        soname = os.path.basename(shared_lib)

        if compat_version:
            soname += '.{0}'.format(compat_version)

        compiler_args = [
            '-shared',
            '-Wl,-soname,{0}'.format(soname),
            '-Wl,--whole-archive',
            static_lib,
            '-Wl,--no-whole-archive'
        ]
    elif 'darwin' in arch:
        install_name = shared_lib

        if compat_version:
            install_name += '.{0}'.format(compat_version)

        compiler_args = [
            '-dynamiclib',
            '-install_name {0}'.format(install_name),
            '-Wl,-force_load,{0}'.format(static_lib)
        ]

        if compat_version:
            compiler_args.append('-compatibility_version {0}'.format(
                compat_version))

        if version:
            compiler_args.append('-current_version {0}'.format(version))

    if len(arguments) > 0:
        compiler_args.extend(arguments)

    shared_lib_base = shared_lib

    if version:
        shared_lib += '.{0}'.format(version)
    elif compat_version:
        shared_lib += '.{0}'.format(compat_version)

    compiler_args.extend(['-o', shared_lib])

    # Create symlinks for version and compat_version
    shared_lib_link = os.path.basename(shared_lib)

    if version or compat_version:
        os.symlink(shared_lib_link, shared_lib_base)

    if compat_version and compat_version != version:
        os.symlink(shared_lib_link, '{0}.{1}'.format(shared_lib_base,
                                                     compat_version))

    return compiler(*compiler_args, output=compiler_output)


def get_rpath_deps(pkg):
    """Return immediate or transitive RPATHs depending on the package."""
    if pkg.transitive_rpaths:
        return [d for d in pkg.spec.traverse(root=False, deptype=('link'))]
    else:
        return pkg.spec.dependencies(deptype='link')


def get_rpaths(pkg):
    """Get a list of all the rpaths for a package."""
    rpaths = [pkg.prefix.lib, pkg.prefix.lib64]
    deps = get_rpath_deps(pkg)
    rpaths.extend(d.prefix.lib for d in deps
                  if os.path.isdir(d.prefix.lib))
    rpaths.extend(d.prefix.lib64 for d in deps
                  if os.path.isdir(d.prefix.lib64))
    # Second module is our compiler mod name. We use that to get rpaths from
    # module show output.
    if pkg.compiler.modules and len(pkg.compiler.modules) > 1:
        rpaths.append(get_path_from_module(pkg.compiler.modules[1]))
    return rpaths


def get_std_cmake_args(pkg):
    """List of standard arguments used if a package is a CMakePackage.

    Returns:
        list of str: standard arguments that would be used if this
        package were a CMakePackage instance.

    Args:
        pkg (PackageBase): package under consideration

    Returns:
        list of str: arguments for cmake
    """
    return spack.CMakePackage._std_args(pkg)


def parent_class_modules(cls):
    """
    Get list of super class modules that are all descend from spack.Package
    """
    if (not issubclass(cls, spack.package.Package) or
        issubclass(spack.package.Package, cls)):
        return []
    result = []
    module = sys.modules.get(cls.__module__)
    if module:
        result = [module]
    for c in cls.__bases__:
        result.extend(parent_class_modules(c))
    return result


def load_external_modules(pkg):
    """Traverse a package's spec DAG and load any external modules.

    Traverse a package's dependencies and load any external modules
    associated with them.

    Args:
        pkg (PackageBase): package to load deps for
    """
    for dep in list(pkg.spec.traverse()):
        if dep.external_module:
            load_module(dep.external_module)


def setup_package(pkg, dirty):
    """Execute all environment setup routines."""
    spack_env = EnvironmentModifications()
    run_env = EnvironmentModifications()

<<<<<<< HEAD
    # Trap spack-tracked compiler flags as appropriate.
    # Must be before set_compiler_environment_variables
    # Current implementation of default flag handler relies on this being
    # the first thing to affect the spack_env (so there is no appending), or
    # on no other build_environment methods trying to affect these variables
    # (CFLAGS, CXXFLAGS, etc). Currently both are true, either is sufficient.
    for flag in spack.spec.FlagMap.valid_compiler_flags():
        trap_func = getattr(pkg, flag + '_handler',
                            getattr(pkg, 'default_flag_handler',
                                    lambda x, y: y[1]))
        flag_val = pkg.spec.compiler_flags[flag]
        pkg.spec.compiler_flags[flag] = trap_func(spack_env, (flag, flag_val))
=======
    # Before proceeding, ensure that specs and packages are consistent
    #
    # This is a confusing behavior due to how packages are
    # constructed.  `setup_dependent_package` may set attributes on
    # specs in the DAG for use by other packages' install
    # method. However, spec.package will look up a package via
    # spack.repo, which defensively copies specs into packages.  This
    # code ensures that all packages in the DAG have pieces of the
    # same spec object at build time.
    #
    for s in pkg.spec.traverse():
        assert s.package.spec is s
>>>>>>> 01bec797

    set_compiler_environment_variables(pkg, spack_env)
    set_build_environment_variables(pkg, spack_env, dirty)
    pkg.architecture.platform.setup_platform_environment(pkg, spack_env)

    # traverse in postorder so package can use vars from its dependencies
    spec = pkg.spec
    for dspec in pkg.spec.traverse(order='post', root=False, deptype='build'):
        # If a user makes their own package repo, e.g.
        # spack.repos.mystuff.libelf.Libelf, and they inherit from
        # an existing class like spack.repos.original.libelf.Libelf,
        # then set the module variables for both classes so the
        # parent class can still use them if it gets called.
        spkg = dspec.package
        modules = parent_class_modules(spkg.__class__)
        for mod in modules:
            set_module_variables_for_package(spkg, mod)
        set_module_variables_for_package(spkg, spkg.module)

        # Allow dependencies to modify the module
        dpkg = dspec.package
        dpkg.setup_dependent_package(pkg.module, spec)
        dpkg.setup_dependent_environment(spack_env, run_env, spec)

    set_module_variables_for_package(pkg, pkg.module)
    pkg.setup_environment(spack_env, run_env)

    # Make sure nothing's strange about the Spack environment.
    validate(spack_env, tty.warn)
    spack_env.apply_modifications()

    # All module loads that otherwise would belong in previous functions
    # have to occur after the spack_env object has its modifications applied.
    # Otherwise the environment modifications could undo module changes, such
    # as unsetting LD_LIBRARY_PATH after a module changes it.
    for mod in pkg.compiler.modules:
        # Fixes issue https://github.com/spack/spack/issues/3153
        if os.environ.get("CRAY_CPU_TARGET") == "mic-knl":
            load_module("cce")
        load_module(mod)

    if pkg.architecture.target.module_name:
        load_module(pkg.architecture.target.module_name)

    load_external_modules(pkg)


def fork(pkg, function, dirty, fake):
    """Fork a child process to do part of a spack build.

    Args:

        pkg (PackageBase): package whose environment we should set up the
            forked process for.
        function (callable): argless function to run in the child
            process.
        dirty (bool): If True, do NOT clean the environment before
            building.
        fake (bool): If True, skip package setup b/c it's not a real build

    Usage::

        def child_fun():
            # do stuff
        build_env.fork(pkg, child_fun)

    Forked processes are run with the build environment set up by
    spack.build_environment.  This allows package authors to have full
    control over the environment, etc. without affecting other builds
    that might be executed in the same spack call.

    If something goes wrong, the child process catches the error and
    passes it to the parent wrapped in a ChildError.  The parent is
    expected to handle (or re-raise) the ChildError.
    """

    def child_process(child_pipe, input_stream):
        # We are in the child process. Python sets sys.stdin to
        # open(os.devnull) to prevent our process and its parent from
        # simultaneously reading from the original stdin. But, we assume
        # that the parent process is not going to read from it till we
        # are done with the child, so we undo Python's precaution.
        if input_stream is not None:
            sys.stdin = input_stream

        try:
            if not fake:
                setup_package(pkg, dirty=dirty)
            return_value = function()
            child_pipe.send(return_value)
        except StopIteration as e:
            # StopIteration is used to stop installations
            # before the final stage, mainly for debug purposes
            tty.msg(e.message)
            child_pipe.send(None)

        except BaseException:
            # catch ANYTHING that goes wrong in the child process
            exc_type, exc, tb = sys.exc_info()

            # Need to unwind the traceback in the child because traceback
            # objects can't be sent to the parent.
            tb_string = traceback.format_exc()

            # build up some context from the offending package so we can
            # show that, too.
            package_context = get_package_context(tb)

            build_log = None
            if hasattr(pkg, 'log_path'):
                build_log = pkg.log_path

            # make a pickleable exception to send to parent.
            msg = "%s: %s" % (exc_type.__name__, str(exc))

            ce = ChildError(msg,
                            exc_type.__module__,
                            exc_type.__name__,
                            tb_string, build_log, package_context)
            child_pipe.send(ce)

        finally:
            child_pipe.close()

    parent_pipe, child_pipe = multiprocessing.Pipe()
    input_stream = None
    try:
        # Forward sys.stdin when appropriate, to allow toggling verbosity
        if sys.stdin.isatty() and hasattr(sys.stdin, 'fileno'):
            input_stream = os.fdopen(os.dup(sys.stdin.fileno()))

        p = multiprocessing.Process(
            target=child_process, args=(child_pipe, input_stream))
        p.start()

    except InstallError as e:
        e.pkg = pkg
        raise

    finally:
        # Close the input stream in the parent process
        if input_stream is not None:
            input_stream.close()

    child_result = parent_pipe.recv()
    p.join()

    # let the caller know which package went wrong.
    if isinstance(child_result, InstallError):
        child_result.pkg = pkg

    # If the child process raised an error, print its output here rather
    # than waiting until the call to SpackError.die() in main(). This
    # allows exception handling output to be logged from within Spack.
    # see spack.main.SpackCommand.
    if isinstance(child_result, ChildError):
        child_result.print_context()
        raise child_result

    return child_result


def get_package_context(traceback, context=3):
    """Return some context for an error message when the build fails.

    Args:
        traceback (traceback): A traceback from some exception raised during
            install
        context (int): Lines of context to show before and after the line
            where the error happened

    This function inspects the stack to find where we failed in the
    package file, and it adds detailed context to the long_message
    from there.

    """
    def make_stack(tb, stack=None):
        """Tracebacks come out of the system in caller -> callee order.  Return
        an array in callee -> caller order so we can traverse it."""
        if stack is None:
            stack = []
        if tb is not None:
            make_stack(tb.tb_next, stack)
            stack.append(tb)
        return stack

    stack = make_stack(traceback)

    for tb in stack:
        frame = tb.tb_frame
        if 'self' in frame.f_locals:
            # Find the first proper subclass of PackageBase.
            obj = frame.f_locals['self']
            if isinstance(obj, spack.package.PackageBase):
                break

    # we found obj, the Package implementation we care about.
    # point out the location in the install method where we failed.
    lines = []
    lines.append("%s:%d, in %s:" % (
        inspect.getfile(frame.f_code), frame.f_lineno, frame.f_code.co_name
    ))

    # Build a message showing context in the install method.
    sourcelines, start = inspect.getsourcelines(frame)

    fl = frame.f_lineno - start
    start_ctx = max(0, fl - context)
    sourcelines = sourcelines[start_ctx:fl + context + 1]
    for i, line in enumerate(sourcelines):
        is_error = start_ctx + i == fl
        mark = ">> " if is_error else "   "
        marked = "  %s%-6d%s" % (mark, start_ctx + i, line.rstrip())
        if is_error:
            marked = colorize('@R{%s}' % marked)
        lines.append(marked)

    return lines


class InstallError(spack.error.SpackError):
    """Raised by packages when a package fails to install.

    Any subclass of InstallError will be annotated by Spack wtih a
    ``pkg`` attribute on failure, which the caller can use to get the
    package for which the exception was raised.
    """


class ChildError(InstallError):
    """Special exception class for wrapping exceptions from child processes
       in Spack's build environment.

    The main features of a ChildError are:

    1. They're serializable, so when a child build fails, we can send one
       of these to the parent and let the parent report what happened.

    2. They have a ``traceback`` field containing a traceback generated
       on the child immediately after failure.  Spack will print this on
       failure in lieu of trying to run sys.excepthook on the parent
       process, so users will see the correct stack trace from a child.

    3. They also contain context, which shows context in the Package
       implementation where the error happened.  This helps people debug
       Python code in their packages.  To get it, Spack searches the
       stack trace for the deepest frame where ``self`` is in scope and
       is an instance of PackageBase.  This will generally find a useful
       spot in the ``package.py`` file.

    The long_message of a ChildError displays one of two things:

      1. If the original error was a ProcessError, indicating a command
         died during the build, we'll show context from the build log.

      2. If the original error was any other type of error, we'll show
         context from the Python code.

    SpackError handles displaying the special traceback if we're in debug
    mode with spack -d.

    """
    # List of errors considered "build errors", for which we'll show log
    # context instead of Python context.
    build_errors = [('spack.util.executable', 'ProcessError')]

    def __init__(self, msg, module, classname, traceback_string, build_log,
                 context):
        super(ChildError, self).__init__(msg)
        self.module = module
        self.name = classname
        self.traceback = traceback_string
        self.build_log = build_log
        self.context = context

    @property
    def long_message(self):
        out = StringIO()
        out.write(self._long_message if self._long_message else '')

        if (self.module, self.name) in ChildError.build_errors:
            # The error happened in some external executed process. Show
            # the build log with errors highlighted.
            if self.build_log:
                errors, warnings = parse_log_events(self.build_log)
                nerr = len(errors)
                if nerr > 0:
                    if nerr == 1:
                        out.write("\n1 error found in build log:\n")
                    else:
                        out.write("\n%d errors found in build log:\n" % nerr)
                    out.write(make_log_context(errors))

        else:
            # The error happened in in the Python code, so try to show
            # some context from the Package itself.
            out.write('%s: %s\n\n' % (self.name, self.message))
            if self.context:
                out.write('\n'.join(self.context))
                out.write('\n')

        if out.getvalue():
            out.write('\n')

        if self.build_log:
            out.write('See build log for details:\n')
            out.write('  %s' % self.build_log)

        return out.getvalue()

    def __str__(self):
        return self.message + self.long_message + self.traceback

    def __reduce__(self):
        """__reduce__ is used to serialize (pickle) ChildErrors.

        Return a function to reconstruct a ChildError, along with the
        salient properties we'll need.
        """
        return _make_child_error, (
            self.message,
            self.module,
            self.name,
            self.traceback,
            self.build_log,
            self.context)


def _make_child_error(msg, module, name, traceback, build_log, context):
    """Used by __reduce__ in ChildError to reconstruct pickled errors."""
    return ChildError(msg, module, name, traceback, build_log, context)<|MERGE_RESOLUTION|>--- conflicted
+++ resolved
@@ -562,34 +562,6 @@
     spack_env = EnvironmentModifications()
     run_env = EnvironmentModifications()
 
-<<<<<<< HEAD
-    # Trap spack-tracked compiler flags as appropriate.
-    # Must be before set_compiler_environment_variables
-    # Current implementation of default flag handler relies on this being
-    # the first thing to affect the spack_env (so there is no appending), or
-    # on no other build_environment methods trying to affect these variables
-    # (CFLAGS, CXXFLAGS, etc). Currently both are true, either is sufficient.
-    for flag in spack.spec.FlagMap.valid_compiler_flags():
-        trap_func = getattr(pkg, flag + '_handler',
-                            getattr(pkg, 'default_flag_handler',
-                                    lambda x, y: y[1]))
-        flag_val = pkg.spec.compiler_flags[flag]
-        pkg.spec.compiler_flags[flag] = trap_func(spack_env, (flag, flag_val))
-=======
-    # Before proceeding, ensure that specs and packages are consistent
-    #
-    # This is a confusing behavior due to how packages are
-    # constructed.  `setup_dependent_package` may set attributes on
-    # specs in the DAG for use by other packages' install
-    # method. However, spec.package will look up a package via
-    # spack.repo, which defensively copies specs into packages.  This
-    # code ensures that all packages in the DAG have pieces of the
-    # same spec object at build time.
-    #
-    for s in pkg.spec.traverse():
-        assert s.package.spec is s
->>>>>>> 01bec797
-
     set_compiler_environment_variables(pkg, spack_env)
     set_build_environment_variables(pkg, spack_env, dirty)
     pkg.architecture.platform.setup_platform_environment(pkg, spack_env)
