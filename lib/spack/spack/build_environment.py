# Copyright 2013-2019 Lawrence Livermore National Security, LLC and other
# Spack Project Developers. See the top-level COPYRIGHT file for details.
#
# SPDX-License-Identifier: (Apache-2.0 OR MIT)

"""
This module contains all routines related to setting up the package
build environment.  All of this is set up by package.py just before
install() is called.

There are two parts to the build environment:

1. Python build environment (i.e. install() method)

   This is how things are set up when install() is called.  Spack
   takes advantage of each package being in its own module by adding a
   bunch of command-like functions (like configure(), make(), etc.) in
   the package's module scope.  Ths allows package writers to call
   them all directly in Package.install() without writing 'self.'
   everywhere.  No, this isn't Pythonic.  Yes, it makes the code more
   readable and more like the shell script from which someone is
   likely porting.

2. Build execution environment

   This is the set of environment variables, like PATH, CC, CXX,
   etc. that control the build.  There are also a number of
   environment variables used to pass information (like RPATHs and
   other information about dependencies) to Spack's compiler wrappers.
   All of these env vars are also set up here.

Skimming this module is a nice way to get acquainted with the types of
calls you can make from within the install() function.
"""
import inspect
import multiprocessing
import os
import shutil
import sys
import traceback
import types
from six import iteritems
from six import StringIO

import llnl.util.tty as tty
from llnl.util.tty.color import cescape, colorize
from llnl.util.filesystem import mkdirp, install, install_tree

import spack.build_systems.cmake
import spack.build_systems.meson
import spack.config
import spack.main
import spack.paths
import spack.store
from spack.util.string import plural
<<<<<<< HEAD
from spack.environment import EnvironmentModifications, validate
from spack.environment import preserve_environment
from spack.util.environment import (
    env_flag, filter_system_paths, get_path, is_system_path)
=======
from spack.util.environment import EnvironmentModifications, validate
from spack.util.environment import preserve_environment
from spack.util.environment import env_flag, filter_system_paths, get_path
>>>>>>> 0ef139ac
from spack.util.environment import system_dirs
from spack.util.executable import Executable
from spack.util.module_cmd import load_module, get_path_from_module
from spack.util.log_parse import parse_log_events, make_log_context


#
# This can be set by the user to globally disable parallel builds.
#
SPACK_NO_PARALLEL_MAKE = 'SPACK_NO_PARALLEL_MAKE'

#
# These environment variables are set by
# set_build_environment_variables and used to pass parameters to
# Spack's compiler wrappers.
#
SPACK_ENV_PATH = 'SPACK_ENV_PATH'
SPACK_INCLUDE_DIRS = 'SPACK_INCLUDE_DIRS'
SPACK_LINK_DIRS = 'SPACK_LINK_DIRS'
SPACK_RPATH_DIRS = 'SPACK_RPATH_DIRS'
SPACK_RPATH_DEPS = 'SPACK_RPATH_DEPS'
SPACK_LINK_DEPS = 'SPACK_LINK_DEPS'
SPACK_PREFIX = 'SPACK_PREFIX'
SPACK_INSTALL = 'SPACK_INSTALL'
SPACK_DEBUG = 'SPACK_DEBUG'
SPACK_SHORT_SPEC = 'SPACK_SHORT_SPEC'
SPACK_DEBUG_LOG_ID = 'SPACK_DEBUG_LOG_ID'
SPACK_DEBUG_LOG_DIR = 'SPACK_DEBUG_LOG_DIR'
SPACK_CCACHE_BINARY = 'SPACK_CCACHE_BINARY'
SPACK_SYSTEM_DIRS = 'SPACK_SYSTEM_DIRS'


# Platform-specific library suffix.
dso_suffix = 'dylib' if sys.platform == 'darwin' else 'so'


class MakeExecutable(Executable):
    """Special callable executable object for make so the user can specify
       parallelism options on a per-invocation basis.  Specifying
       'parallel' to the call will override whatever the package's
       global setting is, so you can either default to true or false and
       override particular calls. Specifying 'jobs_env' to a particular
       call will name an environment variable which will be set to the
       parallelism level (without affecting the normal invocation with
       -j).

       Note that if the SPACK_NO_PARALLEL_MAKE env var is set it overrides
       everything.
    """

    def __init__(self, name, jobs):
        super(MakeExecutable, self).__init__(name)
        self.jobs = jobs

    def __call__(self, *args, **kwargs):
        """parallel, and jobs_env from kwargs are swallowed and used here;
        remaining arguments are passed through to the superclass.
        """

        disable = env_flag(SPACK_NO_PARALLEL_MAKE)
        parallel = (not disable) and kwargs.pop('parallel', self.jobs > 1)

        if parallel:
            args = ('-j{0}'.format(self.jobs),) + args
            jobs_env = kwargs.pop('jobs_env', None)
            if jobs_env:
                # Caller wants us to set an environment variable to
                # control the parallelism.
                kwargs['extra_env'] = {jobs_env: str(self.jobs)}

        return super(MakeExecutable, self).__call__(*args, **kwargs)


def clean_environment():
    # Stuff in here sanitizes the build environment to eliminate
    # anything the user has set that may interfere. We apply it immediately
    # unlike the other functions so it doesn't overwrite what the modules load.
    env = EnvironmentModifications()

    # Remove these vars from the environment during build because they
    # can affect how some packages find libraries.  We want to make
    # sure that builds never pull in unintended external dependencies.
    env.unset('LD_LIBRARY_PATH')
    env.unset('LIBRARY_PATH')
    env.unset('CPATH')
    env.unset('LD_RUN_PATH')
    env.unset('DYLD_LIBRARY_PATH')

    build_lang = spack.config.get('config:build_language')
    if build_lang:
        # Override language-related variables. This can be used to force
        # English compiler messages etc., which allows parse_log_events to
        # show useful matches.
        env.set('LC_ALL', build_lang)

    # Remove any macports installs from the PATH.  The macports ld can
    # cause conflicts with the built-in linker on el capitan.  Solves
    # assembler issues, e.g.:
    #    suffix or operands invalid for `movq'"
    path = get_path('PATH')
    for p in path:
        if '/macports/' in p:
            env.remove_path('PATH', p)

    env.apply_modifications()


def set_compiler_environment_variables(pkg, env):
    assert pkg.spec.concrete
    compiler = pkg.compiler

    # Set compiler variables used by CMake and autotools
    assert all(key in compiler.link_paths for key in (
        'cc', 'cxx', 'f77', 'fc'))

    # Populate an object with the list of environment modifications
    # and return it
    # TODO : add additional kwargs for better diagnostics, like requestor,
    # ttyout, ttyerr, etc.
    link_dir = spack.paths.build_env_path

    # Set SPACK compiler variables so that our wrapper knows what to call
    if compiler.cc:
        env.set('SPACK_CC', compiler.cc)
        env.set('CC', os.path.join(link_dir, compiler.link_paths['cc']))
    if compiler.cxx:
        env.set('SPACK_CXX', compiler.cxx)
        env.set('CXX', os.path.join(link_dir, compiler.link_paths['cxx']))
    if compiler.f77:
        env.set('SPACK_F77', compiler.f77)
        env.set('F77', os.path.join(link_dir, compiler.link_paths['f77']))
    if compiler.fc:
        env.set('SPACK_FC',  compiler.fc)
        env.set('FC', os.path.join(link_dir, compiler.link_paths['fc']))

    # Set SPACK compiler rpath flags so that our wrapper knows what to use
    env.set('SPACK_CC_RPATH_ARG',  compiler.cc_rpath_arg)
    env.set('SPACK_CXX_RPATH_ARG', compiler.cxx_rpath_arg)
    env.set('SPACK_F77_RPATH_ARG', compiler.f77_rpath_arg)
    env.set('SPACK_FC_RPATH_ARG',  compiler.fc_rpath_arg)

    # Trap spack-tracked compiler flags as appropriate.
    # env_flags are easy to accidentally override.
    inject_flags = {}
    env_flags = {}
    build_system_flags = {}
    for flag in spack.spec.FlagMap.valid_compiler_flags():
        # Always convert flag_handler to function type.
        # This avoids discrepencies in calling conventions between functions
        # and methods, or between bound and unbound methods in python 2.
        # We cannot effectively convert everything to a bound method, which
        # would be the simpler solution.
        if isinstance(pkg.flag_handler, types.FunctionType):
            handler = pkg.flag_handler
        else:
            if sys.version_info >= (3, 0):
                handler = pkg.flag_handler.__func__
            else:
                handler = pkg.flag_handler.im_func
        injf, envf, bsf = handler(pkg, flag, pkg.spec.compiler_flags[flag])
        inject_flags[flag] = injf or []
        env_flags[flag] = envf or []
        build_system_flags[flag] = bsf or []

    # Place compiler flags as specified by flag_handler
    for flag in spack.spec.FlagMap.valid_compiler_flags():
        # Concreteness guarantees key safety here
        if inject_flags[flag]:
            # variables SPACK_<FLAG> inject flags through wrapper
            var_name = 'SPACK_{0}'.format(flag.upper())
            env.set(var_name, ' '.join(f for f in inject_flags[flag]))
        if env_flags[flag]:
            # implicit variables
            env.set(flag.upper(), ' '.join(f for f in env_flags[flag]))
    pkg.flags_to_build_system_args(build_system_flags)

    env.set('SPACK_COMPILER_SPEC', str(pkg.spec.compiler))

    env.set('SPACK_SYSTEM_DIRS', ':'.join(system_dirs))

    compiler.setup_custom_environment(pkg, env)

    return env


def set_build_environment_variables(pkg, env, dirty):
    """Ensure a clean install environment when we build packages.

    This involves unsetting pesky environment variables that may
    affect the build. It also involves setting environment variables
    used by Spack's compiler wrappers.

    Args:
        pkg: The package we are building
        env: The build environment
        dirty (bool): Skip unsetting the user's environment settings
    """
    # Gather information about various types of dependencies
    build_deps      = set(pkg.spec.dependencies(deptype=('build', 'test')))
    link_deps       = set(pkg.spec.traverse(root=False, deptype=('link')))
    build_link_deps = build_deps | link_deps
    rpath_deps      = get_rpath_deps(pkg)

    link_dirs = []
    include_dirs = []
    rpath_dirs = []

    # Set up link, include, RPATH directories that are passed to the
    # compiler wrapper
    for dep in link_deps:
        if is_system_path(dep.prefix):
            continue
        # TODO: packages with alternative implementations of .libs which
        # are external may place libraries in nonstandard directories, so
        # there should be a check for that
        query = pkg.spec[dep.name]
        try:
            dep_link_dirs = list(query.libs.directories)
            link_dirs.extend(dep_link_dirs)
            if dep in rpath_deps:
                rpath_dirs.extend(dep_link_dirs)
        except spack.spec.NoLibrariesError:
            tty.debug("No libraries found for {0}".format(dep.name))

        try:
            include_dirs.extend(query.headers.directories)
        except spack.spec.NoHeadersError:
            tty.debug("No headers found for {0}".format(dep.name))
        if os.path.isdir(dep.prefix.include):
            include_dirs.append(dep.prefix.include)

    # The top-level package is always RPATHed. It hasn't been installed yet
    # so the RPATHs are added unconditionally (e.g. even though lib64/ may
    # not be created for the install).
    for libdir in ['lib', 'lib64']:
        lib_path = os.path.join(pkg.prefix, libdir)
        rpath_dirs.append(lib_path)

    env.set(SPACK_LINK_DIRS, ':'.join(link_dirs))
    env.set(SPACK_INCLUDE_DIRS, ':'.join(include_dirs))
    env.set(SPACK_RPATH_DIRS, ':'.join(rpath_dirs))

    build_prefixes      = [dep.prefix for dep in build_deps]
    build_link_prefixes = [dep.prefix for dep in build_link_deps]

    # add run-time dependencies of direct build-time dependencies:
    for build_dep in build_deps:
        for run_dep in build_dep.traverse(deptype='run'):
            build_prefixes.append(run_dep.prefix)

    # Filter out system paths: ['/', '/usr', '/usr/local']
    # These paths can be introduced into the build when an external package
    # is added as a dependency. The problem with these paths is that they often
    # contain hundreds of other packages installed in the same directory.
    # If these paths come first, they can overshadow Spack installations.
    build_prefixes      = filter_system_paths(build_prefixes)
    build_link_prefixes = filter_system_paths(build_link_prefixes)

    # Add dependencies to CMAKE_PREFIX_PATH
    env.set_path('CMAKE_PREFIX_PATH', build_link_prefixes)

    # TODO: this is no longer used by the wrapper (as of this PR) - it was
    # originally only used for inserting RPATHs. That being said it may
    # be useful in the future.
    # Install prefix
    env.set(SPACK_PREFIX, pkg.prefix)

    # TODO: this was not used before this PR, should it be removed?
    # Install root prefix
    env.set(SPACK_INSTALL, spack.store.root)

    # Set environment variables if specified for
    # the given compiler
    compiler = pkg.compiler
    environment = compiler.environment

    for command, variable in iteritems(environment):
        if command == 'set':
            for name, value in iteritems(variable):
                env.set(name, value)
        elif command == 'unset':
            for name, _ in iteritems(variable):
                env.unset(name)
        elif command == 'prepend-path':
            for name, value in iteritems(variable):
                env.prepend_path(name, value)
        elif command == 'append-path':
            for name, value in iteritems(variable):
                env.append_path(name, value)

    if compiler.extra_rpaths:
        extra_rpaths = ':'.join(compiler.extra_rpaths)
        env.set('SPACK_COMPILER_EXTRA_RPATHS', extra_rpaths)

    # Add bin directories from dependencies to the PATH for the build.
    for prefix in build_prefixes:
        for dirname in ['bin', 'bin64']:
            bin_dir = os.path.join(prefix, dirname)
            if os.path.isdir(bin_dir):
                env.prepend_path('PATH', bin_dir)

    # Add spack build environment path with compiler wrappers first in
    # the path. We add the compiler wrapper path, which includes default
    # wrappers (cc, c++, f77, f90), AND a subdirectory containing
    # compiler-specific symlinks.  The latter ensures that builds that
    # are sensitive to the *name* of the compiler see the right name when
    # we're building with the wrappers.
    #
    # Conflicts on case-insensitive systems (like "CC" and "cc") are
    # handled by putting one in the <build_env_path>/case-insensitive
    # directory.  Add that to the path too.
    env_paths = []
    compiler_specific = os.path.join(
        spack.paths.build_env_path, pkg.compiler.name)
    for item in [spack.paths.build_env_path, compiler_specific]:
        env_paths.append(item)
        ci = os.path.join(item, 'case-insensitive')
        if os.path.isdir(ci):
            env_paths.append(ci)

    for item in env_paths:
        env.prepend_path('PATH', item)
    env.set_path(SPACK_ENV_PATH, env_paths)

    # Working directory for the spack command itself, for debug logs.
    if spack.config.get('config:debug'):
        env.set(SPACK_DEBUG, 'TRUE')
    env.set(SPACK_SHORT_SPEC, pkg.spec.short_spec)
    env.set(SPACK_DEBUG_LOG_ID, pkg.spec.format('${PACKAGE}-${HASH:7}'))
    env.set(SPACK_DEBUG_LOG_DIR, spack.main.spack_working_dir)

    # Find ccache binary and hand it to build environment
    if spack.config.get('config:ccache'):
        ccache = Executable('ccache')
        if not ccache:
            raise RuntimeError("No ccache binary found in PATH")
        env.set(SPACK_CCACHE_BINARY, ccache)

    # Add any pkgconfig directories to PKG_CONFIG_PATH
    for prefix in build_link_prefixes:
        for directory in ('lib', 'lib64', 'share'):
            pcdir = os.path.join(prefix, directory, 'pkgconfig')
            if os.path.isdir(pcdir):
                env.prepend_path('PKG_CONFIG_PATH', pcdir)

    return env


def _set_variables_for_single_module(pkg, module):
    """Helper function to set module variables for single module."""
    # number of jobs spack will build with.
    jobs = spack.config.get('config:build_jobs') or multiprocessing.cpu_count()
    if not pkg.parallel:
        jobs = 1
    elif pkg.make_jobs:
        jobs = pkg.make_jobs

    m = module
    m.make_jobs = jobs

    # TODO: make these build deps that can be installed if not found.
    m.make = MakeExecutable('make', jobs)
    m.gmake = MakeExecutable('gmake', jobs)
    m.scons = MakeExecutable('scons', jobs)
    m.ninja = MakeExecutable('ninja', jobs)

    # easy shortcut to os.environ
    m.env = os.environ

    # Find the configure script in the archive path
    # Don't use which for this; we want to find it in the current dir.
    m.configure = Executable('./configure')

    m.meson = Executable('meson')
    m.cmake = Executable('cmake')
    m.ctest = MakeExecutable('ctest', jobs)

    # Standard CMake arguments
    m.std_cmake_args = spack.build_systems.cmake.CMakePackage._std_args(pkg)
    m.std_meson_args = spack.build_systems.meson.MesonPackage._std_args(pkg)

    # Put spack compiler paths in module scope.
    link_dir = spack.paths.build_env_path
    m.spack_cc = os.path.join(link_dir, pkg.compiler.link_paths['cc'])
    m.spack_cxx = os.path.join(link_dir, pkg.compiler.link_paths['cxx'])
    m.spack_f77 = os.path.join(link_dir, pkg.compiler.link_paths['f77'])
    m.spack_fc = os.path.join(link_dir, pkg.compiler.link_paths['fc'])

    # Emulate some shell commands for convenience
    m.pwd = os.getcwd
    m.cd = os.chdir
    m.mkdir = os.mkdir
    m.makedirs = os.makedirs
    m.remove = os.remove
    m.removedirs = os.removedirs
    m.symlink = os.symlink

    m.mkdirp = mkdirp
    m.install = install
    m.install_tree = install_tree
    m.rmtree = shutil.rmtree
    m.move = shutil.move

    # Useful directories within the prefix are encapsulated in
    # a Prefix object.
    m.prefix = pkg.prefix

    # Platform-specific library suffix.
    m.dso_suffix = dso_suffix

    def static_to_shared_library(static_lib, shared_lib=None, **kwargs):
        compiler_path = kwargs.get('compiler', m.spack_cc)
        compiler = Executable(compiler_path)

        return _static_to_shared_library(pkg.spec.architecture, compiler,
                                         static_lib, shared_lib, **kwargs)

    m.static_to_shared_library = static_to_shared_library


def set_module_variables_for_package(pkg):
    """Populate the module scope of install() with some useful functions.
       This makes things easier for package writers.
    """
    # If a user makes their own package repo, e.g.
    # spack.pkg.mystuff.libelf.Libelf, and they inherit from an existing class
    # like spack.pkg.original.libelf.Libelf, then set the module variables
    # for both classes so the parent class can still use them if it gets
    # called. parent_class_modules includes pkg.module.
    modules = parent_class_modules(pkg.__class__)
    for mod in modules:
        _set_variables_for_single_module(pkg, mod)


def _static_to_shared_library(arch, compiler, static_lib, shared_lib=None,
                              **kwargs):
    """
    Converts a static library to a shared library. The static library has to
    be built with PIC for the conversion to work.

    Parameters:
        static_lib (str): Path to the static library.
        shared_lib (str): Path to the shared library. Default is to derive
                          from the static library's path.

    Keyword arguments:
        compiler (str): Path to the compiler. Default is spack_cc.
        compiler_output: Where to print compiler output to.
        arguments (str list): Additional arguments for the compiler.
        version (str): Library version. Default is unspecified.
        compat_version (str): Library compatibility version. Default is
                              version.
    """
    compiler_output = kwargs.get('compiler_output', None)
    arguments = kwargs.get('arguments', [])
    version = kwargs.get('version', None)
    compat_version = kwargs.get('compat_version', version)

    if not shared_lib:
        shared_lib = '{0}.{1}'.format(os.path.splitext(static_lib)[0],
                                      dso_suffix)

    compiler_args = []

    # TODO: Compiler arguments should not be hardcoded but provided by
    #       the different compiler classes.
    if 'linux' in arch:
        soname = os.path.basename(shared_lib)

        if compat_version:
            soname += '.{0}'.format(compat_version)

        compiler_args = [
            '-shared',
            '-Wl,-soname,{0}'.format(soname),
            '-Wl,--whole-archive',
            static_lib,
            '-Wl,--no-whole-archive'
        ]
    elif 'darwin' in arch:
        install_name = shared_lib

        if compat_version:
            install_name += '.{0}'.format(compat_version)

        compiler_args = [
            '-dynamiclib',
            '-install_name', '{0}'.format(install_name),
            '-Wl,-force_load,{0}'.format(static_lib)
        ]

        if compat_version:
            compiler_args.extend(['-compatibility_version', '{0}'.format(
                compat_version)])

        if version:
            compiler_args.extend(['-current_version', '{0}'.format(version)])

    if len(arguments) > 0:
        compiler_args.extend(arguments)

    shared_lib_base = shared_lib

    if version:
        shared_lib += '.{0}'.format(version)
    elif compat_version:
        shared_lib += '.{0}'.format(compat_version)

    compiler_args.extend(['-o', shared_lib])

    # Create symlinks for version and compat_version
    shared_lib_link = os.path.basename(shared_lib)

    if version or compat_version:
        os.symlink(shared_lib_link, shared_lib_base)

    if compat_version and compat_version != version:
        os.symlink(shared_lib_link, '{0}.{1}'.format(shared_lib_base,
                                                     compat_version))

    return compiler(*compiler_args, output=compiler_output)


def get_rpath_deps(pkg):
    """Return immediate or transitive RPATHs depending on the package."""
    if pkg.transitive_rpaths:
        return [d for d in pkg.spec.traverse(root=False, deptype=('link'))]
    else:
        return pkg.spec.dependencies(deptype='link')


def get_rpaths(pkg):
    """Get a list of all the rpaths for a package."""
    rpaths = [pkg.prefix.lib, pkg.prefix.lib64]
    deps = get_rpath_deps(pkg)
    rpaths.extend(d.prefix.lib for d in deps
                  if os.path.isdir(d.prefix.lib))
    rpaths.extend(d.prefix.lib64 for d in deps
                  if os.path.isdir(d.prefix.lib64))
    # Second module is our compiler mod name. We use that to get rpaths from
    # module show output.
    if pkg.compiler.modules and len(pkg.compiler.modules) > 1:
        rpaths.append(get_path_from_module(pkg.compiler.modules[1]))
    return rpaths


def get_std_cmake_args(pkg):
    """List of standard arguments used if a package is a CMakePackage.

    Returns:
        list of str: standard arguments that would be used if this
        package were a CMakePackage instance.

    Args:
        pkg (PackageBase): package under consideration

    Returns:
        list of str: arguments for cmake
    """
    return spack.build_systems.cmake.CMakePackage._std_args(pkg)


def get_std_meson_args(pkg):
    """List of standard arguments used if a package is a MesonPackage.

    Returns:
        list of str: standard arguments that would be used if this
        package were a MesonPackage instance.

    Args:
        pkg (PackageBase): package under consideration

    Returns:
        list of str: arguments for meson
    """
    return spack.build_systems.meson.MesonPackage._std_args(pkg)


def parent_class_modules(cls):
    """
    Get list of superclass modules that descend from spack.package.PackageBase

    Includes cls.__module__
    """
    if (not issubclass(cls, spack.package.PackageBase) or
        issubclass(spack.package.PackageBase, cls)):
        return []
    result = []
    module = sys.modules.get(cls.__module__)
    if module:
        result = [module]
    for c in cls.__bases__:
        result.extend(parent_class_modules(c))
    return result


def load_external_modules(pkg):
    """Traverse a package's spec DAG and load any external modules.

    Traverse a package's dependencies and load any external modules
    associated with them.

    Args:
        pkg (PackageBase): package to load deps for
    """
    for dep in list(pkg.spec.traverse()):
        if dep.external_module:
            load_module(dep.external_module)


def setup_package(pkg, dirty):
    """Execute all environment setup routines."""
    spack_env = EnvironmentModifications()
    run_env = EnvironmentModifications()

    if not dirty:
        clean_environment()

    set_compiler_environment_variables(pkg, spack_env)
    set_build_environment_variables(pkg, spack_env, dirty)
    pkg.architecture.platform.setup_platform_environment(pkg, spack_env)

    # traverse in postorder so package can use vars from its dependencies
    spec = pkg.spec
    for dspec in pkg.spec.traverse(order='post', root=False,
                                   deptype=('build', 'test')):
        spkg = dspec.package
        set_module_variables_for_package(spkg)

        # Allow dependencies to modify the module
        dpkg = dspec.package
        dpkg.setup_dependent_package(pkg.module, spec)
        dpkg.setup_dependent_environment(spack_env, run_env, spec)

<<<<<<< HEAD
    if (not dirty) and spack_env.variable_is_possibly_set('CPATH'):
        tty.warn("A dependency has updated CPATH, this may lead pkg-config"
                 " to assume that the package is part of the system"
                 " includes and omit it when invoked with '--cflags'.")

    set_module_variables_for_package(pkg, pkg.module)
=======
    set_module_variables_for_package(pkg)
>>>>>>> 0ef139ac
    pkg.setup_environment(spack_env, run_env)

    # Loading modules, in particular if they are meant to be used outside
    # of Spack, can change environment variables that are relevant to the
    # build of packages. To avoid a polluted environment, preserve the
    # value of a few, selected, environment variables
    # With the current ordering of environment modifications, this is strictly
    # unnecessary. Modules affecting these variables will be overwritten anyway
    with preserve_environment('CC', 'CXX', 'FC', 'F77'):
        # All module loads that otherwise would belong in previous
        # functions have to occur after the spack_env object has its
        # modifications applied. Otherwise the environment modifications
        # could undo module changes, such as unsetting LD_LIBRARY_PATH
        # after a module changes it.
        for mod in pkg.compiler.modules:
            # Fixes issue https://github.com/spack/spack/issues/3153
            if os.environ.get("CRAY_CPU_TARGET") == "mic-knl":
                load_module("cce")
            load_module(mod)

        if pkg.architecture.target.module_name:
            load_module(pkg.architecture.target.module_name)

        load_external_modules(pkg)

    # Make sure nothing's strange about the Spack environment.
    validate(spack_env, tty.warn)
    spack_env.apply_modifications()


def fork(pkg, function, dirty, fake):
    """Fork a child process to do part of a spack build.

    Args:

        pkg (PackageBase): package whose environment we should set up the
            forked process for.
        function (callable): argless function to run in the child
            process.
        dirty (bool): If True, do NOT clean the environment before
            building.
        fake (bool): If True, skip package setup b/c it's not a real build

    Usage::

        def child_fun():
            # do stuff
        build_env.fork(pkg, child_fun)

    Forked processes are run with the build environment set up by
    spack.build_environment.  This allows package authors to have full
    control over the environment, etc. without affecting other builds
    that might be executed in the same spack call.

    If something goes wrong, the child process catches the error and
    passes it to the parent wrapped in a ChildError.  The parent is
    expected to handle (or re-raise) the ChildError.
    """

    def child_process(child_pipe, input_stream):
        # We are in the child process. Python sets sys.stdin to
        # open(os.devnull) to prevent our process and its parent from
        # simultaneously reading from the original stdin. But, we assume
        # that the parent process is not going to read from it till we
        # are done with the child, so we undo Python's precaution.
        if input_stream is not None:
            sys.stdin = input_stream

        try:
            if not fake:
                setup_package(pkg, dirty=dirty)
            return_value = function()
            child_pipe.send(return_value)
        except StopIteration as e:
            # StopIteration is used to stop installations
            # before the final stage, mainly for debug purposes
            tty.msg(e)
            child_pipe.send(None)

        except BaseException:
            # catch ANYTHING that goes wrong in the child process
            exc_type, exc, tb = sys.exc_info()

            # Need to unwind the traceback in the child because traceback
            # objects can't be sent to the parent.
            tb_string = traceback.format_exc()

            # build up some context from the offending package so we can
            # show that, too.
            package_context = get_package_context(tb)

            build_log = None
            if hasattr(pkg, 'log_path'):
                build_log = pkg.log_path

            # make a pickleable exception to send to parent.
            msg = "%s: %s" % (exc_type.__name__, str(exc))

            ce = ChildError(msg,
                            exc_type.__module__,
                            exc_type.__name__,
                            tb_string, build_log, package_context)
            child_pipe.send(ce)

        finally:
            child_pipe.close()

    parent_pipe, child_pipe = multiprocessing.Pipe()
    input_stream = None
    try:
        # Forward sys.stdin when appropriate, to allow toggling verbosity
        if sys.stdin.isatty() and hasattr(sys.stdin, 'fileno'):
            input_stream = os.fdopen(os.dup(sys.stdin.fileno()))

        p = multiprocessing.Process(
            target=child_process, args=(child_pipe, input_stream))
        p.start()

    except InstallError as e:
        e.pkg = pkg
        raise

    finally:
        # Close the input stream in the parent process
        if input_stream is not None:
            input_stream.close()

    child_result = parent_pipe.recv()
    p.join()

    # let the caller know which package went wrong.
    if isinstance(child_result, InstallError):
        child_result.pkg = pkg

    # If the child process raised an error, print its output here rather
    # than waiting until the call to SpackError.die() in main(). This
    # allows exception handling output to be logged from within Spack.
    # see spack.main.SpackCommand.
    if isinstance(child_result, ChildError):
        child_result.print_context()
        raise child_result

    return child_result


def get_package_context(traceback, context=3):
    """Return some context for an error message when the build fails.

    Args:
        traceback (traceback): A traceback from some exception raised during
            install
        context (int): Lines of context to show before and after the line
            where the error happened

    This function inspects the stack to find where we failed in the
    package file, and it adds detailed context to the long_message
    from there.

    """
    def make_stack(tb, stack=None):
        """Tracebacks come out of the system in caller -> callee order.  Return
        an array in callee -> caller order so we can traverse it."""
        if stack is None:
            stack = []
        if tb is not None:
            make_stack(tb.tb_next, stack)
            stack.append(tb)
        return stack

    stack = make_stack(traceback)

    for tb in stack:
        frame = tb.tb_frame
        if 'self' in frame.f_locals:
            # Find the first proper subclass of PackageBase.
            obj = frame.f_locals['self']
            if isinstance(obj, spack.package.PackageBase):
                break

    # We found obj, the Package implementation we care about.
    # Point out the location in the install method where we failed.
    lines = [
        '{0}:{1:d}, in {2}:'.format(
            inspect.getfile(frame.f_code),
            frame.f_lineno - 1,  # subtract 1 because f_lineno is 0-indexed
            frame.f_code.co_name
        )
    ]

    # Build a message showing context in the install method.
    sourcelines, start = inspect.getsourcelines(frame)

    # Calculate lineno of the error relative to the start of the function.
    # Subtract 1 because f_lineno is 0-indexed.
    fun_lineno = frame.f_lineno - start - 1
    start_ctx = max(0, fun_lineno - context)
    sourcelines = sourcelines[start_ctx:fun_lineno + context + 1]

    for i, line in enumerate(sourcelines):
        is_error = start_ctx + i == fun_lineno
        mark = '>> ' if is_error else '   '
        # Add start to get lineno relative to start of file, not function.
        marked = '  {0}{1:-6d}{2}'.format(
            mark, start + start_ctx + i, line.rstrip())
        if is_error:
            marked = colorize('@R{%s}' % cescape(marked))
        lines.append(marked)

    return lines


class InstallError(spack.error.SpackError):
    """Raised by packages when a package fails to install.

    Any subclass of InstallError will be annotated by Spack wtih a
    ``pkg`` attribute on failure, which the caller can use to get the
    package for which the exception was raised.
    """


class ChildError(InstallError):
    """Special exception class for wrapping exceptions from child processes
       in Spack's build environment.

    The main features of a ChildError are:

    1. They're serializable, so when a child build fails, we can send one
       of these to the parent and let the parent report what happened.

    2. They have a ``traceback`` field containing a traceback generated
       on the child immediately after failure.  Spack will print this on
       failure in lieu of trying to run sys.excepthook on the parent
       process, so users will see the correct stack trace from a child.

    3. They also contain context, which shows context in the Package
       implementation where the error happened.  This helps people debug
       Python code in their packages.  To get it, Spack searches the
       stack trace for the deepest frame where ``self`` is in scope and
       is an instance of PackageBase.  This will generally find a useful
       spot in the ``package.py`` file.

    The long_message of a ChildError displays one of two things:

      1. If the original error was a ProcessError, indicating a command
         died during the build, we'll show context from the build log.

      2. If the original error was any other type of error, we'll show
         context from the Python code.

    SpackError handles displaying the special traceback if we're in debug
    mode with spack -d.

    """
    # List of errors considered "build errors", for which we'll show log
    # context instead of Python context.
    build_errors = [('spack.util.executable', 'ProcessError')]

    def __init__(self, msg, module, classname, traceback_string, build_log,
                 context):
        super(ChildError, self).__init__(msg)
        self.module = module
        self.name = classname
        self.traceback = traceback_string
        self.build_log = build_log
        self.context = context

    @property
    def long_message(self):
        out = StringIO()
        out.write(self._long_message if self._long_message else '')

        if (self.module, self.name) in ChildError.build_errors:
            # The error happened in some external executed process. Show
            # the build log with errors or warnings highlighted.
            if self.build_log and os.path.exists(self.build_log):
                errors, warnings = parse_log_events(self.build_log)
                nerr = len(errors)
                nwar = len(warnings)
                if nerr > 0:
                    # If errors are found, only display errors
                    out.write(
                        "\n%s found in build log:\n" % plural(nerr, 'error'))
                    out.write(make_log_context(errors))
                elif nwar > 0:
                    # If no errors are found but warnings are, display warnings
                    out.write(
                        "\n%s found in build log:\n" % plural(nwar, 'warning'))
                    out.write(make_log_context(warnings))

        else:
            # The error happened in in the Python code, so try to show
            # some context from the Package itself.
            if self.context:
                out.write('\n')
                out.write('\n'.join(self.context))
                out.write('\n')

        if out.getvalue():
            out.write('\n')

        if self.build_log and os.path.exists(self.build_log):
            out.write('See build log for details:\n')
            out.write('  %s' % self.build_log)

        return out.getvalue()

    def __str__(self):
        return self.message + self.long_message + self.traceback

    def __reduce__(self):
        """__reduce__ is used to serialize (pickle) ChildErrors.

        Return a function to reconstruct a ChildError, along with the
        salient properties we'll need.
        """
        return _make_child_error, (
            self.message,
            self.module,
            self.name,
            self.traceback,
            self.build_log,
            self.context)


def _make_child_error(msg, module, name, traceback, build_log, context):
    """Used by __reduce__ in ChildError to reconstruct pickled errors."""
    return ChildError(msg, module, name, traceback, build_log, context)<|MERGE_RESOLUTION|>--- conflicted
+++ resolved
@@ -53,16 +53,9 @@
 import spack.paths
 import spack.store
 from spack.util.string import plural
-<<<<<<< HEAD
-from spack.environment import EnvironmentModifications, validate
-from spack.environment import preserve_environment
 from spack.util.environment import (
-    env_flag, filter_system_paths, get_path, is_system_path)
-=======
-from spack.util.environment import EnvironmentModifications, validate
-from spack.util.environment import preserve_environment
-from spack.util.environment import env_flag, filter_system_paths, get_path
->>>>>>> 0ef139ac
+    env_flag, filter_system_paths, get_path, is_system_path,
+    EnvironmentModifications, validate, preserve_environment)
 from spack.util.environment import system_dirs
 from spack.util.executable import Executable
 from spack.util.module_cmd import load_module, get_path_from_module
@@ -697,16 +690,12 @@
         dpkg.setup_dependent_package(pkg.module, spec)
         dpkg.setup_dependent_environment(spack_env, run_env, spec)
 
-<<<<<<< HEAD
     if (not dirty) and spack_env.variable_is_possibly_set('CPATH'):
         tty.warn("A dependency has updated CPATH, this may lead pkg-config"
                  " to assume that the package is part of the system"
                  " includes and omit it when invoked with '--cflags'.")
 
-    set_module_variables_for_package(pkg, pkg.module)
-=======
     set_module_variables_for_package(pkg)
->>>>>>> 0ef139ac
     pkg.setup_environment(spack_env, run_env)
 
     # Loading modules, in particular if they are meant to be used outside
