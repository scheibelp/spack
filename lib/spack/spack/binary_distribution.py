--- conflicted
+++ resolved
@@ -35,16 +35,8 @@
 import yaml
 
 import llnl.util.tty as tty
-<<<<<<< HEAD
-from llnl.util.filesystem import get_filetype
-from spack.util.gpg import Gpg
-from llnl.util.filesystem import mkdirp, join_path, install_tree
-from spack.util.web import spider
-import spack.cmd
-=======
-from llnl.util.filesystem import mkdirp, install_tree
-
->>>>>>> 5ef30e0a
+from llnl.util.filesystem import mkdirp, install_tree, get_filetype
+
 import spack
 import spack.cmd
 import spack.fetch_strategy as fs
@@ -156,15 +148,9 @@
             #  Check if the file contains a string with the installroot.
             #  This cuts down on the number of files added to the list
             #  of files potentially needing relocation
-<<<<<<< HEAD
-            if relocate.strings_contains_installroot(path_name,
-                                                     spack.store.layout.root):
-                filetype = get_filetype(path_name)
-=======
             if relocate.strings_contains_installroot(
                     path_name, spack.store.layout.root):
-                filetype = relocate.get_filetype(path_name)
->>>>>>> 5ef30e0a
+                filetype = get_filetype(path_name)
                 if relocate.needs_binary_relocation(filetype, os_id):
                     rel_path_name = os.path.relpath(path_name, prefix)
                     binary_to_relocate.append(rel_path_name)
