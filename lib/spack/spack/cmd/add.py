--- conflicted
+++ resolved
@@ -14,15 +14,6 @@
 
 
 def setup_parser(subparser):
-<<<<<<< HEAD
-    subparser.add_argument('-l', '--list-name',
-                           dest='list_name', default='specs',
-                           help="name of the list to add specs to")
-    subparser.add_argument(
-        '--change', action='store_true', default=False,
-        help="change a spec that already exists in the environment")
-    arguments.add_common_arguments(subparser, ['specs'])
-=======
     subparser.add_argument(
         "-l",
         "--list-name",
@@ -30,8 +21,10 @@
         default="specs",
         help="name of the list to add specs to",
     )
+    subparser.add_argument(
+        '--change', action='store_true', default=False,
+        help="change a spec that already exists in the environment")
     arguments.add_common_arguments(subparser, ["specs"])
->>>>>>> 43be9a1a
 
 
 def add(parser, args):
@@ -39,16 +32,10 @@
 
     with env.write_transaction():
         for spec in spack.cmd.parse_specs(args.specs):
-<<<<<<< HEAD
             if args.change:
                 env.change(spec)
             elif not env.add(spec, args.list_name):
-                tty.msg("Package {0} was already added to {1}"
-                        .format(spec.name, env.name))
-=======
-            if not env.add(spec, args.list_name):
                 tty.msg("Package {0} was already added to {1}".format(spec.name, env.name))
->>>>>>> 43be9a1a
             else:
                 tty.msg("Adding %s to environment %s" % (spec, env.name))
         env.write()