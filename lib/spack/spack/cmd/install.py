##############################################################################
# Copyright (c) 2013-2016, Lawrence Livermore National Security, LLC.
# Produced at the Lawrence Livermore National Laboratory.
#
# This file is part of Spack.
# Created by Todd Gamblin, tgamblin@llnl.gov, All rights reserved.
# LLNL-CODE-647188
#
# For details, see https://github.com/llnl/spack
# Please also see the LICENSE file for our notice and the LGPL.
#
# This program is free software; you can redistribute it and/or modify
# it under the terms of the GNU Lesser General Public License (as
# published by the Free Software Foundation) version 2.1, February 1999.
#
# This program is distributed in the hope that it will be useful, but
# WITHOUT ANY WARRANTY; without even the IMPLIED WARRANTY OF
# MERCHANTABILITY or FITNESS FOR A PARTICULAR PURPOSE. See the terms and
# conditions of the GNU Lesser General Public License for more details.
#
# You should have received a copy of the GNU Lesser General Public
# License along with this program; if not, write to the Free Software
# Foundation, Inc., 59 Temple Place, Suite 330, Boston, MA 02111-1307 USA
##############################################################################
import argparse
import codecs
import functools
import os
import platform
import time
import xml.dom.minidom
import xml.etree.ElementTree as ET

import llnl.util.filesystem as fs
import llnl.util.tty as tty
import spack
import spack.cmd
import spack.cmd.common.arguments as arguments
from spack.build_environment import InstallError
from spack.fetch_strategy import FetchError
from spack.package import PackageBase

description = "build and install packages"


def setup_parser(subparser):
    subparser.add_argument(
        '--only',
        default='package,dependencies',
        dest='things_to_install',
        choices=['package', 'dependencies'],
        help="""select the mode of installation.
the default is to install the package along with all its dependencies.
alternatively one can decide to install only the package or only
the dependencies"""
    )
    subparser.add_argument(
        '-j', '--jobs', action='store', type=int,
        help="explicitly set number of make jobs. default is #cpus")
    subparser.add_argument(
        '--keep-prefix', action='store_true', dest='keep_prefix',
        help="don't remove the install prefix if installation fails")
    subparser.add_argument(
        '--keep-stage', action='store_true', dest='keep_stage',
        help="don't remove the build stage if installation succeeds")
    subparser.add_argument(
        '-n', '--no-checksum', action='store_true', dest='no_checksum',
        help="do not check packages against checksum")
    subparser.add_argument(
        '-v', '--verbose', action='store_true', dest='verbose',
        help="display verbose build output while installing")
    subparser.add_argument(
        '--fake', action='store_true', dest='fake',
<<<<<<< HEAD
        help="Fake install. Just remove prefix and create a fake file.")
    subparser.add_argument(
        '--destdir', dest='destdir',
        help="Install to a different location than the prefix")
    subparser.add_argument(
        '--install-path', dest='install_path',
        help="Specify the complete path (everything up to {lib/, bin/, etc.})")
=======
        help="fake install. just remove prefix and create a fake file")
>>>>>>> a08ccbed

    cd_group = subparser.add_mutually_exclusive_group()
    arguments.add_common_arguments(cd_group, ['clean', 'dirty'])

    subparser.add_argument(
        'package',
        nargs=argparse.REMAINDER,
        help="spec of the package to install"
    )
    subparser.add_argument(
        '--run-tests', action='store_true', dest='run_tests',
        help="run package level tests during installation"
    )
    subparser.add_argument(
        '--log-format',
        default=None,
        choices=['junit'],
        help="format to be used for log files"
    )
    subparser.add_argument(
        '--log-file',
        default=None,
        help="filename for the log file. if not passed a default will be used"
    )


# Needed for test cases
class TestResult(object):
    PASSED = 0
    FAILED = 1
    SKIPPED = 2
    ERRORED = 3


class TestSuite(object):
    def __init__(self, spec):
        self.root = ET.Element('testsuite')
        self.tests = []
        self.spec = spec

    def append(self, item):
        if not isinstance(item, TestCase):
            raise TypeError(
                'only TestCase instances may be appended to TestSuite'
            )
        self.tests.append(item)  # Append the item to the list of tests

    def dump(self, filename):
        # Prepare the header for the entire test suite
        number_of_errors = sum(
            x.result_type == TestResult.ERRORED for x in self.tests
        )
        self.root.set('errors', str(number_of_errors))
        number_of_failures = sum(
            x.result_type == TestResult.FAILED for x in self.tests
        )
        self.root.set('failures', str(number_of_failures))
        self.root.set('tests', str(len(self.tests)))
        self.root.set('name', self.spec.short_spec)
        self.root.set('hostname', platform.node())

        for item in self.tests:
            self.root.append(item.element)

        with codecs.open(filename, 'wb', 'utf-8') as file:
            xml_string = ET.tostring(self.root)
            xml_string = xml.dom.minidom.parseString(xml_string).toprettyxml()
            file.write(xml_string)


class TestCase(object):

    results = {
        TestResult.PASSED: None,
        TestResult.SKIPPED: 'skipped',
        TestResult.FAILED: 'failure',
        TestResult.ERRORED: 'error',
    }

    def __init__(self, classname, name):
        self.element = ET.Element('testcase')
        self.element.set('classname', str(classname))
        self.element.set('name', str(name))
        self.result_type = None

    def set_duration(self, duration):
        self.element.set('time', str(duration))

    def set_result(self, result_type,
                   message=None, error_type=None, text=None):
        self.result_type = result_type
        result = TestCase.results[self.result_type]
        if result is not None and result is not TestResult.PASSED:
            subelement = ET.SubElement(self.element, result)
            if error_type is not None:
                subelement.set('type', error_type)
            if message is not None:
                subelement.set('message', str(message))
            if text is not None:
                subelement.text = text


def fetch_text(path):
    if not os.path.exists(path):
        return ''

    with codecs.open(path, 'rb', 'utf-8') as f:
        return '\n'.join(
            list(line.strip() for line in f.readlines())
        )


def junit_output(spec, test_suite):
    # Cycle once and for all on the dependencies and skip
    # the ones that are already installed. This ensures that
    # for the same spec, the same number of entries will be
    # displayed in the XML report
    for x in spec.traverse(order='post'):
        package = spack.repo.get(x)
        if package.installed:
            test_case = TestCase(package.name, x.short_spec)
            test_case.set_duration(0.0)
            test_case.set_result(
                TestResult.SKIPPED,
                message='Skipped [already installed]',
                error_type='already_installed'
            )
            test_suite.append(test_case)

    def decorator(func):
        @functools.wraps(func)
        def wrapper(self, *args, ** kwargs):

            # Check if the package has been installed already
            if self.installed:
                return

            test_case = TestCase(self.name, self.spec.short_spec)
            # Try to install the package
            try:
                # If already installed set the spec as skipped
                start_time = time.time()
                # PackageBase.do_install
                func(self, *args, **kwargs)
                duration = time.time() - start_time
                test_case.set_duration(duration)
                test_case.set_result(TestResult.PASSED)
            except InstallError:
                # Check if the package relies on dependencies that
                # did not install
                duration = time.time() - start_time
                test_case.set_duration(duration)
                if [x for x in self.spec.dependencies(('link', 'run')) if not spack.repo.get(x).installed]:  # NOQA: ignore=E501
                    test_case.set_duration(0.0)
                    test_case.set_result(
                        TestResult.SKIPPED,
                        message='Skipped [failed dependencies]',
                        error_type='dep_failed'
                    )
                else:
                    # An InstallError is considered a failure (the recipe
                    # didn't work correctly)
                    text = fetch_text(self.build_log_path)
                    test_case.set_result(
                        TestResult.FAILED,
                        message='Installation failure',
                        text=text
                    )
            except FetchError:
                # A FetchError is considered an error as
                # we didn't even start building
                duration = time.time() - start_time
                test_case.set_duration(duration)
                text = fetch_text(self.build_log_path)
                test_case.set_result(
                    TestResult.FAILED,
                    message='Unable to fetch package',
                    text=text
                )
            except Exception:
                # Anything else is also an error
                duration = time.time() - start_time
                test_case.set_duration(duration)
                text = fetch_text(self.build_log_path)
                test_case.set_result(
                    TestResult.FAILED,
                    message='Unexpected exception thrown during install',
                    text=text
                )
            except:
                # Anything else is also an error
                duration = time.time() - start_time
                test_case.set_duration(duration)
                text = fetch_text(self.build_log_path)
                test_case.set_result(
                    TestResult.FAILED,
                    message='Unknown error',
                    text=text
                )

            # Try to get the log
            test_suite.append(test_case)
        return wrapper
    return decorator


def default_log_file(spec):
    """Computes the default filename for the log file and creates
    the corresponding directory if not present
    """
    fmt = 'test-{x.name}-{x.version}-{hash}.xml'
    basename = fmt.format(x=spec, hash=spec.dag_hash())
    dirname = fs.join_path(spack.var_path, 'junit-report')
    fs.mkdirp(dirname)
    return fs.join_path(dirname, basename)


def install(parser, args, **kwargs):
    if not args.package:
        tty.die("install requires at least one package argument")

    if args.jobs is not None:
        if args.jobs <= 0:
            tty.die("The -j option must be a positive integer!")

    if args.no_checksum:
        spack.do_checksum = False        # TODO: remove this global.

    # Parse cli arguments and construct a dictionary
    # that will be passed to Package.do_install API
    kwargs.update({
        'keep_prefix': args.keep_prefix,
        'keep_stage': args.keep_stage,
        'install_deps': 'dependencies' in args.things_to_install,
        'make_jobs': args.jobs,
        'run_tests': args.run_tests,
        'verbose': args.verbose,
        'fake': args.fake,
        'dirty': args.dirty
    })

    # Spec from cli
    specs = spack.cmd.parse_specs(args.package, concretize=True)

    if len(specs) == 0:
        tty.error('The `spack install` command requires a spec to install.')

    if args.destdir or args.install_path:
        if len(specs) != 1:
            tty.error('only one spec can be installed at a time.')
        spec, = specs

    if args.destdir:
        spack.store.layout.destdir = args.destdir
        spack.store.layout.redirected.add(spec.name)

    if args.install_path:
        spack.store.layout.pkgToPath[spec.name] = args.install_path

    for spec in specs:
        # Check if we were asked to produce some log for dashboards
        if args.log_format is not None:
            # Compute the filename for logging
            log_filename = args.log_file
            if not log_filename:
                log_filename = default_log_file(spec)
            # Create the test suite in which to log results
            test_suite = TestSuite(spec)
            # Decorate PackageBase.do_install to get installation status
            PackageBase.do_install = junit_output(
                spec, test_suite
            )(PackageBase.do_install)

        # Do the actual installation
        if args.things_to_install == 'dependencies':
            # Install dependencies as-if they were installed
            # for root (explicit=False in the DB)
            kwargs['explicit'] = False
            for s in spec.dependencies():
                p = spack.repo.get(s)
                p.do_install(**kwargs)
        else:
            package = spack.repo.get(spec)
            kwargs['explicit'] = True
            package.do_install(**kwargs)

        # Dump log file if asked to
        if args.log_format is not None:
            test_suite.dump(log_filename)<|MERGE_RESOLUTION|>--- conflicted
+++ resolved
@@ -71,17 +71,13 @@
         help="display verbose build output while installing")
     subparser.add_argument(
         '--fake', action='store_true', dest='fake',
-<<<<<<< HEAD
-        help="Fake install. Just remove prefix and create a fake file.")
+        help="fake install. just remove prefix and create a fake file")
     subparser.add_argument(
         '--destdir', dest='destdir',
-        help="Install to a different location than the prefix")
+        help="install relative to the specified directory")
     subparser.add_argument(
         '--install-path', dest='install_path',
-        help="Specify the complete path (everything up to {lib/, bin/, etc.})")
-=======
-        help="fake install. just remove prefix and create a fake file")
->>>>>>> a08ccbed
+        help="specify the complete path (everything up to {lib/, bin/, etc.})")
 
     cd_group = subparser.add_mutually_exclusive_group()
     arguments.add_common_arguments(cd_group, ['clean', 'dirty'])
