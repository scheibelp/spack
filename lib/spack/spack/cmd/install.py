##############################################################################
# Copyright (c) 2013-2016, Lawrence Livermore National Security, LLC.
# Produced at the Lawrence Livermore National Laboratory.
#
# This file is part of Spack.
# Created by Todd Gamblin, tgamblin@llnl.gov, All rights reserved.
# LLNL-CODE-647188
#
# For details, see https://github.com/llnl/spack
# Please also see the LICENSE file for our notice and the LGPL.
#
# This program is free software; you can redistribute it and/or modify
# it under the terms of the GNU Lesser General Public License (as
# published by the Free Software Foundation) version 2.1, February 1999.
#
# This program is distributed in the hope that it will be useful, but
# WITHOUT ANY WARRANTY; without even the IMPLIED WARRANTY OF
# MERCHANTABILITY or FITNESS FOR A PARTICULAR PURPOSE. See the terms and
# conditions of the GNU Lesser General Public License for more details.
#
# You should have received a copy of the GNU Lesser General Public
# License along with this program; if not, write to the Free Software
# Foundation, Inc., 59 Temple Place, Suite 330, Boston, MA 02111-1307 USA
##############################################################################
import argparse

import llnl.util.tty as tty

import spack
import spack.cmd

description = "Build and install packages"


def setup_parser(subparser):
    subparser.add_argument(
        '--only',
        default='package,dependencies',
        dest='things_to_install',
        choices=['package', 'dependencies', 'package,dependencies'],
        help="""Select the mode of installation.
The default is to install the package along with all its dependencies.
Alternatively one can decide to install only the package or only
the dependencies."""
    )
    subparser.add_argument(
        '-j', '--jobs', action='store', type=int,
        help="Explicitly set number of make jobs.  Default is #cpus.")
    subparser.add_argument(
        '--keep-prefix', action='store_true', dest='keep_prefix',
        help="Don't remove the install prefix if installation fails.")
    subparser.add_argument(
        '--keep-stage', action='store_true', dest='keep_stage',
        help="Don't remove the build stage if installation succeeds.")
    subparser.add_argument(
        '-n', '--no-checksum', action='store_true', dest='no_checksum',
        help="Do not check packages against checksum")
    subparser.add_argument(
        '-v', '--verbose', action='store_true', dest='verbose',
        help="Display verbose build output while installing.")
    subparser.add_argument(
        '--fake', action='store_true', dest='fake',
        help="Fake install. Just remove prefix and create a fake file.")
    subparser.add_argument(
        '--destdir', dest='destdir',
        help="Install to a different location than the prefix")
    subparser.add_argument(
        '--install-path', dest='install_path',
        help="Specify the complete path (everything up to {lib/, bin/, etc.})")
    subparser.add_argument(
        '--dirty', action='store_true', dest='dirty',
        help="Install a package *without* cleaning the environment.")
    subparser.add_argument(
<<<<<<< HEAD
        '--skip-deps', dest='skip_deps',
        help="Comma-separated list of dependencies to ignore (more selective than --ignore-dependencies)")
    subparser.add_argument(
        'packages', nargs=argparse.REMAINDER,
        help="specs of packages to install")
=======
        'package',
        nargs=argparse.REMAINDER,
        help="spec of the package to install"
    )
>>>>>>> 6f9c8136
    subparser.add_argument(
        '--run-tests', action='store_true', dest='run_tests',
        help="Run tests during installation of a package.")


def install(parser, args, **kwargs):
    if not args.package:
        tty.die("install requires at least one package argument")

    if args.jobs is not None:
        if args.jobs <= 0:
            tty.die("The -j option must be a positive integer!")

    if args.no_checksum:
        spack.do_checksum = False        # TODO: remove this global.

    # Parse cli arguments and construct a dictionary
    # that will be passed to Package.do_install API
    kwargs.update({
        'keep_prefix': args.keep_prefix,
        'keep_stage': args.keep_stage,
        'install_deps': 'dependencies' in args.things_to_install,
        'make_jobs': args.jobs,
        'run_tests': args.run_tests,
        'verbose': args.verbose,
        'fake': args.fake,
        'dirty': args.dirty
    })

    # Spec from cli
    specs = spack.cmd.parse_specs(args.package, concretize=True)
    if len(specs) != 1:
        tty.error('only one spec can be installed at a time.')
    spec = specs.pop()

    if args.destdir:
        spack.install_layout.destdir = args.destdir
        spack.install_layout.redirected.add(spec.name)

    if args.install_path:
        spack.install_layout.pkgToPath[spec.name] = args.install_path
<<<<<<< HEAD
    
    if args.skip_deps:
        skip_deps = set(args.skip_deps.split(','))
    else:
        skip_deps = set()
    
    for spec in specs:
        package = spack.repo.get(spec)
        package.do_install(
            keep_prefix=args.keep_prefix,
            keep_stage=args.keep_stage,
            install_deps=not args.ignore_deps,
            install_self=not args.deps_only,
            skip_deps=skip_deps,
            make_jobs=args.jobs,
            run_tests=args.run_tests,
            verbose=args.verbose,
            fake=args.fake,
            dirty=args.dirty,
            explicit=True)
=======

    if args.things_to_install == 'dependencies':
        # Install dependencies as-if they were installed
        # for root (explicit=False in the DB)
        kwargs['explicit'] = False
        for s in spec.dependencies():
            p = spack.repo.get(s)
            p.do_install(**kwargs)
    else:
        package = spack.repo.get(spec)
        kwargs['explicit'] = True
        package.do_install(**kwargs)
>>>>>>> 6f9c8136
<|MERGE_RESOLUTION|>--- conflicted
+++ resolved
@@ -71,18 +71,13 @@
         '--dirty', action='store_true', dest='dirty',
         help="Install a package *without* cleaning the environment.")
     subparser.add_argument(
-<<<<<<< HEAD
         '--skip-deps', dest='skip_deps',
         help="Comma-separated list of dependencies to ignore (more selective than --ignore-dependencies)")
     subparser.add_argument(
-        'packages', nargs=argparse.REMAINDER,
-        help="specs of packages to install")
-=======
         'package',
         nargs=argparse.REMAINDER,
         help="spec of the package to install"
     )
->>>>>>> 6f9c8136
     subparser.add_argument(
         '--run-tests', action='store_true', dest='run_tests',
         help="Run tests during installation of a package.")
@@ -99,6 +94,11 @@
     if args.no_checksum:
         spack.do_checksum = False        # TODO: remove this global.
 
+    if args.skip_deps:
+        skip_deps = set(args.skip_deps.split(','))
+    else:
+        skip_deps = set()
+
     # Parse cli arguments and construct a dictionary
     # that will be passed to Package.do_install API
     kwargs.update({
@@ -109,7 +109,8 @@
         'run_tests': args.run_tests,
         'verbose': args.verbose,
         'fake': args.fake,
-        'dirty': args.dirty
+        'dirty': args.dirty,
+        'skip_deps': skip_deps,
     })
 
     # Spec from cli
@@ -124,28 +125,6 @@
 
     if args.install_path:
         spack.install_layout.pkgToPath[spec.name] = args.install_path
-<<<<<<< HEAD
-    
-    if args.skip_deps:
-        skip_deps = set(args.skip_deps.split(','))
-    else:
-        skip_deps = set()
-    
-    for spec in specs:
-        package = spack.repo.get(spec)
-        package.do_install(
-            keep_prefix=args.keep_prefix,
-            keep_stage=args.keep_stage,
-            install_deps=not args.ignore_deps,
-            install_self=not args.deps_only,
-            skip_deps=skip_deps,
-            make_jobs=args.jobs,
-            run_tests=args.run_tests,
-            verbose=args.verbose,
-            fake=args.fake,
-            dirty=args.dirty,
-            explicit=True)
-=======
 
     if args.things_to_install == 'dependencies':
         # Install dependencies as-if they were installed
@@ -157,5 +136,4 @@
     else:
         package = spack.repo.get(spec)
         kwargs['explicit'] = True
-        package.do_install(**kwargs)
->>>>>>> 6f9c8136
+        package.do_install(**kwargs)