--- conflicted
+++ resolved
@@ -93,10 +93,6 @@
     if url.startswith('/'):
         url = 'file://' + url
 
-<<<<<<< HEAD
-    newmirror = [ { args.name : url } ]
-    spack.config.add_to_mirror_config(newmirror)
-=======
     mirrors = spack.config.get_config('mirrors', scope=args.scope)
     if not mirrors:
         mirrors = syaml_dict()
@@ -112,7 +108,6 @@
     items.insert(0, (args.name, url))
     mirrors = syaml_dict(items)
     spack.config.update_config('mirrors', mirrors, scope=args.scope)
->>>>>>> 04a8439c
 
 
 def mirror_remove(args):
@@ -133,28 +128,16 @@
 
 def mirror_list(args):
     """Print out available mirrors to the console."""
-<<<<<<< HEAD
-    mirrors = spack.config.get_mirror_config()
-=======
     mirrors = spack.config.get_config('mirrors', scope=args.scope)
->>>>>>> 04a8439c
     if not mirrors:
         tty.msg("No mirrors configured.")
         return
 
-<<<<<<< HEAD
-    max_len = max(len(name) for name,path in mirrors)
-    fmt = "%%-%ds%%s" % (max_len + 4)
-
-    for name, val in mirrors:
-        print fmt % (name, val)
-=======
     max_len = max(len(n) for n in mirrors.keys())
     fmt = "%%-%ds%%s" % (max_len + 4)
 
     for name in mirrors:
         print fmt % (name, mirrors[name])
->>>>>>> 04a8439c
 
 
 def _read_specs_from_file(filename):
