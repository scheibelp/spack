# Copyright 2013-2023 Lawrence Livermore National Security, LLC and other
# Spack Project Developers. See the top-level COPYRIGHT file for details.
#
# SPDX-License-Identifier: (Apache-2.0 OR MIT)
import collections
import os
import shutil
from typing import List

import llnl.util.filesystem as fs
import llnl.util.tty as tty

import spack.cmd.common.arguments
import spack.config
import spack.environment as ev
import spack.repo
import spack.schema.env
import spack.schema.packages
import spack.store
import spack.util.spack_yaml as syaml
from spack.util.editor import editor

description = "get and set configuration options"
section = "config"
level = "long"


def setup_parser(subparser):
<<<<<<< HEAD
    # User can only choose one
    subparser.add_argument("--scope", help="configuration scope to read/modify")
=======
    scopes = spack.config.scopes()

    # User can only choose one
    subparser.add_argument(
        "--scope",
        choices=scopes,
        metavar=spack.config.SCOPES_METAVAR,
        help="configuration scope to read/modify",
    )
>>>>>>> 36394aab

    sp = subparser.add_subparsers(metavar="SUBCOMMAND", dest="config_command")

    get_parser = sp.add_parser("get", help="print configuration values")
    get_parser.add_argument(
        "section",
        help="configuration section to print\n\noptions: %(choices)s",
        nargs="?",
        metavar="section",
        choices=spack.config.SECTION_SCHEMAS,
    )

    blame_parser = sp.add_parser(
        "blame", help="print configuration annotated with source file:line"
    )
    blame_parser.add_argument(
        "section",
        help="configuration section to print\n\noptions: %(choices)s",
        metavar="section",
        choices=spack.config.SECTION_SCHEMAS,
    )

    edit_parser = sp.add_parser("edit", help="edit configuration file")
    edit_parser.add_argument(
        "section",
        help="configuration section to edit\n\noptions: %(choices)s",
        metavar="section",
        nargs="?",
        choices=spack.config.SECTION_SCHEMAS,
    )
    edit_parser.add_argument(
        "--print-file", action="store_true", help="print the file name that would be edited"
    )

    sp.add_parser("list", help="list configuration sections")

    add_parser = sp.add_parser("add", help="add configuration parameters")
    add_parser.add_argument(
        "path",
        nargs="?",
        help="colon-separated path to config that should be added, e.g. 'config:default:true'",
    )
    add_parser.add_argument("-f", "--file", help="file from which to set all config values")

    prefer_upstream_parser = sp.add_parser(
        "prefer-upstream", help="set package preferences from upstream"
    )

    prefer_upstream_parser.add_argument(
        "--local",
        action="store_true",
        default=False,
        help="set packages preferences based on local installs, rather than upstream",
    )

    remove_parser = sp.add_parser("remove", aliases=["rm"], help="remove configuration parameters")
    remove_parser.add_argument(
        "path",
        help="colon-separated path to config that should be removed,"
        " e.g. 'config:default:true'",
    )

    # Make the add parser available later
    setup_parser.add_parser = add_parser

    update = sp.add_parser("update", help="update configuration files to the latest format")
    spack.cmd.common.arguments.add_common_arguments(update, ["yes_to_all"])
    update.add_argument("section", help="section to update")

    revert = sp.add_parser(
        "revert", help="revert configuration files to their state before update"
    )
    spack.cmd.common.arguments.add_common_arguments(revert, ["yes_to_all"])
    revert.add_argument("section", help="section to update")


def _get_scope_and_section(args):
    """Extract config scope and section from arguments."""
    scope = args.scope
    section = getattr(args, "section", None)
    path = getattr(args, "path", None)

    if scope:
        if scope in spack.config.config.scopes:
            scope = spack.config.config.scopes[scope]
        else:
            # Infer that the scope is a path. Since we only do this when the scope
            # is not a valid scope name, a relative path like "user/linux" would
            # be ignored; one can disambiguate with e.g. "./user/linux"
            scope = spack.config.scope_from_path(scope)

    # w/no args and an active environment, point to env manifest
    if not section and not scope:
        env = ev.active_environment()
        if env:
            scope = env.env_file_config_scope()

    # special handling for commands that take value instead of section
    if path:
        section = path[: path.find(":")] if ":" in path else path

    if not scope:
        # Note that `section` might be none here: if no path is provided
        # and the command invocation omits a section.
        scope_name = spack.config.default_modify_scope(section)
        scope = spack.config.config.scopes[scope_name]

    return scope, section


def _get_config_file(args):
    scope, section = _get_scope_and_section(args)

    if not section and not isinstance(scope, spack.config.SingleFileScope):
        tty.die(
            "Must specify --section, or have an active environment, or specify a"
            " file path as a --scope"
        )

    if section:
        config_file = scope.get_section_filename(section)
    else:
        config_file = scope.path

    return config_file


def config_get(args):
    """Dump merged YAML configuration for a specific section.

    With no arguments and an active environment, print the contents of
    the environment's manifest file (spack.yaml).
    """
    if args.section and not args.scope:
        spack.config.config.print_section(args.section)
        return

<<<<<<< HEAD
    config_file = _get_config_file(args)

    if os.path.exists(config_file):
        with open(config_file) as f:
            print(f.read())
    # The config file might not exist if there is no config associated with
    # the specified section at the specified scope; in that case, print nothing.
=======
    if section is not None:
        spack.config.CONFIG.print_section(section)

    elif scope and scope.startswith("env:"):
        config_file = spack.config.CONFIG.get_config_filename(scope, section)
        if os.path.exists(config_file):
            with open(config_file) as f:
                print(f.read())
        else:
            tty.die("environment has no %s file" % ev.manifest_name)

    else:
        tty.die("`spack config get` requires a section argument or an active environment.")
>>>>>>> 36394aab


def config_blame(args):
    """Print out line-by-line blame of merged YAML."""
    spack.config.CONFIG.print_section(args.section, blame=True)


def config_edit(args):
    """Edit the configuration file for a specific scope and config section.

    With no arguments and an active environment, edit the spack.yaml for
    the active environment.
    """
<<<<<<< HEAD
    config_file = _get_config_file(args)
=======
    spack_env = os.environ.get(ev.spack_env_var)
    if spack_env and not args.scope:
        # Don't use the scope object for envs, as `config edit` can be called
        # for a malformed environment. Use SPACK_ENV to find spack.yaml.
        config_file = ev.manifest_file(spack_env)
    else:
        # If we aren't editing a spack.yaml file, get config path from scope.
        scope, section = _get_scope_and_section(args)
        if not scope and not section:
            tty.die("`spack config edit` requires a section argument or an active environment.")
        config_file = spack.config.CONFIG.get_config_filename(scope, section)
>>>>>>> 36394aab

    if args.print_file:
        print(config_file)
    else:
        editor(config_file)


def config_list(args):
    """List the possible configuration sections.

    Used primarily for shell tab completion scripts.
    """
    print(" ".join(list(spack.config.SECTION_SCHEMAS)))


def config_add(args):
    """Add the given configuration to the specified config scope

    This is a stateful operation that edits the config files."""
    if not (args.file or args.path):
        tty.error("No changes requested. Specify a file or value.")
        setup_parser.add_parser.print_help()
        exit(1)

    scope, section = _get_scope_and_section(args)

    if args.file:
        spack.config.add_from_file(args.file, scope=scope)

    if args.path:
        spack.config.add(args.path, scope=scope)


def config_remove(args):
    """Remove the given configuration from the specified config scope

    This is a stateful operation that edits the config files."""
    scope, _ = _get_scope_and_section(args)

    path, _, value = args.path.rpartition(":")
    existing = spack.config.get(path, scope=scope)

    if not isinstance(existing, (list, dict)):
        path, _, value = path.rpartition(":")
        existing = spack.config.get(path, scope=scope)

    value = syaml.load(value)

    if isinstance(existing, list):
        values = value if isinstance(value, list) else [value]
        for v in values:
            existing.remove(v)
    elif isinstance(existing, dict):
        existing.pop(value, None)
    else:
        # This should be impossible to reach
        raise spack.config.ConfigError("Config has nested non-dict values")

    spack.config.set(path, existing, scope)


def _can_update_config_file(scope: spack.config.ConfigScope, cfg_file):
    if isinstance(scope, spack.config.SingleFileScope):
        return fs.can_access(cfg_file)
    return fs.can_write_to_dir(scope.path) and fs.can_access(cfg_file)


def config_update(args):
    # Read the configuration files
    spack.config.CONFIG.get_config(args.section, scope=args.scope)
    updates: List[spack.config.ConfigScope] = list(
        filter(
            lambda s: not isinstance(
                s, (spack.config.InternalConfigScope, spack.config.ImmutableConfigScope)
            ),
            spack.config.CONFIG.format_updates[args.section],
        )
    )

    cannot_overwrite, skip_system_scope = [], False
    for scope in updates:
        cfg_file = spack.config.CONFIG.get_config_filename(scope.name, args.section)
        can_be_updated = _can_update_config_file(scope, cfg_file)
        if not can_be_updated:
            if scope.name == "system":
                skip_system_scope = True
                tty.warn(
                    'Not enough permissions to write to "system" scope. '
                    f"Skipping update at that location [cfg={cfg_file}]"
                )
                continue
            cannot_overwrite.append((scope, cfg_file))

    if cannot_overwrite:
        msg = "Detected permission issues with the following scopes:\n\n"
        for scope, cfg_file in cannot_overwrite:
            msg += "\t[scope={0}, cfg={1}]\n".format(scope.name, cfg_file)
        msg += (
            "\nEither ensure that you have sufficient permissions to "
            "modify these files or do not include these scopes in the "
            "update."
        )
        tty.die(msg)

    if skip_system_scope:
        updates = [x for x in updates if x.name != "system"]

    # Report if there are no updates to be done
    if not updates:
        msg = 'No updates needed for "{0}" section.'
        tty.msg(msg.format(args.section))
        return

    proceed = True
    if not args.yes_to_all:
        msg = (
            "The following configuration files are going to be updated to"
            " the latest schema format:\n\n"
        )
        for scope in updates:
            cfg_file = spack.config.CONFIG.get_config_filename(scope.name, args.section)
            msg += "\t[scope={0}, file={1}]\n".format(scope.name, cfg_file)
        msg += (
            "\nIf the configuration files are updated, versions of Spack "
            "that are older than this version may not be able to read "
            "them. Spack stores backups of the updated files which can "
            'be retrieved with "spack config revert"'
        )
        tty.msg(msg)
        proceed = tty.get_yes_or_no("Do you want to proceed?", default=False)

    if not proceed:
        tty.die("Operation aborted.")

    # Get a function to update the format
    update_fn = spack.config.ensure_latest_format_fn(args.section)
    for scope in updates:
        data = scope.get_section(args.section).pop(args.section)
        update_fn(data)

        # Make a backup copy and rewrite the file
        bkp_file = cfg_file + ".bkp"
        shutil.copy(cfg_file, bkp_file)
        spack.config.CONFIG.update_config(args.section, data, scope=scope.name, force=True)
        tty.msg(f'File "{cfg_file}" update [backup={bkp_file}]')


def _can_revert_update(scope_dir, cfg_file, bkp_file):
    dir_ok = fs.can_write_to_dir(scope_dir)
    cfg_ok = not os.path.exists(cfg_file) or fs.can_access(cfg_file)
    bkp_ok = fs.can_access(bkp_file)
    return dir_ok and cfg_ok and bkp_ok


def config_revert(args):
    scopes = [args.scope] if args.scope else [x.name for x in spack.config.CONFIG.file_scopes]

    # Search for backup files in the configuration scopes
    Entry = collections.namedtuple("Entry", ["scope", "cfg", "bkp"])
    to_be_restored, cannot_overwrite = [], []
    for scope in scopes:
        cfg_file = spack.config.CONFIG.get_config_filename(scope, args.section)
        bkp_file = cfg_file + ".bkp"

        # If the backup files doesn't exist move to the next scope
        if not os.path.exists(bkp_file):
            continue

        # If it exists and we don't have write access in this scope
        # keep track of it and report a comprehensive error later
        entry = Entry(scope, cfg_file, bkp_file)
        scope_dir = os.path.dirname(bkp_file)
        can_be_reverted = _can_revert_update(scope_dir, cfg_file, bkp_file)
        if not can_be_reverted:
            cannot_overwrite.append(entry)
            continue

        to_be_restored.append(entry)

    # Report errors if we can't revert a configuration
    if cannot_overwrite:
        msg = "Detected permission issues with the following scopes:\n\n"
        for e in cannot_overwrite:
            msg += "\t[scope={0.scope}, cfg={0.cfg}, bkp={0.bkp}]\n".format(e)
        msg += (
            "\nEither ensure to have the right permissions before retrying"
            " or be more specific on the scope to revert."
        )
        tty.die(msg)

    proceed = True
    if not args.yes_to_all:
        msg = "The following scopes will be restored from the corresponding backup files:\n"
        for entry in to_be_restored:
            msg += "\t[scope={0.scope}, bkp={0.bkp}]\n".format(entry)
        msg += "This operation cannot be undone."
        tty.msg(msg)
        proceed = tty.get_yes_or_no("Do you want to proceed?", default=False)

    if not proceed:
        tty.die("Operation aborted.")

    for _, cfg_file, bkp_file in to_be_restored:
        shutil.copy(bkp_file, cfg_file)
        os.unlink(bkp_file)
        msg = 'File "{0}" reverted to old state'
        tty.msg(msg.format(cfg_file))


def config_prefer_upstream(args):
    """Generate a packages config based on the configuration of all upstream
    installs."""

    scope = args.scope
    if scope is None:
        scope = spack.config.default_modify_scope("packages")

    all_specs = set(spack.store.STORE.db.query(installed=True))
    local_specs = set(spack.store.STORE.db.query_local(installed=True))
    pref_specs = local_specs if args.local else all_specs - local_specs

    conflicting_variants = set()

    pkgs = {}
    for spec in pref_specs:
        # Collect all the upstream compilers and versions for this package.
        pkg = pkgs.get(spec.name, {"version": [], "compiler": []})
        pkgs[spec.name] = pkg

        # We have no existing variant if this is our first added version.
        existing_variants = pkg.get("variants", None if not pkg["version"] else "")

        version = spec.version.string
        if version not in pkg["version"]:
            pkg["version"].append(version)

        compiler = str(spec.compiler)
        if compiler not in pkg["compiler"]:
            pkg["compiler"].append(compiler)

        # Get and list all the variants that differ from the default.
        variants = []
        for var_name, variant in spec.variants.items():
            if var_name in ["patches"] or var_name not in spec.package.variants:
                continue

            variant_desc, _ = spec.package.variants[var_name]
            if variant.value != variant_desc.default:
                variants.append(str(variant))
        variants.sort()
        variants = " ".join(variants)

        if spec.name not in conflicting_variants:
            # Only specify the variants if there's a single variant
            # set across all versions/compilers.
            if existing_variants is not None and existing_variants != variants:
                conflicting_variants.add(spec.name)
                pkg.pop("variants", None)
            elif variants:
                pkg["variants"] = variants

    if conflicting_variants:
        tty.warn(
            "The following packages have multiple conflicting upstream "
            "specs. You may have to specify, by "
            "concretized hash, which spec you want when building "
            "packages that depend on them:\n - {0}".format(
                "\n - ".join(sorted(conflicting_variants))
            )
        )

    # Simply write the config to the specified file.
    existing = spack.config.get("packages", scope=scope)
    new = spack.config.merge_yaml(existing, pkgs)
    spack.config.set("packages", new, scope)
    config_file = spack.config.CONFIG.get_config_filename(scope, section)

    tty.msg("Updated config at {0}".format(config_file))


def config(parser, args):
    action = {
        "get": config_get,
        "blame": config_blame,
        "edit": config_edit,
        "list": config_list,
        "add": config_add,
        "rm": config_remove,
        "remove": config_remove,
        "update": config_update,
        "revert": config_revert,
        "prefer-upstream": config_prefer_upstream,
    }
    action[args.config_command](args)<|MERGE_RESOLUTION|>--- conflicted
+++ resolved
@@ -26,20 +26,8 @@
 
 
 def setup_parser(subparser):
-<<<<<<< HEAD
     # User can only choose one
     subparser.add_argument("--scope", help="configuration scope to read/modify")
-=======
-    scopes = spack.config.scopes()
-
-    # User can only choose one
-    subparser.add_argument(
-        "--scope",
-        choices=scopes,
-        metavar=spack.config.SCOPES_METAVAR,
-        help="configuration scope to read/modify",
-    )
->>>>>>> 36394aab
 
     sp = subparser.add_subparsers(metavar="SUBCOMMAND", dest="config_command")
 
@@ -123,8 +111,8 @@
     path = getattr(args, "path", None)
 
     if scope:
-        if scope in spack.config.config.scopes:
-            scope = spack.config.config.scopes[scope]
+        if scope in spack.config.CONFIG.scopes:
+            scope = spack.config.CONFIG.scopes[scope]
         else:
             # Infer that the scope is a path. Since we only do this when the scope
             # is not a valid scope name, a relative path like "user/linux" would
@@ -145,7 +133,7 @@
         # Note that `section` might be none here: if no path is provided
         # and the command invocation omits a section.
         scope_name = spack.config.default_modify_scope(section)
-        scope = spack.config.config.scopes[scope_name]
+        scope = spack.config.CONFIG.scopes[scope_name]
 
     return scope, section
 
@@ -174,10 +162,9 @@
     the environment's manifest file (spack.yaml).
     """
     if args.section and not args.scope:
-        spack.config.config.print_section(args.section)
+        spack.config.CONFIG.print_section(args.section)
         return
 
-<<<<<<< HEAD
     config_file = _get_config_file(args)
 
     if os.path.exists(config_file):
@@ -185,21 +172,6 @@
             print(f.read())
     # The config file might not exist if there is no config associated with
     # the specified section at the specified scope; in that case, print nothing.
-=======
-    if section is not None:
-        spack.config.CONFIG.print_section(section)
-
-    elif scope and scope.startswith("env:"):
-        config_file = spack.config.CONFIG.get_config_filename(scope, section)
-        if os.path.exists(config_file):
-            with open(config_file) as f:
-                print(f.read())
-        else:
-            tty.die("environment has no %s file" % ev.manifest_name)
-
-    else:
-        tty.die("`spack config get` requires a section argument or an active environment.")
->>>>>>> 36394aab
 
 
 def config_blame(args):
@@ -213,21 +185,7 @@
     With no arguments and an active environment, edit the spack.yaml for
     the active environment.
     """
-<<<<<<< HEAD
     config_file = _get_config_file(args)
-=======
-    spack_env = os.environ.get(ev.spack_env_var)
-    if spack_env and not args.scope:
-        # Don't use the scope object for envs, as `config edit` can be called
-        # for a malformed environment. Use SPACK_ENV to find spack.yaml.
-        config_file = ev.manifest_file(spack_env)
-    else:
-        # If we aren't editing a spack.yaml file, get config path from scope.
-        scope, section = _get_scope_and_section(args)
-        if not scope and not section:
-            tty.die("`spack config edit` requires a section argument or an active environment.")
-        config_file = spack.config.CONFIG.get_config_filename(scope, section)
->>>>>>> 36394aab
 
     if args.print_file:
         print(config_file)
