--- conflicted
+++ resolved
@@ -167,24 +167,11 @@
 
     config_file = _get_config_file(args)
 
-<<<<<<< HEAD
     if os.path.exists(config_file):
         with open(config_file) as f:
             print(f.read())
     # The config file might not exist if there is no config associated with
     # the specified section at the specified scope; in that case, print nothing.
-=======
-    elif scope and scope.startswith("env:"):
-        config_file = spack.config.config.get_config_filename(scope, section)
-        if os.path.exists(config_file):
-            with open(config_file) as f:
-                print(f.read())
-        else:
-            tty.die("environment has no %s file" % ev.manifest_name)
-
-    else:
-        tty.die("`spack config get` requires a section argument or an active environment.")
->>>>>>> 2e9e7ce7
 
 
 def config_blame(args):
@@ -198,21 +185,7 @@
     With no arguments and an active environment, edit the spack.yaml for
     the active environment.
     """
-<<<<<<< HEAD
     config_file = _get_config_file(args)
-=======
-    spack_env = os.environ.get(ev.spack_env_var)
-    if spack_env and not args.scope:
-        # Don't use the scope object for envs, as `config edit` can be called
-        # for a malformed environment. Use SPACK_ENV to find spack.yaml.
-        config_file = ev.manifest_file(spack_env)
-    else:
-        # If we aren't editing a spack.yaml file, get config path from scope.
-        scope, section = _get_scope_and_section(args)
-        if not scope and not section:
-            tty.die("`spack config edit` requires a section argument or an active environment.")
-        config_file = spack.config.config.get_config_filename(scope, section)
->>>>>>> 2e9e7ce7
 
     if args.print_file:
         print(config_file)
