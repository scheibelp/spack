# Copyright 2013-2023 Lawrence Livermore National Security, LLC and other
# Spack Project Developers. See the top-level COPYRIGHT file for details.
#
# SPDX-License-Identifier: (Apache-2.0 OR MIT)
import collections
import collections.abc
import contextlib
import copy
import os
import pathlib
import re
import shutil
import stat
import sys
import time
import urllib.parse
import urllib.request
import warnings
from typing import Any, Dict, List, Optional, Set, Tuple, Union

import llnl.util.filesystem as fs
import llnl.util.tty as tty
import llnl.util.tty.color as clr
from llnl.util.lang import dedupe
from llnl.util.link_tree import ConflictingSpecsError
from llnl.util.symlink import symlink

import spack.compilers
import spack.concretize
import spack.config
import spack.error
import spack.hash_types as ht
import spack.hooks
import spack.main
import spack.paths
import spack.repo
import spack.schema.env
import spack.spec
import spack.stage
import spack.store
import spack.subprocess_context
import spack.user_environment as uenv
import spack.util.cpus
import spack.util.environment
import spack.util.hash
import spack.util.lock as lk
import spack.util.parallel
import spack.util.path
import spack.util.spack_json as sjson
import spack.util.spack_yaml as syaml
import spack.util.url
import spack.version
from spack import traverse
from spack.filesystem_view import SimpleFilesystemView, inverse_view_func_parser, view_func_parser
from spack.installer import PackageInstaller
from spack.schema.env import TOP_LEVEL_KEY
from spack.spec import Spec
from spack.spec_list import InvalidSpecConstraintError, SpecList
from spack.util.path import substitute_path_variables
from spack.variant import UnknownVariantError

#: environment variable used to indicate the active environment
spack_env_var = "SPACK_ENV"


#: currently activated environment
_active_environment: Optional["Environment"] = None


#: default path where environments are stored in the spack tree
default_env_path = os.path.join(spack.paths.var_path, "environments")


#: Name of the input yaml file for an environment
manifest_name = "spack.yaml"


#: Name of the input yaml file for an environment
lockfile_name = "spack.lock"


#: Name of the directory where environments store repos, logs, views
env_subdir_name = ".spack-env"


def env_root_path():
    """Override default root path if the user specified it"""
    return spack.util.path.canonicalize_path(
        spack.config.get("config:environments_root", default=default_env_path)
    )


def check_disallowed_env_config_mods(scopes):
    for scope in scopes:
        with spack.config.use_configuration(scope):
            if spack.config.get("config:environments_root"):
                raise SpackEnvironmentError(
                    "Spack environments are prohibited from modifying 'config:environments_root' "
                    "because it can make the definition of the environment ill-posed. Please "
                    "remove from your environment and place it in a permanent scope such as "
                    "defaults, system, site, etc."
                )
    return scopes


def default_manifest_yaml():
    """default spack.yaml file to put in new environments"""
    return """\
# This is a Spack Environment file.
#
# It describes a set of packages to be installed, along with
# configuration settings.
spack:
  # add package specs to the `specs` list
  specs: []
  view: true
  concretizer:
    unify: {}
""".format(
        "true" if spack.config.get("concretizer:unify") else "false"
    )


#: regex for validating enviroment names
valid_environment_name_re = r"^\w[\w-]*$"

#: version of the lockfile format. Must increase monotonically.
lockfile_format_version = 5


READER_CLS = {
    1: spack.spec.SpecfileV1,
    2: spack.spec.SpecfileV1,
    3: spack.spec.SpecfileV2,
    4: spack.spec.SpecfileV3,
    5: spack.spec.SpecfileV4,
}


# Magic names
# The name of the standalone spec list in the manifest yaml
user_speclist_name = "specs"
# The name of the default view (the view loaded on env.activate)
default_view_name = "default"
# Default behavior to link all packages into views (vs. only root packages)
default_view_link = "all"


def installed_specs():
    """
    Returns the specs of packages installed in the active environment or None
    if no packages are installed.
    """
    env = spack.environment.active_environment()
    hashes = env.all_hashes() if env else None
    return spack.store.db.query(hashes=hashes)


def valid_env_name(name):
    return re.match(valid_environment_name_re, name)


def validate_env_name(name):
    if not valid_env_name(name):
        raise ValueError(
            (
                "'%s': names must start with a letter, and only contain "
                "letters, numbers, _, and -."
            )
            % name
        )
    return name


def activate(env, use_env_repo=False):
    """Activate an environment.

    To activate an environment, we add its configuration scope to the
    existing Spack configuration, and we set active to the current
    environment.

    Arguments:
        env (Environment): the environment to activate
        use_env_repo (bool): use the packages exactly as they appear in the
            environment's repository
    """
    global _active_environment

    # Fail early to avoid ending in an invalid state
    if not isinstance(env, Environment):
        raise TypeError("`env` should be of type {0}".format(Environment.__name__))

    # Check if we need to reinitialize the store due to pushing the configuration
    # below.
    install_tree_before = spack.config.get("config:install_tree")
    upstreams_before = spack.config.get("upstreams")
    prepare_config_scope(env)
    install_tree_after = spack.config.get("config:install_tree")
    upstreams_after = spack.config.get("upstreams")
    if install_tree_before != install_tree_after or upstreams_before != upstreams_after:
        # Hack to store the state of the store before activation
        env.store_token = spack.store.reinitialize()

    if use_env_repo:
        spack.repo.path.put_first(env.repo)

    tty.debug("Using environment '%s'" % env.name)

    # Do this last, because setting up the config must succeed first.
    _active_environment = env


def deactivate():
    """Undo any configuration or repo settings modified by ``activate()``."""
    global _active_environment

    if not _active_environment:
        return

    # If we attached a store token on activation, restore the previous state
    # and consume the token
    if hasattr(_active_environment, "store_token"):
        spack.store.restore(_active_environment.store_token)
        delattr(_active_environment, "store_token")
    deactivate_config_scope(_active_environment)

    # use _repo so we only remove if a repo was actually constructed
    if _active_environment._repo:
        spack.repo.path.remove(_active_environment._repo)

    tty.debug("Deactivated environment '%s'" % _active_environment.name)

    _active_environment = None


def active_environment() -> Optional["Environment"]:
    """Returns the active environment when there is any"""
    return _active_environment


def _root(name):
    """Non-validating version of root(), to be used internally."""
    return os.path.join(env_root_path(), name)


def root(name):
    """Get the root directory for an environment by name."""
    validate_env_name(name)
    return _root(name)


def exists(name):
    """Whether an environment with this name exists or not."""
    if not valid_env_name(name):
        return False
    return os.path.isdir(root(name))


def active(name):
    """True if the named environment is active."""
    return _active_environment and name == _active_environment.name


def is_env_dir(path):
    """Whether a directory contains a spack environment."""
    return os.path.isdir(path) and os.path.exists(os.path.join(path, manifest_name))


def read(name):
    """Get an environment with the supplied name."""
    validate_env_name(name)
    if not exists(name):
        raise SpackEnvironmentError("no such environment '%s'" % name)
    return Environment(root(name))


def create(
    name: str,
    init_file: Optional[Union[str, pathlib.Path]] = None,
    with_view: Optional[Union[str, pathlib.Path, bool]] = None,
    keep_relative: bool = False,
) -> "Environment":
    """Create a managed environment in Spack and returns it.

    A managed environment is created in a root directory managed by this Spack instance, so that
    Spack can keep track of them.

    Files with suffix ``.json`` or ``.lock`` are considered lockfiles. Files with any other name
    are considered manifest files.

    Args:
        name: name of the managed environment
        init_file: either a lockfile, a manifest file, or None
        with_view: whether a view should be maintained for the environment. If the value is a
            string, it specifies the path to the view
        keep_relative: if True, develop paths are copied verbatim into the new environment file,
            otherwise they are made absolute
    """
    environment_dir = environment_dir_from_name(name, exists_ok=False)
    return create_in_dir(
        environment_dir, init_file=init_file, with_view=with_view, keep_relative=keep_relative
    )


def create_in_dir(
    manifest_dir: Union[str, pathlib.Path],
    init_file: Optional[Union[str, pathlib.Path]] = None,
    with_view: Optional[Union[str, pathlib.Path, bool]] = None,
    keep_relative: bool = False,
) -> "Environment":
    """Create an environment in the directory passed as input and returns it.

    Files with suffix ``.json`` or ``.lock`` are considered lockfiles. Files with any other name
    are considered manifest files.

    Args:
        manifest_dir: directory where to create the environment.
        init_file: either a lockfile, a manifest file, or None
        with_view: whether a view should be maintained for the environment. If the value is a
            string, it specifies the path to the view
        keep_relative: if True, develop paths are copied verbatim into the new environment file,
            otherwise they are made absolute
    """
    initialize_environment_dir(manifest_dir, envfile=init_file)

    if with_view is None and keep_relative:
        return Environment(manifest_dir)

    manifest = EnvironmentManifestFile(manifest_dir)

    if with_view is not None:
        manifest.set_default_view(with_view)

    if not keep_relative and init_file is not None and str(init_file).endswith(manifest_name):
        init_file = pathlib.Path(init_file)
        manifest.absolutify_dev_paths(init_file.parent)

    manifest.flush()

    return Environment(manifest_dir)


def environment_dir_from_name(name: str, exists_ok: bool = True) -> str:
    """Returns the directory associated with a named environment.

    Args:
        name: name of the environment
        exists_ok: if False, raise an error if the environment exists already

    Raises:
        SpackEnvironmentError: if exists_ok is False and the environment exists already
    """
    if not exists_ok and exists(name):
        raise SpackEnvironmentError(f"'{name}': environment already exists at {root(name)}")

    ensure_env_root_path_exists()
    validate_env_name(name)
    return root(name)


def ensure_env_root_path_exists():
    if not os.path.isdir(env_root_path()):
        fs.mkdirp(env_root_path())


def all_environment_names():
    """List the names of environments that currently exist."""
    # just return empty if the env path does not exist.  A read-only
    # operation like list should not try to create a directory.
    if not os.path.exists(env_root_path()):
        return []

    candidates = sorted(os.listdir(env_root_path()))
    names = []
    for candidate in candidates:
        yaml_path = os.path.join(_root(candidate), manifest_name)
        if valid_env_name(candidate) and os.path.exists(yaml_path):
            names.append(candidate)
    return names


def all_environments():
    """Generator for all managed Environments."""
    for name in all_environment_names():
        yield read(name)


def _read_yaml(str_or_file):
    """Read YAML from a file for round-trip parsing."""
    data = syaml.load_config(str_or_file)
    filename = getattr(str_or_file, "name", None)
    default_data = spack.config.validate(data, spack.schema.env.schema, filename)
    return data, default_data


def _write_yaml(data, str_or_file):
    """Write YAML to a file preserving comments and dict order."""
    filename = getattr(str_or_file, "name", None)
    spack.config.validate(data, spack.schema.env.schema, filename)
    syaml.dump_config(data, str_or_file, default_flow_style=False)


def _eval_conditional(string):
    """Evaluate conditional definitions using restricted variable scope."""
    valid_variables = spack.util.environment.get_host_environment()
    valid_variables.update({"re": re, "env": os.environ})
    return eval(string, valid_variables)


def _is_dev_spec_and_has_changed(spec):
    """Check if the passed spec is a dev build and whether it has changed since the
    last installation"""
    # First check if this is a dev build and in the process already try to get
    # the dev_path
    dev_path_var = spec.variants.get("dev_path", None)
    if not dev_path_var:
        return False

    # Now we can check whether the code changed since the last installation
    if not spec.installed:
        # Not installed -> nothing to compare against
        return False

    _, record = spack.store.db.query_by_spec_hash(spec.dag_hash())
    mtime = fs.last_modification_time_recursive(dev_path_var.value)
    return mtime > record.installation_time


<<<<<<< HEAD
def _spec_needs_overwrite(spec, changed_dev_specs):
    """Check whether the current spec needs to be overwritten because either it has
    changed itself or one of its dependencies have changed
    """
    # if it's not installed, we don't need to overwrite it
    if not spec.installed:
        return False

    # If the spec itself has changed this is a trivial decision
    if spec in changed_dev_specs:
        return True

    # if spec and all deps aren't dev builds, we don't need to overwrite it
    if not any(spec.satisfies(c) for c in ("dev_path=*", "^dev_path=*")):
        return False

    _, record = spack.store.db.query_by_spec_hash(spec.dag_hash())
    root_install_time = record.installation_time

    # If any dep needs overwrite, or any dep is missing and is a dev build then
    # overwrite this package
    for dep in spec.traverse(root=False):
        if (not dep.installed) and dep.satisfies("dev_path=*"):
            return True
        elif _spec_needs_overwrite(dep, changed_dev_specs):
            return True
        else:
            if dep.installed:
                _, record = spack.store.db.query_by_spec_hash(dep.dag_hash())
                dep_install_time = record.installation_time
                if root_install_time < dep_install_time:
                    return True

    return False


=======
>>>>>>> 2e9e7ce7
def _error_on_nonempty_view_dir(new_root):
    """Defensively error when the target view path already exists and is not an
    empty directory. This usually happens when the view symlink was removed, but
    not the directory it points to. In those cases, it's better to just error when
    the new view dir is non-empty, since it indicates the user removed part but not
    all of the view, and it likely in an inconsistent state."""
    # Check if the target path lexists
    try:
        st = os.lstat(new_root)
    except (IOError, OSError):
        return

    # Empty directories are fine
    if stat.S_ISDIR(st.st_mode) and len(os.listdir(new_root)) == 0:
        return

    # Anything else is an error
    raise SpackEnvironmentViewError(
        "Failed to generate environment view, because the target {} already "
        "exists or is not empty. To update the view, remove this path, and run "
        "`spack env view regenerate`".format(new_root)
    )


class ViewDescriptor:
    def __init__(
        self,
        base_path,
        root,
        projections={},
        select=[],
        exclude=[],
        link=default_view_link,
        link_type="symlink",
    ):
        self.base = base_path
        self.raw_root = root
        self.root = spack.util.path.canonicalize_path(root, default_wd=base_path)
        self.projections = projections
        self.select = select
        self.exclude = exclude
        self.link_type = view_func_parser(link_type)
        self.link = link

    def select_fn(self, spec):
        return any(spec.satisfies(s) for s in self.select)

    def exclude_fn(self, spec):
        return not any(spec.satisfies(e) for e in self.exclude)

    def update_root(self, new_path):
        self.raw_root = new_path
        self.root = spack.util.path.canonicalize_path(new_path, default_wd=self.base)

    def __eq__(self, other):
        return all(
            [
                self.root == other.root,
                self.projections == other.projections,
                self.select == other.select,
                self.exclude == other.exclude,
                self.link == other.link,
                self.link_type == other.link_type,
            ]
        )

    def to_dict(self):
        ret = syaml.syaml_dict([("root", self.raw_root)])
        if self.projections:
            ret["projections"] = self.projections
        if self.select:
            ret["select"] = self.select
        if self.exclude:
            ret["exclude"] = self.exclude
        if self.link_type:
            ret["link_type"] = inverse_view_func_parser(self.link_type)
        if self.link != default_view_link:
            ret["link"] = self.link
        return ret

    @staticmethod
    def from_dict(base_path, d):
        return ViewDescriptor(
            base_path,
            d["root"],
            d.get("projections", {}),
            d.get("select", []),
            d.get("exclude", []),
            d.get("link", default_view_link),
            d.get("link_type", "symlink"),
        )

    @property
    def _current_root(self):
        if not os.path.islink(self.root):
            return None

        root = os.readlink(self.root)
        if os.path.isabs(root):
            return root

        root_dir = os.path.dirname(self.root)
        return os.path.join(root_dir, root)

    def _next_root(self, specs):
        content_hash = self.content_hash(specs)
        root_dir = os.path.dirname(self.root)
        root_name = os.path.basename(self.root)
        return os.path.join(root_dir, "._%s" % root_name, content_hash)

    def content_hash(self, specs):
        d = syaml.syaml_dict(
            [
                ("descriptor", self.to_dict()),
                ("specs", [(spec.dag_hash(), spec.prefix) for spec in sorted(specs)]),
            ]
        )
        contents = sjson.dump(d)
        return spack.util.hash.b32_hash(contents)

    def get_projection_for_spec(self, spec):
        """Get projection for spec relative to view root

        Getting the projection from the underlying root will get the temporary
        projection. This gives the permanent projection relative to the root
        symlink.
        """
        view = self.view()
        view_path = view.get_projection_for_spec(spec)
        rel_path = os.path.relpath(view_path, self._current_root)
        return os.path.join(self.root, rel_path)

    def view(self, new=None):
        """
        Generate the FilesystemView object for this ViewDescriptor

        By default, this method returns a FilesystemView object rooted at the
        current underlying root of this ViewDescriptor (self._current_root)

        Raise if new is None and there is no current view

        Arguments:
            new (str or None): If a string, create a FilesystemView
                rooted at that path. Default None. This should only be used to
                regenerate the view, and cannot be used to access specs.
        """
        root = new if new else self._current_root
        if not root:
            # This can only be hit if we write a future bug
            msg = (
                "Attempting to get nonexistent view from environment. "
                "View root is at %s" % self.root
            )
            raise SpackEnvironmentViewError(msg)
        return SimpleFilesystemView(
            root,
            spack.store.layout,
            ignore_conflicts=True,
            projections=self.projections,
            link=self.link_type,
        )

    def __contains__(self, spec):
        """Is the spec described by the view descriptor

        Note: This does not claim the spec is already linked in the view.
        It merely checks that the spec is selected if a select operation is
        specified and is not excluded if an exclude operator is specified.
        """
        if self.select:
            if not self.select_fn(spec):
                return False

        if self.exclude:
            if not self.exclude_fn(spec):
                return False

        return True

    def specs_for_view(self, concretized_root_specs):
        """
        From the list of concretized user specs in the environment, flatten
        the dags, and filter selected, installed specs, remove duplicates on dag hash.
        """
        # With deps, requires traversal
        if self.link == "all" or self.link == "run":
            deptype = ("run") if self.link == "run" else ("link", "run")
            specs = list(
                traverse.traverse_nodes(
                    concretized_root_specs, deptype=deptype, key=traverse.by_dag_hash
                )
            )
        else:
            specs = list(dedupe(concretized_root_specs, key=traverse.by_dag_hash))

        # Filter selected, installed specs
        with spack.store.db.read_transaction():
            specs = [s for s in specs if s in self and s.installed]

        return specs

    def regenerate(self, concretized_root_specs):
        specs = self.specs_for_view(concretized_root_specs)

        # To ensure there are no conflicts with packages being installed
        # that cannot be resolved or have repos that have been removed
        # we always regenerate the view from scratch.
        # We will do this by hashing the view contents and putting the view
        # in a directory by hash, and then having a symlink to the real
        # view in the root. The real root for a view at /dirname/basename
        # will be /dirname/._basename_<hash>.
        # This allows for atomic swaps when we update the view

        # cache the roots because the way we determine which is which does
        # not work while we are updating
        new_root = self._next_root(specs)
        old_root = self._current_root

        if new_root == old_root:
            tty.debug("View at %s does not need regeneration." % self.root)
            return

        _error_on_nonempty_view_dir(new_root)

        # construct view at new_root
        if specs:
            tty.msg("Updating view at {0}".format(self.root))

        view = self.view(new=new_root)

        root_dirname = os.path.dirname(self.root)
        tmp_symlink_name = os.path.join(root_dirname, "._view_link")

        # Create a new view
        try:
            fs.mkdirp(new_root)
            view.add_specs(*specs, with_dependencies=False)

            # create symlink from tmp_symlink_name to new_root
            if os.path.exists(tmp_symlink_name):
                os.unlink(tmp_symlink_name)
            symlink(new_root, tmp_symlink_name)

            # mv symlink atomically over root symlink to old_root
            fs.rename(tmp_symlink_name, self.root)
        except Exception as e:
            # Clean up new view and temporary symlink on any failure.
            try:
                shutil.rmtree(new_root, ignore_errors=True)
                os.unlink(tmp_symlink_name)
            except (IOError, OSError):
                pass

            # Give an informative error message for the typical error case: two specs, same package
            # project to same prefix.
            if isinstance(e, ConflictingSpecsError):
                spec_a = e.args[0].format(color=clr.get_color_when())
                spec_b = e.args[1].format(color=clr.get_color_when())
                raise SpackEnvironmentViewError(
                    f"The environment view in {self.root} could not be created, "
                    "because the following two specs project to the same prefix:\n"
                    f"    {spec_a}, and\n"
                    f"    {spec_b}.\n"
                    "    To resolve this issue:\n"
                    "        a. use `concretization:unify:true` to ensure there is only one "
                    "package per spec in the environment, or\n"
                    "        b. disable views with `view:false`, or\n"
                    "        c. create custom view projections."
                ) from e
            raise

        # Remove the old root when it's in the same folder as the new root. This guards
        # against removal of an arbitrary path when the original symlink in self.root
        # was not created by the environment, but by the user.
        if (
            old_root
            and os.path.exists(old_root)
            and os.path.samefile(os.path.dirname(new_root), os.path.dirname(old_root))
        ):
            try:
                shutil.rmtree(old_root)
            except (IOError, OSError) as e:
                msg = "Failed to remove old view at %s\n" % old_root
                msg += str(e)
                tty.warn(msg)


def _create_environment(path):
    return Environment(path)


class Environment:
    """A Spack environment, which bundles together configuration and a list of specs."""

    def __init__(self, manifest_dir: Union[str, pathlib.Path]) -> None:
        """An environment can be constructed from a directory containing a "spack.yaml" file, and
        optionally a consistent "spack.lock" file.

        Args:
            manifest_dir: directory with the "spack.yaml" associated with the environment
        """
        self.path = os.path.abspath(str(manifest_dir))

        self.txlock = lk.Lock(self._transaction_lock_path)

        self._unify = None
        self.new_specs: List[Spec] = []
        self.new_installs: List[Spec] = []
        self.views: Dict[str, ViewDescriptor] = {}

        #: Specs from "spack.yaml"
        self.spec_lists: Dict[str, SpecList] = {user_speclist_name: SpecList()}
        #: Dev-build specs from "spack.yaml"
        self.dev_specs: Dict[str, Any] = {}
        #: User specs from the last concretization
        self.concretized_user_specs: List[Spec] = []
        #: Roots associated with the last concretization, in order
        self.concretized_order: List[Spec] = []
        #: Concretized specs by hash
        self.specs_by_hash: Dict[str, Spec] = {}
        #: Repository for this environment (memoized)
        self._repo = None
        #: Previously active environment
        self._previous_active = None

        with lk.ReadTransaction(self.txlock):
            self.manifest = EnvironmentManifestFile(manifest_dir)
            self._read()

    @property
    def unify(self):
        if self._unify is None:
            self._unify = spack.config.get("concretizer:unify", False)
        return self._unify

    @unify.setter
    def unify(self, value):
        self._unify = value

    def __reduce__(self):
        return _create_environment, (self.path,)

    def _re_read(self):
        """Reinitialize the environment object."""
        self.clear(re_read=True)
        self.manifest = EnvironmentManifestFile(self.path)
        self._read()

    def _read(self):
        self._construct_state_from_manifest()

        if os.path.exists(self.lock_path):
            with open(self.lock_path) as f:
                read_lock_version = self._read_lockfile(f)

            if read_lock_version == 1:
                tty.debug(f"Storing backup of {self.lock_path} at {self._lock_backup_v1_path}")
                shutil.copy(self.lock_path, self._lock_backup_v1_path)

    def write_transaction(self):
        """Get a write lock context manager for use in a `with` block."""
        return lk.WriteTransaction(self.txlock, acquire=self._re_read)

    def _construct_state_from_manifest(self):
        """Read manifest file and set up user specs."""
        self.spec_lists = collections.OrderedDict()
        env_configuration = self.manifest[TOP_LEVEL_KEY]
        for item in env_configuration.get("definitions", []):
            entry = copy.deepcopy(item)
            when = _eval_conditional(entry.pop("when", "True"))
            assert len(entry) == 1
            if when:
                name, spec_list = next(iter(entry.items()))
                user_specs = SpecList(name, spec_list, self.spec_lists.copy())
                if name in self.spec_lists:
                    self.spec_lists[name].extend(user_specs)
                else:
                    self.spec_lists[name] = user_specs

        spec_list = env_configuration.get(user_speclist_name, [])
        user_specs = SpecList(
            user_speclist_name, [s for s in spec_list if s], self.spec_lists.copy()
        )
        self.spec_lists[user_speclist_name] = user_specs

        enable_view = env_configuration.get("view")
        # enable_view can be boolean, string, or None
        if enable_view is True or enable_view is None:
            self.views = {default_view_name: ViewDescriptor(self.path, self.view_path_default)}
        elif isinstance(enable_view, str):
            self.views = {default_view_name: ViewDescriptor(self.path, enable_view)}
        elif enable_view:
            path = self.path
            self.views = dict(
                (name, ViewDescriptor.from_dict(path, values))
                for name, values in enable_view.items()
            )
        else:
            self.views = {}

        # Retrieve dev-build packages:
        self.dev_specs = copy.deepcopy(env_configuration.get("develop", {}))
        for name, entry in self.dev_specs.items():
            # spec must include a concrete version
            assert Spec(entry["spec"]).versions.concrete_range_as_version
            # default path is the spec name
            if "path" not in entry:
                self.dev_specs[name]["path"] = name

    @property
    def user_specs(self):
        return self.spec_lists[user_speclist_name]

    def clear(self, re_read=False):
        """Clear the contents of the environment

        Arguments:
            re_read (bool): If True, do not clear ``new_specs`` nor
                ``new_installs`` values. These values cannot be read from
                yaml, and need to be maintained when re-reading an existing
                environment.
        """
        self.spec_lists = {user_speclist_name: SpecList()}  # specs from yaml
        self.dev_specs = {}  # dev-build specs from yaml
        self.concretized_user_specs = []  # user specs from last concretize
        self.concretized_order = []  # roots of last concretize, in order
        self.specs_by_hash = {}  # concretized specs by hash
        self.invalidate_repository_cache()
        self._previous_active = None  # previously active environment
        if not re_read:
            # things that cannot be recreated from file
            self.new_specs = []  # write packages for these on write()
            self.new_installs = []  # write modules for these on write()

    @property
    def internal(self):
        """Whether this environment is managed by Spack."""
        return self.path.startswith(env_root_path())

    @property
    def name(self):
        """Human-readable representation of the environment.

        This is the path for directory environments, and just the name
        for managed environments.
        """
        if self.internal:
            return os.path.basename(self.path)
        else:
            return self.path

    @property
    def active(self):
        """True if this environment is currently active."""
        return _active_environment and self.path == _active_environment.path

    @property
    def manifest_path(self):
        """Path to spack.yaml file in this environment."""
        return os.path.join(self.path, manifest_name)

    @property
    def _transaction_lock_path(self):
        """The location of the lock file used to synchronize multiple
        processes updating the same environment.
        """
        return os.path.join(self.env_subdir_path, "transaction_lock")

    @property
    def lock_path(self):
        """Path to spack.lock file in this environment."""
        return os.path.join(self.path, lockfile_name)

    @property
    def _lock_backup_v1_path(self):
        """Path to backup of v1 lockfile before conversion to v2"""
        return self.lock_path + ".backup.v1"

    @property
    def env_subdir_path(self):
        """Path to directory where the env stores repos, logs, views."""
        return os.path.join(self.path, env_subdir_name)

    @property
    def repos_path(self):
        return os.path.join(self.path, env_subdir_name, "repos")

    @property
    def log_path(self):
        return os.path.join(self.path, env_subdir_name, "logs")

    @property
    def config_stage_dir(self):
        """Directory for any staged configuration file(s)."""
        return os.path.join(self.env_subdir_path, "config")

    @property
    def view_path_default(self):
        # default path for environment views
        return os.path.join(self.env_subdir_path, "view")

    @property
    def repo(self):
        if self._repo is None:
            self._repo = make_repo_path(self.repos_path)
        return self._repo

    def included_config_scopes(self):
        """List of included configuration scopes from the environment.

        Scopes are listed in the YAML file in order from highest to
        lowest precedence, so configuration from earlier scope will take
        precedence over later ones.

        This routine returns them in the order they should be pushed onto
        the internal scope stack (so, in reverse, from lowest to highest).
        """
        scopes = []

        # load config scopes added via 'include:', in reverse so that
        # highest-precedence scopes are last.
        includes = self.manifest[TOP_LEVEL_KEY].get("include", [])
        missing = []
        for i, config_path in enumerate(reversed(includes)):
            # allow paths to contain spack config/environment variables, etc.
            config_path = substitute_path_variables(config_path)

            include_url = urllib.parse.urlparse(config_path)

            # Transform file:// URLs to direct includes.
            if include_url.scheme == "file":
                config_path = urllib.request.url2pathname(include_url.path)

            # Any other URL should be fetched.
            elif include_url.scheme in ("http", "https", "ftp"):
                # Stage any remote configuration file(s)
                staged_configs = (
                    os.listdir(self.config_stage_dir)
                    if os.path.exists(self.config_stage_dir)
                    else []
                )
                remote_path = urllib.request.url2pathname(include_url.path)
                basename = os.path.basename(remote_path)
                if basename in staged_configs:
                    # Do NOT re-stage configuration files over existing
                    # ones with the same name since there is a risk of
                    # losing changes (e.g., from 'spack config update').
                    tty.warn(
                        "Will not re-stage configuration from {0} to avoid "
                        "losing changes to the already staged file of the "
                        "same name.".format(remote_path)
                    )

                    # Recognize the configuration stage directory
                    # is flattened to ensure a single copy of each
                    # configuration file.
                    config_path = self.config_stage_dir
                    if basename.endswith(".yaml"):
                        config_path = os.path.join(config_path, basename)
                else:
                    staged_path = spack.config.fetch_remote_configs(
                        config_path, self.config_stage_dir, skip_existing=True
                    )
                    if not staged_path:
                        raise SpackEnvironmentError(
                            "Unable to fetch remote configuration {0}".format(config_path)
                        )
                    config_path = staged_path

            elif include_url.scheme:
                raise ValueError(
                    "Unsupported URL scheme for environment include: {}".format(config_path)
                )

            # treat relative paths as relative to the environment
            if not os.path.isabs(config_path):
                config_path = os.path.join(self.path, config_path)
                config_path = os.path.normpath(os.path.realpath(config_path))

            if os.path.isdir(config_path):
                # directories are treated as regular ConfigScopes
                config_name = "env:%s:%s" % (self.name, os.path.basename(config_path))
                tty.debug("Creating ConfigScope {0} for '{1}'".format(config_name, config_path))
                scope = spack.config.ConfigScope(config_name, config_path)
            elif os.path.exists(config_path):
                # files are assumed to be SingleFileScopes
                config_name = "env:%s:%s" % (self.name, config_path)
                tty.debug(
                    "Creating SingleFileScope {0} for '{1}'".format(config_name, config_path)
                )
                scope = spack.config.SingleFileScope(
                    config_name, config_path, spack.schema.merged.schema
                )
            else:
                missing.append(config_path)
                continue

            scopes.append(scope)

        if missing:
            msg = "Detected {0} missing include path(s):".format(len(missing))
            msg += "\n   {0}".format("\n   ".join(missing))
            raise spack.config.ConfigFileError(msg)

        return scopes

    def env_file_config_scope_name(self):
        """Name of the config scope of this environment's manifest file."""
        return "env:%s" % self.name

    def env_file_config_scope(self):
        """Get the configuration scope for the environment's manifest file."""
        config_name = self.env_file_config_scope_name()
        return spack.config.SingleFileScope(
            config_name, self.manifest_path, spack.schema.env.schema, [TOP_LEVEL_KEY]
        )

    def config_scopes(self):
        """A list of all configuration scopes for this environment."""
        return check_disallowed_env_config_mods(
            self.included_config_scopes() + [self.env_file_config_scope()]
        )

    def destroy(self):
        """Remove this environment from Spack entirely."""
        shutil.rmtree(self.path)

    def update_stale_references(self, from_list=None):
        """Iterate over spec lists updating references."""
        if not from_list:
            from_list = next(iter(self.spec_lists.keys()))
        index = list(self.spec_lists.keys()).index(from_list)

        # spec_lists is an OrderedDict, all list entries after the modified
        # list may refer to the modified list. Update stale references
        for i, (name, speclist) in enumerate(
            list(self.spec_lists.items())[index + 1 :], index + 1
        ):
            new_reference = dict((n, self.spec_lists[n]) for n in list(self.spec_lists.keys())[:i])
            speclist.update_reference(new_reference)

    def add(self, user_spec, list_name=user_speclist_name):
        """Add a single user_spec (non-concretized) to the Environment

        Returns:
            (bool): True if the spec was added, False if it was already
                present and did not need to be added

        """
        spec = Spec(user_spec)

        if list_name not in self.spec_lists:
            raise SpackEnvironmentError(f"No list {list_name} exists in environment {self.name}")

        if list_name == user_speclist_name:
            if spec.anonymous:
                raise SpackEnvironmentError("cannot add anonymous specs to an environment")
            elif not spack.repo.path.exists(spec.name) and not spec.abstract_hash:
                virtuals = spack.repo.path.provider_index.providers.keys()
                if spec.name not in virtuals:
                    msg = "no such package: %s" % spec.name
                    raise SpackEnvironmentError(msg)

        list_to_change = self.spec_lists[list_name]
        existing = str(spec) in list_to_change.yaml_list
        if not existing:
            list_to_change.add(str(spec))
            self.update_stale_references(list_name)
            if list_name == user_speclist_name:
                self.manifest.add_user_spec(str(user_spec))
            else:
                self.manifest.add_definition(str(user_spec), list_name=list_name)

        return bool(not existing)

    def change_existing_spec(
        self,
        change_spec: Spec,
        list_name: str = user_speclist_name,
        match_spec: Optional[Spec] = None,
        allow_changing_multiple_specs=False,
    ):
        """
        Find the spec identified by `match_spec` and change it to `change_spec`.

        Arguments:
            change_spec: defines the spec properties that
                need to be changed. This will not change attributes of the
                matched spec unless they conflict with `change_spec`.
            list_name: identifies the spec list in the environment that
                should be modified
            match_spec: if set, this identifies the spec
                that should be changed. If not set, it is assumed we are
                looking for a spec with the same name as `change_spec`.
        """
        if not (change_spec.name or (match_spec and match_spec.name)):
            raise ValueError(
                "Must specify a spec name to identify a single spec"
                " in the environment that will be changed"
            )
        match_spec = match_spec or Spec(change_spec.name)

        list_to_change = self.spec_lists[list_name]
        if list_to_change.is_matrix:
            raise SpackEnvironmentError(
                "Cannot directly change specs in matrices:"
                " specify a named list that is not a matrix"
            )

        matches = list((idx, x) for idx, x in enumerate(list_to_change) if x.satisfies(match_spec))
        if len(matches) == 0:
            raise ValueError(
                "There are no specs named {0} in {1}".format(match_spec.name, list_name)
            )
        elif len(matches) > 1 and not allow_changing_multiple_specs:
            raise ValueError("{0} matches multiple specs".format(str(match_spec)))

        for idx, spec in matches:
            override_spec = Spec.override(spec, change_spec)
            self.spec_lists[list_name].specs[idx] = override_spec
            if list_name == user_speclist_name:
                self.manifest.override_user_spec(str(override_spec), idx=idx)
            else:
                self.manifest.override_definition(
                    str(spec), override=str(override_spec), list_name=list_name
                )
        self.update_stale_references(from_list=list_name)
        self._construct_state_from_manifest()

    def remove(self, query_spec, list_name=user_speclist_name, force=False):
        """Remove specs from an environment that match a query_spec"""
        err_msg_header = (
            f"cannot remove {query_spec} from '{list_name}' definition "
            f"in {self.manifest.manifest_file}"
        )
        query_spec = Spec(query_spec)
        try:
            list_to_change = self.spec_lists[list_name]
        except KeyError as e:
            msg = f"{err_msg_header}, since '{list_name}' does not exist"
            raise SpackEnvironmentError(msg) from e

        if not query_spec.concrete:
            matches = [s for s in list_to_change if s.satisfies(query_spec)]

        else:
            # concrete specs match against concrete specs in the env
            # by dag hash.
            specs_hashes = zip(self.concretized_user_specs, self.concretized_order)
            matches = [s for s, h in specs_hashes if query_spec.dag_hash() == h]

        if not matches:
            raise SpackEnvironmentError(f"{err_msg_header}, no spec matches")

        old_specs = set(self.user_specs)
        new_specs = set()
        for spec in matches:
            if spec not in list_to_change:
                continue
            try:
                list_to_change.remove(spec)
                self.update_stale_references(list_name)
                new_specs = set(self.user_specs)
            except spack.spec_list.SpecListError:
                # define new specs list
                new_specs = set(self.user_specs)
                msg = f"Spec '{spec}' is part of a spec matrix and "
                msg += f"cannot be removed from list '{list_to_change}'."
                if force:
                    msg += " It will be removed from the concrete specs."
                    # Mock new specs, so we can remove this spec from concrete spec lists
                    new_specs.remove(spec)
                tty.warn(msg)
            else:
                if list_name == user_speclist_name:
                    self.manifest.remove_user_spec(str(spec))
                else:
                    self.manifest.remove_definition(str(spec), list_name=list_name)

        # If force, update stale concretized specs
        for spec in old_specs - new_specs:
            if force and spec in self.concretized_user_specs:
                i = self.concretized_user_specs.index(spec)
                del self.concretized_user_specs[i]

                dag_hash = self.concretized_order[i]
                del self.concretized_order[i]
                del self.specs_by_hash[dag_hash]

    def develop(self, spec: Spec, path: str, clone: bool = False) -> bool:
        """Add dev-build info for package

        Args:
            spec: Set constraints on development specs. Must include a
                concrete version.
            path: Path to find code for developer builds. Relative
                paths will be resolved relative to the environment.
            clone: Clone the package code to the path.
                If clone is False Spack will assume the code is already present
                at ``path``.

        Return:
            (bool): True iff the environment was changed.
        """
        spec = spec.copy()  # defensive copy since we access cached attributes

        if not spec.versions.concrete:
            raise SpackEnvironmentError("Cannot develop spec %s without a concrete version" % spec)

        for name, entry in self.dev_specs.items():
            if name == spec.name:
                e_spec = Spec(entry["spec"])
                e_path = entry["path"]

                if e_spec == spec:
                    if path == e_path:
                        tty.msg("Spec %s already configured for development" % spec)
                        return False
                    else:
                        tty.msg("Updating development path for spec %s" % spec)
                        break
                else:
                    msg = "Updating development spec for package "
                    msg += "%s with path %s" % (spec.name, path)
                    tty.msg(msg)
                    break
        else:
            tty.msg("Configuring spec %s for development at path %s" % (spec, path))

        if clone:
            # "steal" the source code via staging API
            abspath = spack.util.path.canonicalize_path(path, default_wd=self.path)

            # Stage, at the moment, requires a concrete Spec, since it needs the
            # dag_hash for the stage dir name. Below though we ask for a stage
            # to be created, to copy it afterwards somewhere else. It would be
            # better if we can create the `source_path` directly into its final
            # destination.
            pkg_cls = spack.repo.path.get_pkg_class(spec.name)
            pkg_cls(spec).stage.steal_source(abspath)

        # If it wasn't already in the list, append it
        entry = {"path": path, "spec": str(spec)}
        self.dev_specs[spec.name] = entry
        self.manifest.add_develop_spec(spec.name, entry=entry.copy())
        return True

    def undevelop(self, spec):
        """Remove develop info for abstract spec ``spec``.

        returns True on success, False if no entry existed."""
        spec = Spec(spec)  # In case it's a spec object
        if spec.name in self.dev_specs:
            del self.dev_specs[spec.name]
            self.manifest.remove_develop_spec(spec.name)
            return True
        return False

    def is_develop(self, spec):
        """Returns true when the spec is built from local sources"""
        return spec.name in self.dev_specs

    def concretize(self, force=False, tests=False):
        """Concretize user_specs in this environment.

        Only concretizes specs that haven't been concretized yet unless
        force is ``True``.

        This only modifies the environment in memory. ``write()`` will
        write out a lockfile containing concretized specs.

        Arguments:
            force (bool): re-concretize ALL specs, even those that were
               already concretized
            tests (bool or list or set): False to run no tests, True to test
                all packages, or a list of package names to run tests for some

        Returns:
            List of specs that have been concretized. Each entry is a tuple of
            the user spec and the corresponding concretized spec.
        """
        if force:
            # Clear previously concretized specs
            self.concretized_user_specs = []
            self.concretized_order = []
            self.specs_by_hash = {}

        # Remove concrete specs that no longer correlate to a user spec
        for spec in set(self.concretized_user_specs) - set(self.user_specs):
            self.deconcretize(spec)

        # Pick the right concretization strategy
        if self.unify == "when_possible":
            return self._concretize_together_where_possible(tests=tests)

        if self.unify is True:
            return self._concretize_together(tests=tests)

        if self.unify is False:
            return self._concretize_separately(tests=tests)

        msg = "concretization strategy not implemented [{0}]"
        raise SpackEnvironmentError(msg.format(self.unify))

    def deconcretize(self, spec):
        # spec has to be a root of the environment
        index = self.concretized_user_specs.index(spec)
        dag_hash = self.concretized_order.pop(index)
        del self.concretized_user_specs[index]

        # If this was the only user spec that concretized to this concrete spec, remove it
        if dag_hash not in self.concretized_order:
            del self.specs_by_hash[dag_hash]

    def _get_specs_to_concretize(
        self,
    ) -> Tuple[Set[spack.spec.Spec], Set[spack.spec.Spec], List[spack.spec.Spec]]:
        """Compute specs to concretize for unify:true and unify:when_possible.

        This includes new user specs and any already concretized specs.

        Returns:
            Tuple of new user specs, user specs to keep, and the specs to concretize.

        """
        # Exit early if the set of concretized specs is the set of user specs
        new_user_specs = set(self.user_specs) - set(self.concretized_user_specs)
        kept_user_specs = set(self.user_specs) & set(self.concretized_user_specs)
        if not new_user_specs:
            return new_user_specs, kept_user_specs, []

        concrete_specs_to_keep = [
            concrete
            for abstract, concrete in self.concretized_specs()
            if abstract in kept_user_specs
        ]

        specs_to_concretize = list(new_user_specs) + concrete_specs_to_keep
        return new_user_specs, kept_user_specs, specs_to_concretize

    def _concretize_together_where_possible(
        self, tests: bool = False
    ) -> List[Tuple[spack.spec.Spec, spack.spec.Spec]]:
        # Avoid cyclic dependency
        import spack.solver.asp

        # Exit early if the set of concretized specs is the set of user specs
        new_user_specs, _, specs_to_concretize = self._get_specs_to_concretize()
        if not new_user_specs:
            return []

        old_concrete_to_abstract = {
            concrete: abstract for (abstract, concrete) in self.concretized_specs()
        }

        self.concretized_user_specs = []
        self.concretized_order = []
        self.specs_by_hash = {}

        result_by_user_spec = {}
        solver = spack.solver.asp.Solver()
        for result in solver.solve_in_rounds(specs_to_concretize, tests=tests):
            result_by_user_spec.update(result.specs_by_input)

        result = []
        for abstract, concrete in sorted(result_by_user_spec.items()):
            # If the "abstract" spec is a concrete spec from the previous concretization
            # translate it back to an abstract spec. Otherwise, keep the abstract spec
            abstract = old_concrete_to_abstract.get(abstract, abstract)
            if abstract in new_user_specs:
                result.append((abstract, concrete))
            self._add_concrete_spec(abstract, concrete)

        return result

    def _concretize_together(
        self, tests: bool = False
    ) -> List[Tuple[spack.spec.Spec, spack.spec.Spec]]:
        """Concretization strategy that concretizes all the specs
        in the same DAG.
        """
        # Exit early if the set of concretized specs is the set of user specs
        new_user_specs, kept_user_specs, specs_to_concretize = self._get_specs_to_concretize()
        if not new_user_specs:
            return []

        self.concretized_user_specs = []
        self.concretized_order = []
        self.specs_by_hash = {}

        try:
            concrete_specs: List[spack.spec.Spec] = spack.concretize.concretize_specs_together(
                *specs_to_concretize, tests=tests
            )
        except spack.error.UnsatisfiableSpecError as e:
            # "Enhance" the error message for multiple root specs, suggest a less strict
            # form of concretization.
            if len(self.user_specs) > 1:
                e.message += ". "
                if kept_user_specs:
                    e.message += (
                        "Couldn't concretize without changing the existing environment. "
                        "If you are ok with changing it, try `spack concretize --force`. "
                    )
                e.message += (
                    "You could consider setting `concretizer:unify` to `when_possible` "
                    "or `false` to allow multiple versions of some packages."
                )
            raise

        # set() | set() does not preserve ordering, even though sets are ordered
        ordered_user_specs = list(new_user_specs) + list(kept_user_specs)
        concretized_specs = [x for x in zip(ordered_user_specs, concrete_specs)]
        for abstract, concrete in concretized_specs:
            self._add_concrete_spec(abstract, concrete)

        # zip truncates the longer list, which is exactly what we want here
        return list(zip(new_user_specs, concrete_specs))

    def _concretize_separately(self, tests=False):
        """Concretization strategy that concretizes separately one
        user spec after the other.
        """
        import spack.bootstrap

        # keep any concretized specs whose user specs are still in the manifest
        old_concretized_user_specs = self.concretized_user_specs
        old_concretized_order = self.concretized_order
        old_specs_by_hash = self.specs_by_hash

        self.concretized_user_specs = []
        self.concretized_order = []
        self.specs_by_hash = {}

        for s, h in zip(old_concretized_user_specs, old_concretized_order):
            if s in self.user_specs:
                concrete = old_specs_by_hash[h]
                self._add_concrete_spec(s, concrete, new=False)

        # Concretize any new user specs that we haven't concretized yet
        arguments, root_specs = [], []
        for uspec, uspec_constraints in zip(self.user_specs, self.user_specs.specs_as_constraints):
            if uspec not in old_concretized_user_specs:
                root_specs.append(uspec)
                arguments.append((uspec_constraints, tests))

        # Ensure we don't try to bootstrap clingo in parallel
        if spack.config.get("config:concretizer", "clingo") == "clingo":
            with spack.bootstrap.ensure_bootstrap_configuration():
                spack.bootstrap.ensure_core_dependencies()

        # Ensure all the indexes have been built or updated, since
        # otherwise the processes in the pool may timeout on waiting
        # for a write lock. We do this indirectly by retrieving the
        # provider index, which should in turn trigger the update of
        # all the indexes if there's any need for that.
        _ = spack.repo.path.provider_index

        # Ensure we have compilers in compilers.yaml to avoid that
        # processes try to write the config file in parallel
        _ = spack.compilers.get_compiler_config()

        # Early return if there is nothing to do
        if len(arguments) == 0:
            return []

        # Solve the environment in parallel on Linux
        start = time.time()
        max_processes = min(
            len(arguments),  # Number of specs
            spack.config.get("config:build_jobs"),  # Cap on build jobs
        )

        # TODO: revisit this print as soon as darwin is parallel too
        msg = "Starting concretization"
        if sys.platform != "darwin":
            pool_size = spack.util.parallel.num_processes(max_processes=max_processes)
            if pool_size > 1:
                msg = msg + " pool with {0} processes".format(pool_size)
        tty.msg(msg)

        concretized_root_specs = spack.util.parallel.parallel_map(
            _concretize_task, arguments, max_processes=max_processes, debug=tty.is_debug()
        )

        finish = time.time()
        tty.msg("Environment concretized in %.2f seconds." % (finish - start))
        by_hash = {}
        for abstract, concrete in zip(root_specs, concretized_root_specs):
            self._add_concrete_spec(abstract, concrete)
            by_hash[concrete.dag_hash()] = concrete

        # Unify the specs objects, so we get correct references to all parents
        self._read_lockfile_dict(self._to_lockfile_dict())

        # Re-attach information on test dependencies
        if tests:
            # This is slow, but the information on test dependency is lost
            # after unification or when reading from a lockfile.
            for h in self.specs_by_hash:
                current_spec, computed_spec = self.specs_by_hash[h], by_hash[h]
                for node in computed_spec.traverse():
                    test_edges = node.edges_to_dependencies(deptype="test")
                    for current_edge in test_edges:
                        test_dependency = current_edge.spec
                        if test_dependency in current_spec[node.name]:
                            continue
                        current_spec[node.name].add_dependency_edge(
                            test_dependency.copy(), deptypes="test", virtuals=current_edge.virtuals
                        )

        results = [
            (abstract, self.specs_by_hash[h])
            for abstract, h in zip(self.concretized_user_specs, self.concretized_order)
        ]
        return results

    def concretize_and_add(self, user_spec, concrete_spec=None, tests=False):
        """Concretize and add a single spec to the environment.

        Concretize the provided ``user_spec`` and add it along with the
        concretized result to the environment. If the given ``user_spec`` was
        already present in the environment, this does not add a duplicate.
        The concretized spec will be added unless the ``user_spec`` was
        already present and an associated concrete spec was already present.

        Args:
            concrete_spec: if provided, then it is assumed that it is the
                result of concretizing the provided ``user_spec``
        """
        if self.unify is True:
            msg = (
                "cannot install a single spec in an environment that is "
                "configured to be concretized together. Run instead:\n\n"
                "    $ spack add <spec>\n"
                "    $ spack install\n"
            )
            raise SpackEnvironmentError(msg)

        spec = Spec(user_spec)

        if self.add(spec):
            concrete = concrete_spec or spec.concretized(tests=tests)
            self._add_concrete_spec(spec, concrete)
        else:
            # spec might be in the user_specs, but not installed.
            # TODO: Redo name-based comparison for old style envs
            spec = next(s for s in self.user_specs if s.satisfies(user_spec))
            concrete = self.specs_by_hash.get(spec.dag_hash())
            if not concrete:
                concrete = spec.concretized(tests=tests)
                self._add_concrete_spec(spec, concrete)

        return concrete

    @property
    def default_view(self):
        if not self.views:
            raise SpackEnvironmentError("{0} does not have a view enabled".format(self.name))

        if default_view_name not in self.views:
            raise SpackEnvironmentError(
                "{0} does not have a default view enabled".format(self.name)
            )

        return self.views[default_view_name]

    def update_default_view(self, path_or_bool: Union[str, bool]) -> None:
        """Updates the path of the default view.

        If the argument passed as input is False the default view is deleted, if present. The
        manifest will have an entry "view: false".

        If the argument passed as input is True a default view is created, if not already present.
        The manifest will have an entry "view: true". If a default view is already declared, it
        will be left untouched.

        If the argument passed as input is a path a default view pointing to that path is created,
        if not present already. If a default view is already declared, only its "root" will be
        changed.

        Args:
            path_or_bool: either True, or False or a path
        """
        view_path = self.view_path_default if path_or_bool is True else path_or_bool

        # We don't have the view, and we want to remove it
        if default_view_name not in self.views and path_or_bool is False:
            return

        # We want to enable the view, but we have it already
        if default_view_name in self.views and path_or_bool is True:
            return

        # We have the view, and we want to set it to the same path
        if default_view_name in self.views and self.default_view.root == view_path:
            return

        self.delete_default_view()
        if path_or_bool is False:
            self.views.pop(default_view_name, None)
            self.manifest.remove_default_view()
            return

        # If we had a default view already just update its path,
        # else create a new one and add it to views
        if default_view_name in self.views:
            self.default_view.update_root(view_path)
        else:
            self.views[default_view_name] = ViewDescriptor(self.path, view_path)

        self.manifest.set_default_view(self._default_view_as_yaml())

    def delete_default_view(self) -> None:
        """Deletes the default view associated with this environment."""
        if default_view_name not in self.views:
            return

        try:
            view = pathlib.Path(self.default_view.root)
            shutil.rmtree(view.resolve())
            view.unlink()
        except FileNotFoundError as e:
            msg = f"[ENVIRONMENT] error trying to delete the default view: {str(e)}"
            tty.debug(msg)

    def regenerate_views(self):
        if not self.views:
            tty.debug("Skip view update, this environment does not maintain a view")
            return

        for view in self.views.values():
            view.regenerate(self.concrete_roots())

    def check_views(self):
        """Checks if the environments default view can be activated."""
        try:
            # This is effectively a no-op, but it touches all packages in the
            # default view if they are installed.
            for view_name, view in self.views.items():
                for spec in self.concrete_roots():
                    if spec in view and spec.package and spec.installed:
                        msg = '{0} in view "{1}"'
                        tty.debug(msg.format(spec.name, view_name))

        except (spack.repo.UnknownPackageError, spack.repo.UnknownNamespaceError) as e:
            tty.warn(e)
            tty.warn(
                "Environment %s includes out of date packages or repos. "
                "Loading the environment view will require reconcretization." % self.name
            )

    def _env_modifications_for_default_view(self, reverse=False):
        all_mods = spack.util.environment.EnvironmentModifications()

        visited = set()

        errors = []
        for root_spec in self.concrete_roots():
            if root_spec in self.default_view and root_spec.installed and root_spec.package:
                for spec in root_spec.traverse(deptype="run", root=True):
                    if spec.name in visited:
                        # It is expected that only one instance of the package
                        # can be added to the environment - do not attempt to
                        # add multiple.
                        tty.debug(
                            "Not adding {0} to shell modifications: "
                            "this package has already been added".format(
                                spec.format("{name}/{hash:7}")
                            )
                        )
                        continue
                    else:
                        visited.add(spec.name)

                    try:
                        mods = uenv.environment_modifications_for_spec(spec, self.default_view)
                    except Exception as e:
                        msg = "couldn't get environment settings for %s" % spec.format(
                            "{name}@{version} /{hash:7}"
                        )
                        errors.append((msg, str(e)))
                        continue

                    all_mods.extend(mods.reversed() if reverse else mods)

        return all_mods, errors

    def add_default_view_to_env(self, env_mod):
        """
        Collect the environment modifications to activate an environment using the
        default view. Removes duplicate paths.

        Args:
            env_mod (spack.util.environment.EnvironmentModifications): the environment
                modifications object that is modified.
        """
        if default_view_name not in self.views:
            # No default view to add to shell
            return env_mod

        env_mod.extend(uenv.unconditional_environment_modifications(self.default_view))

        mods, errors = self._env_modifications_for_default_view()
        env_mod.extend(mods)
        if errors:
            for err in errors:
                tty.warn(*err)

        # deduplicate paths from specs mapped to the same location
        for env_var in env_mod.group_by_name():
            env_mod.prune_duplicate_paths(env_var)

        return env_mod

    def rm_default_view_from_env(self, env_mod):
        """
        Collect the environment modifications to deactivate an environment using the
        default view. Reverses the action of ``add_default_view_to_env``.

        Args:
            env_mod (spack.util.environment.EnvironmentModifications): the environment
                modifications object that is modified.
        """
        if default_view_name not in self.views:
            # No default view to add to shell
            return env_mod

        env_mod.extend(uenv.unconditional_environment_modifications(self.default_view).reversed())

        mods, _ = self._env_modifications_for_default_view(reverse=True)
        env_mod.extend(mods)

        return env_mod

    def _add_concrete_spec(self, spec, concrete, new=True):
        """Called when a new concretized spec is added to the environment.

        This ensures that all internal data structures are kept in sync.

        Arguments:
            spec (Spec): user spec that resulted in the concrete spec
            concrete (Spec): spec concretized within this environment
            new (bool): whether to write this spec's package to the env
                repo on write()
        """
        assert concrete.concrete

        # when a spec is newly concretized, we need to make a note so
        # that we can write its package to the env repo on write()
        if new:
            self.new_specs.append(concrete)

        # update internal lists of specs
        self.concretized_user_specs.append(spec)

        h = concrete.dag_hash()
        self.concretized_order.append(h)
        self.specs_by_hash[h] = concrete

    def _get_overwrite_specs(self):
        # Find all dev specs that were modified.
        changed_dev_specs = [
            s
            for s in traverse.traverse_nodes(
                self.concrete_roots(), order="breadth", key=traverse.by_dag_hash
            )
            if _is_dev_spec_and_has_changed(s)
        ]

        # Collect their hashes, and the hashes of their installed parents.
        # Notice: with order=breadth all changed dev specs are at depth 0,
        # even if they occur as parents of one another.
        return [
            spec.dag_hash()
            for depth, spec in traverse.traverse_nodes(
                changed_dev_specs,
                root=True,
                order="breadth",
                depth=True,
                direction="parents",
                key=traverse.by_dag_hash,
            )
            if depth == 0 or spec.installed
        ]

    def _install_log_links(self, spec):
        if not spec.external:
            # Make sure log directory exists
            log_path = self.log_path
            fs.mkdirp(log_path)

            with fs.working_dir(self.path):
                # Link the resulting log file into logs dir
                build_log_link = os.path.join(
                    log_path, "%s-%s.log" % (spec.name, spec.dag_hash(7))
                )
                if os.path.lexists(build_log_link):
                    os.remove(build_log_link)
                symlink(spec.package.build_log_path, build_log_link)

    def _partition_roots_by_install_status(self):
        """Partition root specs into those that do not have to be passed to the
        installer, and those that should be, taking into account development
        specs. This is done in a single read transaction per environment instead
        of per spec."""
        installed, uninstalled = [], []
        with spack.store.db.read_transaction():
            for concretized_hash in self.concretized_order:
                spec = self.specs_by_hash[concretized_hash]
                if not spec.installed or (
                    spec.satisfies("dev_path=*") or spec.satisfies("^dev_path=*")
                ):
                    uninstalled.append(spec)
                else:
                    installed.append(spec)
        return installed, uninstalled

    def uninstalled_specs(self):
        """Return root specs that are not installed, or are installed, but
        are development specs themselves or have those among their dependencies."""
        return self._partition_roots_by_install_status()[1]

    def install_all(self, **install_args):
        """Install all concretized specs in an environment.

        Note: this does not regenerate the views for the environment;
        that needs to be done separately with a call to write().

        Args:
            install_args (dict): keyword install arguments
        """
        self.install_specs(None, **install_args)

    def install_specs(self, specs=None, **install_args):
        tty.debug("Assessing installation status of environment packages")
        # If "spack install" is invoked repeatedly for a large environment
        # where all specs are already installed, the operation can take
        # a large amount of time due to repeatedly acquiring and releasing
        # locks. As a small optimization, drop already installed root specs.
        installed_roots, uninstalled_roots = self._partition_roots_by_install_status()
        if specs:
            specs_to_install = [s for s in specs if s not in installed_roots]
            specs_dropped = [s for s in specs if s in installed_roots]
        else:
            specs_to_install = uninstalled_roots
            specs_dropped = installed_roots

        # We need to repeat the work of the installer thanks to the above optimization:
        # Already installed root specs should be marked explicitly installed in the
        # database.
        if specs_dropped:
            with spack.store.db.write_transaction():  # do all in one transaction
                for spec in specs_dropped:
                    spack.store.db.update_explicit(spec, True)

        if not specs_to_install:
            tty.msg("All of the packages are already installed")
        else:
            tty.debug("Processing {0} uninstalled specs".format(len(specs_to_install)))

        specs_to_overwrite = self._get_overwrite_specs()
        tty.debug("{0} specs need to be overwritten".format(len(specs_to_overwrite)))

        install_args["overwrite"] = install_args.get("overwrite", []) + specs_to_overwrite

        installs = []
        for spec in specs_to_install:
            pkg_install_args = install_args.copy()
            pkg_install_args["explicit"] = spec in self.roots()
            installs.append((spec.package, pkg_install_args))

        try:
            builder = PackageInstaller(installs)
            builder.install()
        finally:
            # Ensure links are set appropriately
            for spec in specs_to_install:
                if spec.installed:
                    self.new_installs.append(spec)
                    try:
                        self._install_log_links(spec)
                    except OSError as e:
                        tty.warn(
                            "Could not install log links for {0}: {1}".format(spec.name, str(e))
                        )

    def all_specs(self):
        """Return all specs, even those a user spec would shadow."""
        roots = [self.specs_by_hash[h] for h in self.concretized_order]
        specs = [s for s in traverse.traverse_nodes(roots, key=traverse.by_dag_hash)]
        specs.sort()
        return specs

    def all_hashes(self):
        """Return hashes of all specs."""
        return [s.dag_hash() for s in self.all_specs()]

    def roots(self):
        """Specs explicitly requested by the user *in this environment*.

        Yields both added and installed specs that have user specs in
        `spack.yaml`.
        """
        concretized = dict(self.concretized_specs())
        for spec in self.user_specs:
            concrete = concretized.get(spec)
            yield concrete if concrete else spec

    def added_specs(self):
        """Specs that are not yet installed.

        Yields the user spec for non-concretized specs, and the concrete
        spec for already concretized but not yet installed specs.
        """
        # use a transaction to avoid overhead of repeated calls
        # to `package.spec.installed`
        with spack.store.db.read_transaction():
            concretized = dict(self.concretized_specs())
            for spec in self.user_specs:
                concrete = concretized.get(spec)
                if not concrete:
                    yield spec
                elif not concrete.installed:
                    yield concrete

    def concretized_specs(self):
        """Tuples of (user spec, concrete spec) for all concrete specs."""
        for s, h in zip(self.concretized_user_specs, self.concretized_order):
            yield (s, self.specs_by_hash[h])

    def concrete_roots(self):
        """Same as concretized_specs, except it returns the list of concrete
        roots *without* associated user spec"""
        return [root for _, root in self.concretized_specs()]

    def get_by_hash(self, dag_hash: str) -> List[Spec]:
        # If it's not a partial hash prefix we can early exit
        early_exit = len(dag_hash) == 32
        matches = []
        for spec in traverse.traverse_nodes(
            self.concrete_roots(), key=traverse.by_dag_hash, order="breadth"
        ):
            if spec.dag_hash().startswith(dag_hash):
                matches.append(spec)
                if early_exit:
                    break
        return matches

    def get_one_by_hash(self, dag_hash):
        """Returns the single spec from the environment which matches the
        provided hash.  Raises an AssertionError if no specs match or if
        more than one spec matches."""
        hash_matches = self.get_by_hash(dag_hash)
        assert len(hash_matches) == 1
        return hash_matches[0]

    def all_matching_specs(self, *specs: spack.spec.Spec) -> List[Spec]:
        """Returns all concretized specs in the environment satisfying any of the input specs"""
        # Look up abstract hashes ahead of time, to avoid O(n^2) traversal.
        specs = [s.lookup_hash() for s in specs]

        # Avoid double lookup by directly calling _satisfies.
        return [
            s
            for s in traverse.traverse_nodes(self.concrete_roots(), key=traverse.by_dag_hash)
            if any(s._satisfies(t) for t in specs)
        ]

    @spack.repo.autospec
    def matching_spec(self, spec):
        """
        Given a spec (likely not concretized), find a matching concretized
        spec in the environment.

        The matching spec does not have to be installed in the environment,
        but must be concrete (specs added with `spack add` without an
        intervening `spack concretize` will not be matched).

        If there is a single root spec that matches the provided spec or a
        single dependency spec that matches the provided spec, then the
        concretized instance of that spec will be returned.

        If multiple root specs match the provided spec, or no root specs match
        and multiple dependency specs match, then this raises an error
        and reports all matching specs.
        """
        env_root_to_user = {root.dag_hash(): user for user, root in self.concretized_specs()}
        root_matches, dep_matches = [], []

        for env_spec in traverse.traverse_nodes(
            specs=[root for _, root in self.concretized_specs()],
            key=traverse.by_dag_hash,
            order="breadth",
        ):
            if not env_spec.satisfies(spec):
                continue

            # If the spec is concrete, then there is no possibility of multiple matches,
            # and we immediately return the single match
            if spec.concrete:
                return env_spec

            # Distinguish between environment roots and deps. Specs that are both
            # are classified as environment roots.
            user_spec = env_root_to_user.get(env_spec.dag_hash())
            if user_spec:
                root_matches.append((env_spec, user_spec))
            else:
                dep_matches.append(env_spec)

        # No matching spec
        if not root_matches and not dep_matches:
            return None

        # Single root spec, any number of dep specs => return root spec.
        if len(root_matches) == 1:
            return root_matches[0][0]

        if not root_matches and len(dep_matches) == 1:
            return dep_matches[0]

        # More than one spec matched, and either multiple roots matched or
        # none of the matches were roots
        # If multiple root specs match, it is assumed that the abstract
        # spec will most-succinctly summarize the difference between them
        # (and the user can enter one of these to disambiguate)
        fmt_str = "{hash:7}  " + spack.spec.default_format
        color = clr.get_color_when()
        match_strings = [
            f"Root spec {abstract.format(color=color)}\n  {concrete.format(fmt_str, color=color)}"
            for concrete, abstract in root_matches
        ]
        match_strings.extend(
            f"Dependency spec\n  {s.format(fmt_str, color=color)}" for s in dep_matches
        )
        matches_str = "\n".join(match_strings)

        raise SpackEnvironmentError(
            f"{spec} matches multiple specs in the environment {self.name}: \n{matches_str}"
        )

    def removed_specs(self):
        """Tuples of (user spec, concrete spec) for all specs that will be
        removed on nexg concretize."""
        needed = set()
        for s, c in self.concretized_specs():
            if s in self.user_specs:
                for d in c.traverse():
                    needed.add(d)

        for s, c in self.concretized_specs():
            for d in c.traverse():
                if d not in needed:
                    yield d

    def _get_environment_specs(self, recurse_dependencies=True):
        """Returns the specs of all the packages in an environment.

        If these specs appear under different user_specs, only one copy
        is added to the list returned.
        """
        specs = [self.specs_by_hash[h] for h in self.concretized_order]

        if recurse_dependencies:
            specs.extend(
                traverse.traverse_nodes(
                    specs, root=False, deptype=("link", "run"), key=traverse.by_dag_hash
                )
            )

        return specs

    def _to_lockfile_dict(self):
        """Create a dictionary to store a lockfile for this environment."""
        concrete_specs = {}
        for s in traverse.traverse_nodes(self.specs_by_hash.values(), key=traverse.by_dag_hash):
            spec_dict = s.node_dict_with_hashes(hash=ht.dag_hash)
            # Assumes no legacy formats, since this was just created.
            spec_dict[ht.dag_hash.name] = s.dag_hash()
            concrete_specs[s.dag_hash()] = spec_dict

        hash_spec_list = zip(self.concretized_order, self.concretized_user_specs)

        spack_dict = {"version": spack.spack_version}
        spack_commit = spack.main.get_spack_commit()
        if spack_commit:
            spack_dict["type"] = "git"
            spack_dict["commit"] = spack_commit
        else:
            spack_dict["type"] = "release"

        # this is the lockfile we'll write out
        data = {
            # metadata about the format
            "_meta": {
                "file-type": "spack-lockfile",
                "lockfile-version": lockfile_format_version,
                "specfile-version": spack.spec.SPECFILE_FORMAT_VERSION,
            },
            # spack version information
            "spack": spack_dict,
            # users specs + hashes are the 'roots' of the environment
            "roots": [{"hash": h, "spec": str(s)} for h, s in hash_spec_list],
            # Concrete specs by hash, including dependencies
            "concrete_specs": concrete_specs,
        }

        return data

    def _read_lockfile(self, file_or_json):
        """Read a lockfile from a file or from a raw string."""
        lockfile_dict = sjson.load(file_or_json)
        self._read_lockfile_dict(lockfile_dict)
        return lockfile_dict["_meta"]["lockfile-version"]

    def _read_lockfile_dict(self, d):
        """Read a lockfile dictionary into this environment."""
        self.specs_by_hash = {}

        roots = d["roots"]
        self.concretized_user_specs = [Spec(r["spec"]) for r in roots]
        self.concretized_order = [r["hash"] for r in roots]
        json_specs_by_hash = d["concrete_specs"]

        # Track specs by their lockfile key.  Currently spack uses the finest
        # grained hash as the lockfile key, while older formats used the build
        # hash or a previous incarnation of the DAG hash (one that did not
        # include build deps or package hash).
        specs_by_hash = {}

        # Track specs by their DAG hash, allows handling DAG hash collisions
        first_seen = {}
        current_lockfile_format = d["_meta"]["lockfile-version"]
        try:
            reader = READER_CLS[current_lockfile_format]
        except KeyError:
            msg = (
                f"Spack {spack.__version__} cannot read the lockfile '{self.lock_path}', using "
                f"the v{current_lockfile_format} format."
            )
            if lockfile_format_version < current_lockfile_format:
                msg += " You need to use a newer Spack version."
            raise SpackEnvironmentError(msg)

        # First pass: Put each spec in the map ignoring dependencies
        for lockfile_key, node_dict in json_specs_by_hash.items():
            spec = reader.from_node_dict(node_dict)
            if not spec._hash:
                # in v1 lockfiles, the hash only occurs as a key
                spec._hash = lockfile_key
            specs_by_hash[lockfile_key] = spec

        # Second pass: For each spec, get its dependencies from the node dict
        # and add them to the spec
        for lockfile_key, node_dict in json_specs_by_hash.items():
            name, data = reader.name_and_data(node_dict)
            for _, dep_hash, deptypes, _, virtuals in reader.dependencies_from_node_dict(data):
                specs_by_hash[lockfile_key]._add_dependency(
                    specs_by_hash[dep_hash], deptypes=deptypes, virtuals=virtuals
                )

        # Traverse the root specs one at a time in the order they appear.
        # The first time we see each DAG hash, that's the one we want to
        # keep.  This is only required as long as we support older lockfile
        # formats where the mapping from DAG hash to lockfile key is possibly
        # one-to-many.
        for lockfile_key in self.concretized_order:
            for s in specs_by_hash[lockfile_key].traverse():
                if s.dag_hash() not in first_seen:
                    first_seen[s.dag_hash()] = s

        # Now make sure concretized_order and our internal specs dict
        # contains the keys used by modern spack (i.e. the dag_hash
        # that includes build deps and package hash).
        self.concretized_order = [
            specs_by_hash[h_key].dag_hash() for h_key in self.concretized_order
        ]

        for spec_dag_hash in self.concretized_order:
            self.specs_by_hash[spec_dag_hash] = first_seen[spec_dag_hash]

    def write(self, regenerate: bool = True) -> None:
        """Writes an in-memory environment to its location on disk.

        Write out package files for each newly concretized spec.  Also
        regenerate any views associated with the environment and run post-write
        hooks, if regenerate is True.

        Args:
            regenerate: regenerate views and run post-write hooks as well as writing if True.
        """
        self.manifest_uptodate_or_warn()
        if self.specs_by_hash:
            self.ensure_env_directory_exists(dot_env=True)
            self.update_environment_repository()
            self.manifest.flush()
            # Write the lock file last. This is useful for Makefiles
            # with `spack.lock: spack.yaml` rules, where the target
            # should be newer than the prerequisite to avoid
            # redundant re-concretization.
            self.update_lockfile()
        else:
            self.ensure_env_directory_exists(dot_env=False)
            with fs.safe_remove(self.lock_path):
                self.manifest.flush()

        if regenerate:
            self.regenerate_views()
            spack.hooks.post_env_write(self)

        self._reset_new_specs_and_installs()

    def _reset_new_specs_and_installs(self) -> None:
        self.new_specs = []
        self.new_installs = []

    def update_lockfile(self) -> None:
        with fs.write_tmp_and_move(self.lock_path) as f:
            sjson.dump(self._to_lockfile_dict(), stream=f)

    def ensure_env_directory_exists(self, dot_env: bool = False) -> None:
        """Ensure that the root directory of the environment exists

        Args:
            dot_env: if True also ensures that the <root>/.env directory exists
        """
        fs.mkdirp(self.path)
        if dot_env:
            fs.mkdirp(self.env_subdir_path)

    def update_environment_repository(self) -> None:
        """Updates the repository associated with the environment."""
        for spec in traverse.traverse_nodes(self.new_specs):
            if not spec.concrete:
                raise ValueError("specs passed to environment.write() must be concrete!")

            self._add_to_environment_repository(spec)

    def _add_to_environment_repository(self, spec_node: Spec) -> None:
        """Add the root node of the spec to the environment repository"""
        repository_dir = os.path.join(self.repos_path, spec_node.namespace)
        repository = spack.repo.create_or_construct(repository_dir, spec_node.namespace)
        pkg_dir = repository.dirname_for_package_name(spec_node.name)
        fs.mkdirp(pkg_dir)
        spack.repo.path.dump_provenance(spec_node, pkg_dir)

    def manifest_uptodate_or_warn(self):
        """Emits a warning if the manifest file is not up-to-date."""
        if not is_latest_format(self.manifest_path):
            ver = ".".join(str(s) for s in spack.spack_version_info[:2])
            msg = (
                'The environment "{}" is written to disk in a deprecated format. '
                "Please update it using:\n\n"
                "\tspack env update {}\n\n"
                "Note that versions of Spack older than {} may not be able to "
                "use the updated configuration."
            )
            warnings.warn(msg.format(self.name, self.name, ver))

    def _default_view_as_yaml(self):
        """This internal function assumes the default view is set"""
        path = self.default_view.raw_root
        if (
            self.default_view == ViewDescriptor(self.path, self.view_path_default)
            and len(self.views) == 1
        ):
            return True

        if self.default_view == ViewDescriptor(self.path, path) and len(self.views) == 1:
            return path

        return self.default_view.to_dict()

    def invalidate_repository_cache(self):
        self._repo = None

    def __enter__(self):
        self._previous_active = _active_environment
        activate(self)
        return self

    def __exit__(self, exc_type, exc_val, exc_tb):
        deactivate()
        if self._previous_active:
            activate(self._previous_active)


def yaml_equivalent(first, second) -> bool:
    """Returns whether two spack yaml items are equivalent, including overrides"""
    # YAML has timestamps and dates, but we don't use them yet in schemas
    if isinstance(first, dict):
        return isinstance(second, dict) and _equiv_dict(first, second)
    elif isinstance(first, list):
        return isinstance(second, list) and _equiv_list(first, second)
    elif isinstance(first, bool):
        return isinstance(second, bool) and first is second
    elif isinstance(first, int):
        return isinstance(second, int) and first == second
    elif first is None:
        return second is None
    else:  # it's a string
        return isinstance(second, str) and first == second


def _equiv_list(first, second):
    """Returns whether two spack yaml lists are equivalent, including overrides"""
    if len(first) != len(second):
        return False
    return all(yaml_equivalent(f, s) for f, s in zip(first, second))


def _equiv_dict(first, second):
    """Returns whether two spack yaml dicts are equivalent, including overrides"""
    if len(first) != len(second):
        return False
    same_values = all(yaml_equivalent(fv, sv) for fv, sv in zip(first.values(), second.values()))
    same_keys_with_same_overrides = all(
        fk == sk and getattr(fk, "override", False) == getattr(sk, "override", False)
        for fk, sk in zip(first.keys(), second.keys())
    )
    return same_values and same_keys_with_same_overrides


def display_specs(concretized_specs):
    """Displays the list of specs returned by `Environment.concretize()`.

    Args:
        concretized_specs (list): list of specs returned by
            `Environment.concretize()`
    """

    def _tree_to_display(spec):
        return spec.tree(
            recurse_dependencies=True,
            format=spack.spec.display_format,
            status_fn=spack.spec.Spec.install_status,
            hashlen=7,
            hashes=True,
        )

    for user_spec, concrete_spec in concretized_specs:
        tty.msg("Concretized {0}".format(user_spec))
        sys.stdout.write(_tree_to_display(concrete_spec))
        print("")


def _concretize_from_constraints(spec_constraints, tests=False):
    # Accept only valid constraints from list and concretize spec
    # Get the named spec even if out of order
    root_spec = [s for s in spec_constraints if s.name]
    if len(root_spec) != 1:
        m = "The constraints %s are not a valid spec " % spec_constraints
        m += "concretization target. all specs must have a single name "
        m += "constraint for concretization."
        raise InvalidSpecConstraintError(m)
    spec_constraints.remove(root_spec[0])

    invalid_constraints = []
    while True:
        # Attach all anonymous constraints to one named spec
        s = root_spec[0].copy()
        for c in spec_constraints:
            if c not in invalid_constraints:
                s.constrain(c)
        try:
            return s.concretized(tests=tests)
        except spack.spec.InvalidDependencyError as e:
            invalid_deps_string = ["^" + d for d in e.invalid_deps]
            invalid_deps = [
                c
                for c in spec_constraints
                if any(c.satisfies(invd) for invd in invalid_deps_string)
            ]
            if len(invalid_deps) != len(invalid_deps_string):
                raise e
            invalid_constraints.extend(invalid_deps)
        except UnknownVariantError as e:
            invalid_variants = e.unknown_variants
            inv_variant_constraints = [
                c for c in spec_constraints if any(name in c.variants for name in invalid_variants)
            ]
            if len(inv_variant_constraints) != len(invalid_variants):
                raise e
            invalid_constraints.extend(inv_variant_constraints)


def _concretize_task(packed_arguments):
    spec_constraints, tests = packed_arguments
    with tty.SuppressOutput(msg_enabled=False):
        return _concretize_from_constraints(spec_constraints, tests)


def make_repo_path(root):
    """Make a RepoPath from the repo subdirectories in an environment."""
    path = spack.repo.RepoPath()

    if os.path.isdir(root):
        for repo_root in os.listdir(root):
            repo_root = os.path.join(root, repo_root)

            if not os.path.isdir(repo_root):
                continue

            repo = spack.repo.Repo(repo_root)
            path.put_last(repo)

    return path


def prepare_config_scope(env):
    """Add env's scope to the global configuration search path."""
    for scope in env.config_scopes():
        spack.config.config.push_scope(scope)


def deactivate_config_scope(env):
    """Remove any scopes from env from the global config path."""
    for scope in env.config_scopes():
        spack.config.config.remove_scope(scope.name)


def manifest_file(env_name_or_dir):
    """Return the absolute path to a manifest file given the environment
    name or directory.

    Args:
        env_name_or_dir (str): either the name of a valid environment
            or a directory where a manifest file resides

    Raises:
        AssertionError: if the environment is not found
    """
    env_dir = None
    if is_env_dir(env_name_or_dir):
        env_dir = os.path.abspath(env_name_or_dir)
    elif exists(env_name_or_dir):
        env_dir = os.path.abspath(root(env_name_or_dir))

    assert env_dir, "environment not found [env={0}]".format(env_name_or_dir)
    return os.path.join(env_dir, manifest_name)


def update_yaml(manifest, backup_file):
    """Update a manifest file from an old format to the current one.

    Args:
        manifest (str): path to a manifest file
        backup_file (str): file where to copy the original manifest

    Returns:
        True if the manifest was updated, False otherwise.

    Raises:
        AssertionError: in case anything goes wrong during the update
    """
    # Check if the environment needs update
    with open(manifest) as f:
        data = syaml.load(f)

    top_level_key = _top_level_key(data)
    needs_update = spack.schema.env.update(data[top_level_key])
    if not needs_update:
        msg = "No update needed [manifest={0}]".format(manifest)
        tty.debug(msg)
        return False

    # Copy environment to a backup file and update it
    msg = (
        'backup file "{0}" already exists on disk. Check its content '
        "and remove it before trying to update again."
    )
    assert not os.path.exists(backup_file), msg.format(backup_file)

    shutil.copy(manifest, backup_file)
    with open(manifest, "w") as f:
        syaml.dump_config(data, f)
    return True


def _top_level_key(data):
    """Return the top level key used in this environment

    Args:
        data (dict): raw yaml data of the environment

    Returns:
        Either 'spack' or 'env'
    """
    msg = 'cannot find top level attribute "spack" or "env"' "in the environment"
    assert any(x in data for x in ("spack", "env")), msg
    if "spack" in data:
        return "spack"
    return "env"


def is_latest_format(manifest):
    """Return False if the manifest file exists and is not in the latest schema format.

    Args:
        manifest (str): manifest file to be analyzed
    """
    try:
        with open(manifest) as f:
            data = syaml.load(f)
    except (OSError, IOError):
        return True
    top_level_key = _top_level_key(data)
    changed = spack.schema.env.update(data[top_level_key])
    return not changed


@contextlib.contextmanager
def no_active_environment():
    """Deactivate the active environment for the duration of the context. Has no
    effect when there is no active environment."""
    env = active_environment()
    try:
        deactivate()
        yield
    finally:
        # TODO: we don't handle `use_env_repo` here.
        if env:
            activate(env)


def initialize_environment_dir(
    environment_dir: Union[str, pathlib.Path], envfile: Optional[Union[str, pathlib.Path]]
) -> None:
    """Initialize an environment directory starting from an envfile.

    Files with suffix .json or .lock are considered lockfiles. Files with any other name
    are considered manifest files.

    Args:
        environment_dir: directory where the environment should be placed
        envfile: manifest file or lockfile used to initialize the environment

    Raises:
        SpackEnvironmentError: if the directory can't be initialized
    """
    environment_dir = pathlib.Path(environment_dir)
    target_lockfile = environment_dir / lockfile_name
    target_manifest = environment_dir / manifest_name
    if target_manifest.exists():
        msg = f"cannot initialize environment, {target_manifest} already exists"
        raise SpackEnvironmentError(msg)

    if target_lockfile.exists():
        msg = f"cannot initialize environment, {target_lockfile} already exists"
        raise SpackEnvironmentError(msg)

    def _ensure_env_dir():
        try:
            environment_dir.mkdir(parents=True, exist_ok=True)
        except FileExistsError as e:
            msg = f"cannot initialize the environment, '{environment_dir}' already exists"
            raise SpackEnvironmentError(msg) from e

    if envfile is None:
        _ensure_env_dir()
        target_manifest.write_text(default_manifest_yaml())
        return

    envfile = pathlib.Path(envfile)
    if not envfile.exists() or not envfile.is_file():
        msg = f"cannot initialize environment, {envfile} is not a valid file"
        raise SpackEnvironmentError(msg)

    _ensure_env_dir()

    # When we have a lockfile we should copy that and produce a consistent default manifest
    if str(envfile).endswith(".lock") or str(envfile).endswith(".json"):
        shutil.copy(envfile, target_lockfile)
        # This constructor writes a spack.yaml which is consistent with the root
        # specs in the spack.lock
        try:
            EnvironmentManifestFile.from_lockfile(environment_dir)
        except Exception as e:
            msg = f"cannot initialize environment, '{environment_dir}' from lockfile"
            raise SpackEnvironmentError(msg) from e
        return

    shutil.copy(envfile, target_manifest)


class EnvironmentManifestFile(collections.abc.Mapping):
    """Manages the in-memory representation of a manifest file, and its synchronization
    with the actual manifest on disk.
    """

    @staticmethod
    def from_lockfile(manifest_dir: Union[pathlib.Path, str]) -> "EnvironmentManifestFile":
        """Returns an environment manifest file compatible with the lockfile already present in
        the environment directory.

        This function also writes a spack.yaml file that is consistent with the spack.lock
        already existing in the directory.

        Args:
             manifest_dir: directory where the lockfile is
        """
        manifest_dir = pathlib.Path(manifest_dir)
        lockfile = manifest_dir / lockfile_name
        with lockfile.open("r") as f:
            data = sjson.load(f)
        user_specs = data["roots"]

        default_content = manifest_dir / manifest_name
        default_content.write_text(default_manifest_yaml())
        manifest = EnvironmentManifestFile(manifest_dir)
        for item in user_specs:
            manifest.add_user_spec(item["spec"])
        manifest.flush()
        return manifest

    def __init__(self, manifest_dir: Union[pathlib.Path, str]) -> None:
        self.manifest_dir = pathlib.Path(manifest_dir)
        self.manifest_file = self.manifest_dir / manifest_name

        if not self.manifest_file.exists():
            msg = f"cannot find '{manifest_name}' in {self.manifest_dir}"
            raise SpackEnvironmentError(msg)

        with self.manifest_file.open() as f:
            raw, with_defaults_added = _read_yaml(f)

        #: Pristine YAML content, without defaults being added
        self.pristine_yaml_content = raw
        #: YAML content with defaults added by Spack, if they're missing
        self.yaml_content = with_defaults_added
        self.changed = False

    def add_user_spec(self, user_spec: str) -> None:
        """Appends the user spec passed as input to the list of root specs.

        Args:
            user_spec: user spec to be appended
        """
        self.pristine_configuration.setdefault("specs", []).append(user_spec)
        self.configuration.setdefault("specs", []).append(user_spec)
        self.changed = True

    def remove_user_spec(self, user_spec: str) -> None:
        """Removes the user spec passed as input from the list of root specs

        Args:
            user_spec: user spec to be removed

        Raises:
            SpackEnvironmentError: when the user spec is not in the list
        """
        try:
            self.pristine_configuration["specs"].remove(user_spec)
            self.configuration["specs"].remove(user_spec)
        except ValueError as e:
            msg = f"cannot remove {user_spec} from {self}, no such spec exists"
            raise SpackEnvironmentError(msg) from e
        self.changed = True

    def override_user_spec(self, user_spec: str, idx: int) -> None:
        """Overrides the user spec at index idx with the one passed as input.

        Args:
            user_spec: new user spec
            idx: index of the spec to be overridden

        Raises:
            SpackEnvironmentError: when the user spec cannot be overridden
        """
        try:
            self.pristine_configuration["specs"][idx] = user_spec
            self.configuration["specs"][idx] = user_spec
        except ValueError as e:
            msg = f"cannot override {user_spec} from {self}"
            raise SpackEnvironmentError(msg) from e
        self.changed = True

    def add_definition(self, user_spec: str, list_name: str) -> None:
        """Appends a user spec to the first active definition mathing the name passed as argument.

        Args:
            user_spec: user spec to be appended
            list_name: name of the definition where to append

        Raises:
            SpackEnvironmentError: is no valid definition exists already
        """
        defs = self.pristine_configuration.get("definitions", [])
        msg = f"cannot add {user_spec} to the '{list_name}' definition, no valid list exists"

        for idx, item in self._iterate_on_definitions(defs, list_name=list_name, err_msg=msg):
            item[list_name].append(user_spec)
            break

        self.configuration["definitions"][idx][list_name].append(user_spec)
        self.changed = True

    def remove_definition(self, user_spec: str, list_name: str) -> None:
        """Removes a user spec from an active definition that matches the name passed as argument.

        Args:
            user_spec: user spec to be removed
            list_name: name of the definition where to remove the spec from

        Raises:
            SpackEnvironmentError: if the user spec cannot be removed from the list,
                or the list does not exist
        """
        defs = self.pristine_configuration.get("definitions", [])
        msg = (
            f"cannot remove {user_spec} from the '{list_name}' definition, "
            f"no valid list exists"
        )

        for idx, item in self._iterate_on_definitions(defs, list_name=list_name, err_msg=msg):
            try:
                item[list_name].remove(user_spec)
                break
            except ValueError:
                pass

        self.configuration["definitions"][idx][list_name].remove(user_spec)
        self.changed = True

    def override_definition(self, user_spec: str, *, override: str, list_name: str) -> None:
        """Overrides a user spec from an active definition that matches the name passed
        as argument.

        Args:
            user_spec: user spec to be overridden
            override: new spec to be used
            list_name: name of the definition where to override the spec

        Raises:
            SpackEnvironmentError: if the user spec cannot be overridden
        """
        defs = self.pristine_configuration.get("definitions", [])
        msg = f"cannot override {user_spec} with {override} in the '{list_name}' definition"

        for idx, item in self._iterate_on_definitions(defs, list_name=list_name, err_msg=msg):
            try:
                sub_index = item[list_name].index(user_spec)
                item[list_name][sub_index] = override
                break
            except ValueError:
                pass

        self.configuration["definitions"][idx][list_name][sub_index] = override
        self.changed = True

    def _iterate_on_definitions(self, definitions, *, list_name, err_msg):
        """Iterates on definitions, returning the active ones matching a given name."""

        def extract_name(_item):
            names = list(x for x in _item if x != "when")
            assert len(names) == 1, f"more than one name in {_item}"
            return names[0]

        for idx, item in enumerate(definitions):
            name = extract_name(item)
            if name != list_name:
                continue

            condition_str = item.get("when", "True")
            if not _eval_conditional(condition_str):
                continue

            yield idx, item
        else:
            raise SpackEnvironmentError(err_msg)

    def set_default_view(self, view: Union[bool, str, pathlib.Path, Dict[str, str]]) -> None:
        """Sets the default view root in the manifest to the value passed as input.

        Args:
            view: If the value is a string or a path, it specifies the path to the view. If
                True the default view is used for the environment, if False there's no view.
        """
        if isinstance(view, dict):
            self.pristine_configuration["view"][default_view_name].update(view)
            self.configuration["view"][default_view_name].update(view)
            self.changed = True
            return

        if not isinstance(view, bool):
            view = str(view)

        self.pristine_configuration["view"] = view
        self.configuration["view"] = view
        self.changed = True

    def remove_default_view(self) -> None:
        """Removes the default view from the manifest file"""
        view_data = self.pristine_configuration.get("view")
        if isinstance(view_data, collections.abc.Mapping):
            self.pristine_configuration["view"].pop(default_view_name)
            self.configuration["view"].pop(default_view_name)
            self.changed = True
            return

        self.set_default_view(view=False)

    def add_develop_spec(self, pkg_name: str, entry: Dict[str, str]) -> None:
        """Adds a develop spec to the manifest file

        Args:
            pkg_name: name of the package to be developed
            entry: spec and path of the developed package
        """
        # The environment sets the path to pkg_name is that is implicit
        if entry["path"] == pkg_name:
            entry.pop("path")

        self.pristine_configuration.setdefault("develop", {}).setdefault(pkg_name, {}).update(
            entry
        )
        self.configuration.setdefault("develop", {}).setdefault(pkg_name, {}).update(entry)
        self.changed = True

    def remove_develop_spec(self, pkg_name: str) -> None:
        """Removes a develop spec from the manifest file

        Args:
            pkg_name: package to be removed from development

        Raises:
            SpackEnvironmentError: if there is nothing to remove
        """
        try:
            del self.pristine_configuration["develop"][pkg_name]
        except KeyError as e:
            msg = f"cannot remove '{pkg_name}' from develop specs in {self}, entry does not exist"
            raise SpackEnvironmentError(msg) from e
        del self.configuration["develop"][pkg_name]
        self.changed = True

    def absolutify_dev_paths(self, init_file_dir: Union[str, pathlib.Path]) -> None:
        """Normalizes the dev paths in the environment with respect to the directory where the
        initialization file resides.

        Args:
            init_file_dir: directory with the "spack.yaml" used to initialize the environment.
        """
        init_file_dir = pathlib.Path(init_file_dir).absolute()
        for _, entry in self.pristine_configuration.get("develop", {}).items():
            expanded_path = os.path.normpath(str(init_file_dir / entry["path"]))
            entry["path"] = str(expanded_path)

        for _, entry in self.configuration.get("develop", {}).items():
            expanded_path = os.path.normpath(str(init_file_dir / entry["path"]))
            entry["path"] = str(expanded_path)
        self.changed = True

    def flush(self) -> None:
        """Synchronizes the object with the manifest file on disk."""
        if not self.changed:
            return

        with fs.write_tmp_and_move(os.path.realpath(self.manifest_file)) as f:
            _write_yaml(self.pristine_yaml_content, f)
        self.changed = False

    @property
    def pristine_configuration(self):
        """Return the dictionaries in the pristine YAML, without the top level attribute"""
        return self.pristine_yaml_content[TOP_LEVEL_KEY]

    @property
    def configuration(self):
        """Return the dictionaries in the YAML, without the top level attribute"""
        return self.yaml_content[TOP_LEVEL_KEY]

    def __len__(self):
        return len(self.yaml_content)

    def __getitem__(self, key):
        return self.yaml_content[key]

    def __iter__(self):
        return iter(self.yaml_content)

    def __str__(self):
        return str(self.manifest_file)


class SpackEnvironmentError(spack.error.SpackError):
    """Superclass for all errors to do with Spack environments."""


class SpackEnvironmentViewError(SpackEnvironmentError):
    """Class for errors regarding view generation."""<|MERGE_RESOLUTION|>--- conflicted
+++ resolved
@@ -426,45 +426,6 @@
     return mtime > record.installation_time
 
 
-<<<<<<< HEAD
-def _spec_needs_overwrite(spec, changed_dev_specs):
-    """Check whether the current spec needs to be overwritten because either it has
-    changed itself or one of its dependencies have changed
-    """
-    # if it's not installed, we don't need to overwrite it
-    if not spec.installed:
-        return False
-
-    # If the spec itself has changed this is a trivial decision
-    if spec in changed_dev_specs:
-        return True
-
-    # if spec and all deps aren't dev builds, we don't need to overwrite it
-    if not any(spec.satisfies(c) for c in ("dev_path=*", "^dev_path=*")):
-        return False
-
-    _, record = spack.store.db.query_by_spec_hash(spec.dag_hash())
-    root_install_time = record.installation_time
-
-    # If any dep needs overwrite, or any dep is missing and is a dev build then
-    # overwrite this package
-    for dep in spec.traverse(root=False):
-        if (not dep.installed) and dep.satisfies("dev_path=*"):
-            return True
-        elif _spec_needs_overwrite(dep, changed_dev_specs):
-            return True
-        else:
-            if dep.installed:
-                _, record = spack.store.db.query_by_spec_hash(dep.dag_hash())
-                dep_install_time = record.installation_time
-                if root_install_time < dep_install_time:
-                    return True
-
-    return False
-
-
-=======
->>>>>>> 2e9e7ce7
 def _error_on_nonempty_view_dir(new_root):
     """Defensively error when the target view path already exists and is not an
     empty directory. This usually happens when the view symlink was removed, but
