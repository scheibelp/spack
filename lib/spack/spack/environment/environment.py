--- conflicted
+++ resolved
@@ -328,13 +328,37 @@
     if with_view is not None:
         manifest.set_default_view(with_view)
 
-    if not keep_relative and init_file is not None and str(init_file).endswith(manifest_name):
-        init_file = pathlib.Path(init_file)
-        manifest.absolutify_dev_paths(init_file.parent)
-
     manifest.flush()
 
-    return Environment(manifest_dir)
+    env = Environment(manifest_dir)
+
+    if not keep_relative:
+        init_file_dir = os.path.abspath(os.path.dirname(init_file))
+        with env:
+            if env.path != init_file_dir:
+                _rewrite_relative_dev_paths_on_relocation(init_file_dir)
+
+
+def _rewrite_relative_dev_paths_on_relocation(init_file_dir):
+    """When initializing the environment from a manifest file and we plan
+    to store the environment in a different directory, we have to rewrite
+    relative paths to absolute ones."""
+    dev_specs = spack.config.get("develop", {})
+    if not dev_specs:
+        return
+    for name, entry in dev_specs.items():
+        dev_path = entry["path"]
+        expanded_path = os.path.normpath(os.path.join(init_file_dir, entry["path"]))
+
+        # Skip if the expanded path is the same (e.g. when absolute)
+        if dev_path == expanded_path:
+            continue
+
+        tty.debug("Expanding develop path for {0} to {1}".format(name, expanded_path))
+
+        dev_specs[name]["path"] = expanded_path
+
+    spack.config.set("develop", dev_specs)
 
 
 def environment_dir_from_name(name: str, exists_ok: bool = True) -> str:
@@ -770,60 +794,6 @@
         self.txlock = lk.Lock(self._transaction_lock_path)
 
         self.unify = None
-<<<<<<< HEAD
-        self.clear()
-
-        if init_file:
-            # If we are creating the environment from an init file, we don't
-            # need to lock, because there are no Spack operations that alter
-            # the init file.
-            with fs.open_if_filename(init_file) as f:
-                if hasattr(f, "name") and f.name.endswith(".lock"):
-                    self._read_manifest(default_manifest_yaml())
-                    self._read_lockfile(f)
-                    self._set_user_specs_from_lockfile()
-                else:
-                    self._read_manifest(f, raw_yaml=default_manifest_yaml())
-        else:
-            with lk.ReadTransaction(self.txlock):
-                self._read()
-
-        if with_view is False:
-            self.views = {}
-        elif with_view is True:
-            self.views = {default_view_name: ViewDescriptor(self.path, self.view_path_default)}
-        elif isinstance(with_view, str):
-            self.views = {default_view_name: ViewDescriptor(self.path, with_view)}
-        # If with_view is None, then defer to the view settings determined by
-        # the manifest file
-
-    def __reduce__(self):
-        return _create_environment, (self.path, self.init_file, self.with_view, self.keep_relative)
-
-    def _rewrite_relative_paths_on_relocation(self, init_file_dir):
-        """When initializing the environment from a manifest file and we plan
-        to store the environment in a different directory, we have to rewrite
-        relative paths to absolute ones."""
-        if init_file_dir == self.path:
-            return
-
-        dev_specs = spack.config.get("develop", {})
-        if not dev_specs:
-            return
-        for name, entry in dev_specs.items():
-            dev_path = entry["path"]
-            expanded_path = os.path.normpath(os.path.join(init_file_dir, entry["path"]))
-
-            # Skip if the expanded path is the same (e.g. when absolute)
-            if dev_path == expanded_path:
-                continue
-
-            tty.debug("Expanding develop path for {0} to {1}".format(name, expanded_path))
-
-            dev_specs[name]["path"] = expanded_path
-
-        spack.config.set("develop", dev_specs)
-=======
         self.new_specs: List[Spec] = []
         self.new_installs: List[Spec] = []
         self.views: Dict[str, ViewDescriptor] = {}
@@ -849,7 +819,6 @@
 
     def __reduce__(self):
         return _create_environment, (self.path,)
->>>>>>> b013a2de
 
     def _re_read(self):
         """Reinitialize the environment object."""
@@ -909,9 +878,15 @@
         else:
             self.views = {}
 
-<<<<<<< HEAD
+        # Retrieve the current concretization strategy
+        configuration = config_dict(self.manifest)
+
         # Retrieve unification scheme for the concretizer
         self.unify = spack.config.get("concretizer:unify", False)
+
+    @property
+    def user_specs(self):
+        return self.spec_lists[user_speclist_name]
 
     @property
     def dev_specs(self):
@@ -926,19 +901,6 @@
             # spec must include a concrete version
             assert Spec(entry["spec"]).version.concrete
             local_entry = {"spec": str(entry["spec"])}
-=======
-        # Retrieve the current concretization strategy
-        configuration = config_dict(self.manifest)
-
-        # Retrieve unification scheme for the concretizer
-        self.unify = spack.config.get("concretizer:unify", False)
-
-        # Retrieve dev-build packages:
-        self.dev_specs = copy.deepcopy(configuration.get("develop", {}))
-        for name, entry in self.dev_specs.items():
-            # spec must include a concrete version
-            assert Spec(entry["spec"]).versions.concrete_range_as_version
->>>>>>> b013a2de
             # default path is the spec name
             if "path" not in entry:
                 local_entry["path"] = name
@@ -946,10 +908,6 @@
                 local_entry["path"] = entry["path"]
             dev_specs[name] = local_entry
         return dev_specs
-
-    @property
-    def user_specs(self):
-        return self.spec_lists[user_speclist_name]
 
     def clear(self, re_read=False):
         """Clear the contents of the environment
@@ -1331,78 +1289,6 @@
                 del self.concretized_order[i]
                 del self.specs_by_hash[dag_hash]
 
-<<<<<<< HEAD
-=======
-    def develop(self, spec: Spec, path: str, clone: bool = False) -> bool:
-        """Add dev-build info for package
-
-        Args:
-            spec: Set constraints on development specs. Must include a
-                concrete version.
-            path: Path to find code for developer builds. Relative
-                paths will be resolved relative to the environment.
-            clone: Clone the package code to the path.
-                If clone is False Spack will assume the code is already present
-                at ``path``.
-
-        Return:
-            (bool): True iff the environment was changed.
-        """
-        spec = spec.copy()  # defensive copy since we access cached attributes
-
-        if not spec.versions.concrete:
-            raise SpackEnvironmentError("Cannot develop spec %s without a concrete version" % spec)
-
-        for name, entry in self.dev_specs.items():
-            if name == spec.name:
-                e_spec = Spec(entry["spec"])
-                e_path = entry["path"]
-
-                if e_spec == spec:
-                    if path == e_path:
-                        tty.msg("Spec %s already configured for development" % spec)
-                        return False
-                    else:
-                        tty.msg("Updating development path for spec %s" % spec)
-                        break
-                else:
-                    msg = "Updating development spec for package "
-                    msg += "%s with path %s" % (spec.name, path)
-                    tty.msg(msg)
-                    break
-        else:
-            tty.msg("Configuring spec %s for development at path %s" % (spec, path))
-
-        if clone:
-            # "steal" the source code via staging API
-            abspath = spack.util.path.canonicalize_path(path, default_wd=self.path)
-
-            # Stage, at the moment, requires a concrete Spec, since it needs the
-            # dag_hash for the stage dir name. Below though we ask for a stage
-            # to be created, to copy it afterwards somewhere else. It would be
-            # better if we can create the `source_path` directly into its final
-            # destination.
-            pkg_cls = spack.repo.path.get_pkg_class(spec.name)
-            pkg_cls(spec).stage.steal_source(abspath)
-
-        # If it wasn't already in the list, append it
-        entry = {"path": path, "spec": str(spec)}
-        self.dev_specs[spec.name] = entry
-        self.manifest.add_develop_spec(spec.name, entry=entry.copy())
-        return True
-
-    def undevelop(self, spec):
-        """Remove develop info for abstract spec ``spec``.
-
-        returns True on success, False if no entry existed."""
-        spec = Spec(spec)  # In case it's a spec object
-        if spec.name in self.dev_specs:
-            del self.dev_specs[spec.name]
-            self.manifest.remove_develop_spec(spec.name)
-            return True
-        return False
-
->>>>>>> b013a2de
     def is_develop(self, spec):
         """Returns true when the spec is built from local sources"""
         return spec.name in self.dev_specs
@@ -2291,70 +2177,6 @@
             if not spec.concrete:
                 raise ValueError("specs passed to environment.write() must be concrete!")
 
-<<<<<<< HEAD
-            # Remove any specs in yaml that are not in internal representation
-            for ayl in active_yaml_lists:
-                # If it's not a string, it's a matrix. Those can't have changed
-                # If it is a string that starts with '$', it's a reference.
-                # Those also can't have changed.
-                ayl[name][:] = [
-                    s
-                    for s in ayl.setdefault(name, [])
-                    if (not isinstance(s, str)) or s.startswith("$") or Spec(s) in speclist.specs
-                ]
-
-            # Put the new specs into the first active list from the yaml
-            new_specs = [
-                entry
-                for entry in speclist.yaml_list
-                if isinstance(entry, str)
-                and not any(entry in ayl[name] for ayl in active_yaml_lists)
-            ]
-            list_for_new_specs = active_yaml_lists[0].setdefault(name, [])
-            list_for_new_specs[:] = list_for_new_specs + new_specs
-        # put the new user specs in the YAML.
-        # This can be done directly because there can't be multiple definitions
-        # nor when clauses for `specs` list.
-        yaml_spec_list = yaml_dict.setdefault(user_speclist_name, [])
-        yaml_spec_list[:] = self.user_specs.yaml_list
-        # Construct YAML representation of view
-        default_name = default_view_name
-        if self.views and len(self.views) == 1 and default_name in self.views:
-            path = self.default_view.raw_root
-            if self.default_view == ViewDescriptor(self.path, self.view_path_default):
-                view = True
-            elif self.default_view == ViewDescriptor(self.path, path):
-                view = path
-            else:
-                view = dict((name, view.to_dict()) for name, view in self.views.items())
-        elif self.views:
-            view = dict((name, view.to_dict()) for name, view in self.views.items())
-        else:
-            view = False
-        yaml_dict["view"] = view
-
-        # Remove yaml sections that are shadowing defaults
-        # construct garbage path to ensure we don't find a manifest by accident
-        with fs.temp_cwd() as env_dir:
-            bare_env = Environment(env_dir, with_view=self.view_path_default)
-            keys_present = list(yaml_dict.keys())
-            for key in keys_present:
-                if yaml_dict[key] == config_dict(bare_env.yaml).get(key, None):
-                    if key not in raw_yaml_dict:
-                        del yaml_dict[key]
-        # if all that worked, write out the manifest file at the top level
-        # (we used to check whether the yaml had changed and not write it out
-        # if it hadn't. We can't do that anymore because it could be the only
-        # thing that changed is the "override" attribute on a config dict,
-        # which would not show up in even a string comparison between the two
-        # keys).
-        changed = not yaml_equivalent(self.yaml, self.raw_yaml)
-        written = os.path.exists(self.manifest_path)
-        if changed or not written:
-            self.raw_yaml = copy.deepcopy(self.yaml)
-            with fs.write_tmp_and_move(os.path.realpath(self.manifest_path)) as f:
-                _write_yaml(self.yaml, f)
-=======
             self._add_to_environment_repository(spec)
 
     def _add_to_environment_repository(self, spec_node: Spec) -> None:
@@ -2394,7 +2216,6 @@
 
     def invalidate_repository_cache(self):
         self._repo = None
->>>>>>> b013a2de
 
     def __enter__(self):
         self._previous_active = _active_environment
