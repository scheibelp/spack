# Copyright 2013-2024 Lawrence Livermore National Security, LLC and other
# Spack Project Developers. See the top-level COPYRIGHT file for details.
#
# SPDX-License-Identifier: (Apache-2.0 OR MIT)

import os
import platform
import sys

import llnl.util.tty as tty

from spack.package import *


class Namd(MakefilePackage, CudaPackage):
    """NAMD is a parallel molecular dynamics code designed for
    high-performance simulation of large biomolecular systems."""

    homepage = "https://www.ks.uiuc.edu/Research/namd/"
    url = "file://{0}/NAMD_2.12_Source.tar.gz".format(os.getcwd())
    git = "https://charm.cs.illinois.edu/gerrit/namd.git"
    manual_download = True

<<<<<<< HEAD
    redistribute_source = False

    version("master", branch="master")
    version('2.15a1', branch="master", tag='release-2-15-alpha-1')
    version('2.14', sha256='34044d85d9b4ae61650ccdba5cda4794088c3a9075932392dd0752ef8c049235',
            preferred=True)
    version('2.13', '9e3323ed856e36e34d5c17a7b0341e38')
    version('2.12', '2a1191909b1ab03bf0205971ad4d8ee9')

    variant('fftw', default='3', values=('none', '2', '3', 'mkl'),
            description='Enable the use of FFTW/FFTW3/MKL FFT')
=======
    maintainers("jcphill")
>>>>>>> a05eb11b

    version("master", branch="master")
    version("3.0b6", sha256="8b5fb1dc8d5b5666c6a45d20ee7e8c9d1f5c186578e2cf148b68ba421d43b850")
    version("3.0b3", sha256="20c32b6161f9c376536e3cb97c3bfe5367e1baaaace3c716ff79831fc2eb8199")
    version("2.15a2", sha256="8748cbaa93fc480f92fc263d9323e55bce6623fc693dbfd4a40f59b92669713e")
    version("2.15a1", branch="master", tag="release-2-15-alpha-1")
    # Same as above, but lets you use a local file instead of git
    version(
        "2.15a1.manual", sha256="474006e98e32dddae59616b3b75f13a2bb149deaf7a0d617ce7fb9fd5a56a33a"
    )
    version(
        "2.14",
        sha256="34044d85d9b4ae61650ccdba5cda4794088c3a9075932392dd0752ef8c049235",
        preferred=True,
    )
    version("2.13", md5="9e3323ed856e36e34d5c17a7b0341e38")
    version("2.12", md5="2a1191909b1ab03bf0205971ad4d8ee9")

    variant(
        "fftw",
        default="3",
        values=("none", "2", "3", "mkl", "amdfftw"),
        description="Enable the use of FFTW/FFTW3/MKL FFT/AMDFFTW",
    )

    variant(
        "interface",
        default="tcl",
        values=("none", "tcl", "python"),
        description="Enables Tcl and/or python interface",
    )

    variant("avxtiles", when="target=x86_64_v4:", default=False, description="Enable avxtiles")
    variant("single_node_gpu", default=False, description="Single node GPU")

    # init_tcl_pointers() declaration and implementation are inconsistent
    # "src/colvarproxy_namd.C", line 482: error: inherited member is not
    # allowed
    patch("inherited-member-2.13.patch", when="@2.13")
    patch("inherited-member-2.14.patch", when="@2.14")
    # Handle change in python-config for python@3.8:
    patch("namd-python38.patch", when="interface=python ^python@3.8:")

    depends_on("charmpp@7.0.0:", when="@3.0:")
    depends_on("charmpp@6.10.1:6", when="@2.14:2")
    depends_on("charmpp@6.8.2", when="@2.13")
    depends_on("charmpp@6.7.1", when="@2.12")

    depends_on("fftw@:2", when="fftw=2")
    depends_on("fftw@3:", when="fftw=3")

    depends_on("amdfftw", when="fftw=amdfftw")

    depends_on("mkl", when="fftw=mkl")

    depends_on("tcl", when="interface=tcl")

    depends_on("tcl", when="interface=python")
    depends_on("python", when="interface=python")

    conflicts("+avxtiles", when="@:2.14,3:", msg="AVXTiles algorithm requires NAMD 2.15")

    # https://www.ks.uiuc.edu/Research/namd/2.12/features.html
    # https://www.ks.uiuc.edu/Research/namd/2.13/features.html
    # https://www.ks.uiuc.edu/Research/namd/2.14/features.html
    depends_on("cuda@6.5.14:7.5.18", when="@2.12 +cuda")
    depends_on("cuda@8.0.61:", when="@2.13: +cuda")

    def _copy_arch_file(self, lib):
        config_filename = "arch/{0}.{1}".format(self.arch, lib)
        if self.arch == "linux-aarch64":
            copy("arch/Linux-ARM64.{0}".format(lib), config_filename)
        else:
            copy("arch/Linux-x86_64.{0}".format(lib), config_filename)

        if lib == "tcl":
            filter_file(
                r"-ltcl8\.5", "-ltcl{0}".format(self.spec["tcl"].version.up_to(2)), config_filename
            )

    def _append_option(self, opts, lib):
        if lib != "python":
            self._copy_arch_file(lib)
        spec = self.spec
        lib_prefix = (
            spec[lib].package.component_prefix
            if spec[lib].name == "intel-oneapi-mkl"
            else spec[lib].prefix
        )
        opts.extend(["--with-{0}".format(lib), "--{0}-prefix".format(lib), lib_prefix])

    @property
    def arch(self):
        plat = sys.platform
        if plat.startswith("linux"):
            plat = "linux"
        march = platform.machine()
        return "{0}-{1}".format(plat, march)

    @property
    def build_directory(self):
        return "{0}-spack".format(self.arch)

    def _edit_arch_generic(self, spec, prefix):
        """Generic arch makefile generation"""
        m64 = "-m64 " if not spec.satisfies("arch=aarch64:") else ""
        with working_dir("arch"):
            with open("{0}.arch".format(self.build_directory), "w") as fh:
                # this options are take from the default provided
                # configuration files
                # https://github.com/UIUC-PPL/charm/pull/2778
                archopt = spec.target.optimization_flags(spec.compiler.name, spec.compiler.version)

                if self.spec.satisfies("^charmpp@:6.10.1"):
                    optims_opts = {
                        "gcc": m64
                        + "-O3 -fexpensive-optimizations \
                                        -ffast-math -lpthread "
                        + archopt,
                        "intel": "-O2 -ip -qopenmp-simd" + archopt,
                        "clang": m64 + "-O3 -ffast-math -fopenmp " + archopt,
                        "aocc": m64
                        + "-O3 -ffp-contract=fast -ffast-math \
                                        -fopenmp "
                        + archopt,
                    }
                else:
                    optims_opts = {
                        "gcc": m64
                        + "-O3 -fexpensive-optimizations \
                                        -ffast-math -lpthread "
                        + archopt,
                        "intel": "-O2 -ip " + archopt,
                        "clang": m64 + "-O3 -ffast-math -fopenmp " + archopt,
                        "aocc": m64
                        + "-O3 -ffp-contract=fast \
                                        -ffast-math "
                        + archopt,
                    }

                if self.spec.satisfies("+avxtiles"):
                    optims_opts["aocc"] += " -DNAMD_AVXTILES"
                    optims_opts["clang"] += " -DNAMD_AVXTILES"
                    optims_opts["gcc"] += " -DNAMD_AVXTILES"
                    optims_opts["intel"] += " -DNAMD_AVXTILES"

                optim_opts = (
                    optims_opts[self.compiler.name] if self.compiler.name in optims_opts else ""
                )

                fh.write(
                    "\n".join(
                        [
                            "NAMD_ARCH = {0}".format(self.arch),
                            "CHARMARCH = {0}".format(self.spec["charmpp"].charmarch),
                            "CXX = {0.cxx} {0.cxx11_flag}".format(self.compiler),
                            "CXXOPTS = {0}".format(optim_opts),
                            "CC = {0}".format(self.compiler.cc),
                            "COPTS = {0}".format(optim_opts),
                            "",
                        ]
                    )
                )

    def _edit_arch_target_based(self, spec, prefix):
        """Try to use target base arch file return True if succeed"""
        if spec.version < Version("2.14"):
            return False

        found_special_opt = False
        with working_dir("arch"):
            arch_filename = "{0}.arch".format(self.build_directory)

            replace = [
                [r"^CHARMARCH = .*$", "CHARMARCH = {0}".format(self.spec["charmpp"].charmarch)],
                [r"^NAMD_ARCH = .*$", "NAMD_ARCH = {0}".format(self.arch)],
            ]

            # Optimizations for skylake_avx512
            if (
                spec.platform == "linux"
                and self.compiler.name == "intel"
                and "avx512" in spec.target
                and spec.target >= "skylake_avx512"
            ):
                if spec.version >= Version("2.15") and os.path.exists("Linux-AVX512-icc.arch"):
                    tty.info("Building binaries with AVX512-tile optimization")
                    copy("Linux-AVX512-icc.arch", arch_filename)
                elif spec.version >= Version("2.14") and os.path.exists("Linux-SKX-icc.arch"):
                    tty.info("Building binaries with Skylake-X" "AVX512 optimization")
                    copy("Linux-SKX-icc.arch", arch_filename)
                else:
                    return False

                replace.append([r"^CXX = icpc", "CXX = {0}".format(self.compiler.cxx)])
                replace.append([r"^CC = icc", "CC = {0}".format(self.compiler.cc)])
                found_special_opt = True

            if found_special_opt:
                for pattern, replacement in replace:
                    filter_file(pattern, replacement, arch_filename)

        return found_special_opt

    def _edit_arch(self, spec, prefix):
        """Try to use target base arch file, if not make generic"""
        if not self._edit_arch_target_based(spec, prefix):
            self._edit_arch_generic(spec, prefix)

    def edit(self, spec, prefix):
        self._edit_arch(spec, prefix)

        self._copy_arch_file("base")

        opts = ["--charm-base", spec["charmpp"].prefix]
        fftw_version = spec.variants["fftw"].value
        if fftw_version == "none":
            opts.append("--without-fftw")
        elif fftw_version == "mkl":
            self._append_option(opts, "mkl")
        elif fftw_version == "amdfftw":
            self._copy_arch_file("fftw3")
            opts.extend(["--with-fftw3", "--fftw-prefix", spec["amdfftw"].prefix])
        else:
            _fftw = "fftw{0}".format("" if fftw_version == "2" else "3")

            self._copy_arch_file(_fftw)
            opts.extend(["--with-{0}".format(_fftw), "--fftw-prefix", spec["fftw"].prefix])

        interface_type = spec.variants["interface"].value
        if interface_type != "none":
            self._append_option(opts, "tcl")

            if interface_type == "python":
                self._append_option(opts, "python")
        else:
            opts.extend(["--without-tcl", "--without-python"])

        if "+cuda" in spec:
            self._append_option(opts, "cuda")
            filter_file(
                "^CUDADIR=.*$",
                "CUDADIR={0}".format(spec["cuda"].prefix),
                join_path("arch", self.arch + ".cuda"),
            )
            for cuda_arch in spec.variants["cuda_arch"].value:
                opts.extend(["--cuda-gencode", f"arch=compute_{cuda_arch},code=sm_{cuda_arch}"])

            if "+single_node_gpu" in spec:
                opts.extend(["--with-single-node-cuda"])

        config = Executable("./config")

        config(self.build_directory, *opts)

        # patch Make.config if needed
        # spack install charmpp straight to prefix
        # (not to $(CHARMBASE)/$(CHARMARCH))
        if not os.path.exists(
            join_path(self.spec["charmpp"].prefix, self.spec["charmpp"].charmarch)
        ):
            filter_file(
                r"^CHARM = \$\(CHARMBASE\)/\$\(CHARMARCH\)",
                "CHARM = $(CHARMBASE)",
                join_path(self.build_directory, "Make.config"),
            )

    @when("@3.0b3")
    def build(self, spec, prefix):
        # Disable parallel build
        # https://github.com/spack/spack/pull/43215
        with working_dir(self.build_directory):
            make(parallel=False)

    def install(self, spec, prefix):
        with working_dir(self.build_directory):
            mkdirp(prefix.bin)
            if spec.version < Version("3"):
                install("namd2", prefix.bin)
            else:
                install("namd3", prefix.bin)
            install("psfgen", prefix.bin)

            # I'm not sure this is a good idea or if an autoload of the charm
            # module would not be better.
            install("charmrun", prefix.bin)<|MERGE_RESOLUTION|>--- conflicted
+++ resolved
@@ -20,22 +20,9 @@
     url = "file://{0}/NAMD_2.12_Source.tar.gz".format(os.getcwd())
     git = "https://charm.cs.illinois.edu/gerrit/namd.git"
     manual_download = True
-
-<<<<<<< HEAD
     redistribute_source = False
 
-    version("master", branch="master")
-    version('2.15a1', branch="master", tag='release-2-15-alpha-1')
-    version('2.14', sha256='34044d85d9b4ae61650ccdba5cda4794088c3a9075932392dd0752ef8c049235',
-            preferred=True)
-    version('2.13', '9e3323ed856e36e34d5c17a7b0341e38')
-    version('2.12', '2a1191909b1ab03bf0205971ad4d8ee9')
-
-    variant('fftw', default='3', values=('none', '2', '3', 'mkl'),
-            description='Enable the use of FFTW/FFTW3/MKL FFT')
-=======
     maintainers("jcphill")
->>>>>>> a05eb11b
 
     version("master", branch="master")
     version("3.0b6", sha256="8b5fb1dc8d5b5666c6a45d20ee7e8c9d1f5c186578e2cf148b68ba421d43b850")
