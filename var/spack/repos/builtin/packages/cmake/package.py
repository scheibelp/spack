--- conflicted
+++ resolved
@@ -16,12 +16,9 @@
     url      = 'https://github.com/Kitware/CMake/releases/download/v3.15.5/cmake-3.15.5.tar.gz'
     maintainers = ['chuckatkins']
 
-<<<<<<< HEAD
     executables = ['cmake']
 
-=======
     version('3.17.1',   sha256='3aa9114485da39cbd9665a0bfe986894a282d5f0882b1dea960a739496620727')
->>>>>>> 00d83cd7
     version('3.17.0',   sha256='b74c05b55115eacc4fa2b77a814981dbda05cdc95a53e279fe16b7b272f00847')
     version('3.16.5',   sha256='5f760b50b8ecc9c0c37135fae5fbf00a2fef617059aa9d61c1bb91653e5a8bfc')
     version('3.16.2',   sha256='8c09786ec60ca2be354c29829072c38113de9184f29928eb9da8446a5f2ce6a9')
