--- conflicted
+++ resolved
@@ -47,13 +47,7 @@
     version('16.0',   '0ace0b96233516fc5f7c857d086aa3ad')
     version('11.3.1', '01f69212e019a2420c1693fb43593930')
 
-<<<<<<< HEAD
-    # FIXME: when we use 2.6:2.7, spack spec llvm tries to install non-existing
-    # python@2.7 instead of python@2.7.13
-    depends_on('python@2.6:2.7.99,3.3:', type=('build', 'link', 'run'))
-=======
-    depends_on('python@2.6:2.8,3.3:')
->>>>>>> 9e4b0eb3
+    depends_on('python@2.6:2.8,3.3:', type=('build', 'link', 'run'))
 
     # Previously, setuptools vendored all of its dependencies to allow
     # easy bootstrapping. As of version 34.0.0, this is no longer done
