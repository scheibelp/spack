--- conflicted
+++ resolved
@@ -205,13 +205,8 @@
     depends_on('blas', when='+lapack')
     depends_on('lapack@3.0:', when='+lapack')
 
-<<<<<<< HEAD
-    depends_on('cuda', when='+cuda')
-
     depends_on('axom', when='+axom')
     depends_on('camp', when='+camp')
-=======
->>>>>>> 1fd1f1c9
     depends_on('sundials@2.7.0', when='@:3.3.0+sundials~mpi')
     depends_on('sundials@2.7.0+mpi+hypre', when='@:3.3.0+sundials+mpi')
     depends_on('sundials@2.7.0:', when='@3.3.2:+sundials~mpi')
@@ -438,13 +433,10 @@
             'MFEM_USE_AMGX=%s' % yes_no('+amgx'),
             'MFEM_USE_CEED=%s' % yes_no('+libceed'),
             'MFEM_USE_UMPIRE=%s' % yes_no('+umpire'),
-<<<<<<< HEAD
             'MFEM_USE_CAMP=%s' % yes_no('+camp'),
-            'MFEM_USE_SIDRE=%s' % yes_no('+axom'),]
-=======
+            'MFEM_USE_SIDRE=%s' % yes_no('+axom'),
             'MFEM_MPIEXEC=%s' % mfem_mpiexec,
             'MFEM_MPIEXEC_NP=%s' % mfem_mpiexec_np]
->>>>>>> 1fd1f1c9
 
         cxxflags = spec.compiler_flags['cxxflags']
 
