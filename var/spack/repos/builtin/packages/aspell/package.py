##############################################################################
# Copyright (c) 2013-2018, Lawrence Livermore National Security, LLC.
# Produced at the Lawrence Livermore National Laboratory.
#
# This file is part of Spack.
# Created by Todd Gamblin, tgamblin@llnl.gov, All rights reserved.
# LLNL-CODE-647188
#
# For details, see https://github.com/spack/spack
# Please also see the LICENSE file for our notice and the LGPL.
#
# This program is free software; you can redistribute it and/or modify
# it under the terms of the GNU Lesser General Public License (as
# published by the Free Software Foundation) version 2.1, February 1999.
#
# This program is distributed in the hope that it will be useful, but
# WITHOUT ANY WARRANTY; without even the IMPLIED WARRANTY OF
# MERCHANTABILITY or FITNESS FOR A PARTICULAR PURPOSE. See the terms and
# conditions of the GNU Lesser General Public License for more details.
#
# You should have received a copy of the GNU Lesser General Public
# License along with this program; if not, write to the Free Software
# Foundation, Inc., 59 Temple Place, Suite 330, Boston, MA 02111-1307 USA
##############################################################################
from spack import *


# See also: AspellDictPackage
class Aspell(AutotoolsPackage):
    """GNU Aspell is a Free and Open Source spell checker designed to
    eventually replace Ispell."""

    homepage = "http://aspell.net/"
    url      = "https://ftpmirror.gnu.org/aspell/aspell-0.60.6.1.tar.gz"

    extendable = True           # support activating dictionaries

<<<<<<< HEAD
    version('0.60.6.1', 'e66a9c9af6a60dc46134fdacf6ce97d7')
=======
    version('0.60.6.1', 'e66a9c9af6a60dc46134fdacf6ce97d7')

    patch('darwin.patch', when='platform=darwin')

    # The dictionaries install all their bits into their prefix.lib dir,
    # we want to link them into aspell's dict-dir.
    # These are identical to what's in spack/package.py except
    # for using:
    #   - extension.prefix.lib instead of extension.prefix in LinkTree()
    #   - dest_dir instead of self.prefix in tree.(find_conflict|merge)()
    def activate(self, extension, **kwargs):
        extensions_layout = kwargs.get("extensions_layout",
                                       spack.store.extensions)
        if extensions_layout is not spack.store.extensions:
            raise ExtensionError(
                'aspell does not support non-global extensions')

        aspell = which(self.prefix.bin.aspell)
        dest_dir = aspell('dump', 'config', 'dict-dir', output=str).strip()
        tree = LinkTree(extension.prefix.lib)

        def ignore(filename):
            return (filename in spack.store.layout.hidden_file_paths or
                    kwargs.get('ignore', lambda f: False)(filename))

        conflict = tree.find_conflict(dest_dir, ignore=ignore)
        if conflict:
            raise ExtensionConflictError(conflict)

        tree.merge(dest_dir, ignore=ignore)

    def deactivate(self, extension, **kwargs):
        extensions_layout = kwargs.get("extensions_layout",
                                       spack.store.extensions)
        if extensions_layout is not spack.store.extensions:
            raise ExtensionError(
                'aspell does not support non-global extensions')

        aspell = which(self.prefix.bin.aspell)
        dest_dir = aspell('dump', 'config', 'dict-dir', output=str).strip()

        def ignore(filename):
            return (filename in spack.store.layout.hidden_file_paths or
                    kwargs.get('ignore', lambda f: False)(filename))

        tree = LinkTree(extension.prefix.lib)
        tree.unmerge(dest_dir, ignore=ignore)
>>>>>>> 60c1e41e
<|MERGE_RESOLUTION|>--- conflicted
+++ resolved
@@ -35,54 +35,6 @@
 
     extendable = True           # support activating dictionaries
 
-<<<<<<< HEAD
-    version('0.60.6.1', 'e66a9c9af6a60dc46134fdacf6ce97d7')
-=======
     version('0.60.6.1', 'e66a9c9af6a60dc46134fdacf6ce97d7')
 
-    patch('darwin.patch', when='platform=darwin')
-
-    # The dictionaries install all their bits into their prefix.lib dir,
-    # we want to link them into aspell's dict-dir.
-    # These are identical to what's in spack/package.py except
-    # for using:
-    #   - extension.prefix.lib instead of extension.prefix in LinkTree()
-    #   - dest_dir instead of self.prefix in tree.(find_conflict|merge)()
-    def activate(self, extension, **kwargs):
-        extensions_layout = kwargs.get("extensions_layout",
-                                       spack.store.extensions)
-        if extensions_layout is not spack.store.extensions:
-            raise ExtensionError(
-                'aspell does not support non-global extensions')
-
-        aspell = which(self.prefix.bin.aspell)
-        dest_dir = aspell('dump', 'config', 'dict-dir', output=str).strip()
-        tree = LinkTree(extension.prefix.lib)
-
-        def ignore(filename):
-            return (filename in spack.store.layout.hidden_file_paths or
-                    kwargs.get('ignore', lambda f: False)(filename))
-
-        conflict = tree.find_conflict(dest_dir, ignore=ignore)
-        if conflict:
-            raise ExtensionConflictError(conflict)
-
-        tree.merge(dest_dir, ignore=ignore)
-
-    def deactivate(self, extension, **kwargs):
-        extensions_layout = kwargs.get("extensions_layout",
-                                       spack.store.extensions)
-        if extensions_layout is not spack.store.extensions:
-            raise ExtensionError(
-                'aspell does not support non-global extensions')
-
-        aspell = which(self.prefix.bin.aspell)
-        dest_dir = aspell('dump', 'config', 'dict-dir', output=str).strip()
-
-        def ignore(filename):
-            return (filename in spack.store.layout.hidden_file_paths or
-                    kwargs.get('ignore', lambda f: False)(filename))
-
-        tree = LinkTree(extension.prefix.lib)
-        tree.unmerge(dest_dir, ignore=ignore)
->>>>>>> 60c1e41e
+    patch('darwin.patch', when='platform=darwin')